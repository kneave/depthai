--- conflicted
+++ resolved
@@ -8,19 +8,11 @@
 from pathlib import Path
 import time
 from datetime import datetime, timedelta
-<<<<<<< HEAD
-from collections import deque
-from scipy.spatial.transform import Rotation
-import traceback
-import subprocess
-import itertools
-=======
 from collections import deque 
 from scipy.spatial.transform import Rotation
 import traceback
 import itertools
 import math
->>>>>>> 33296e40
 
 import cv2
 from cv2 import resize
@@ -93,38 +85,6 @@
     '60':  dai.CameraControl.AntiBandingMode.MAINS_60_HZ,
 }
 
-stringToCam = {
-    'RGB'   : dai.CameraBoardSocket.CAM_A,
-    'LEFT'  : dai.CameraBoardSocket.CAM_B,
-    'RIGHT' : dai.CameraBoardSocket.CAM_C,
-    'CAM_A' : dai.CameraBoardSocket.CAM_A,
-    'CAM_B' : dai.CameraBoardSocket.CAM_B,
-    'CAM_C' : dai.CameraBoardSocket.CAM_C,
-    'CAM_D' : dai.CameraBoardSocket.CAM_D,
-    'CAM_E' : dai.CameraBoardSocket.CAM_E,
-    'CAM_F' : dai.CameraBoardSocket.CAM_F,
-    'CAM_G' : dai.CameraBoardSocket.CAM_G,
-    'CAM_H' : dai.CameraBoardSocket.CAM_H
-}
-
-
-camToMonoRes = {
-    'OV7251' : dai.MonoCameraProperties.SensorResolution.THE_480_P,
-    'OV9*82' : dai.MonoCameraProperties.SensorResolution.THE_800_P,
-    'OV9282' : dai.MonoCameraProperties.SensorResolution.THE_800_P,
-    'AR0234' : dai.MonoCameraProperties.SensorResolution.THE_1200_P,
-}
-
-camToRgbRes = {
-    'IMX378' : dai.ColorCameraProperties.SensorResolution.THE_4_K,
-    'IMX214' : dai.ColorCameraProperties.SensorResolution.THE_4_K,
-    'OV9*82' : dai.ColorCameraProperties.SensorResolution.THE_800_P,
-    'OV9282' : dai.ColorCameraProperties.SensorResolution.THE_800_P,
-    'OV9782' : dai.ColorCameraProperties.SensorResolution.THE_800_P,
-    'IMX582' : dai.ColorCameraProperties.SensorResolution.THE_12_MP,
-    'AR0234' : dai.ColorCameraProperties.SensorResolution.THE_1200_P,
-    'IMX296' : dai.ColorCameraProperties.SensorResolution.THE_1440X1080,
-}
 
 def create_blank(width, height, rgb_color=(0, 0, 0)):
     """Create new image(numpy array) filled with certain color in RGB"""
@@ -194,19 +154,11 @@
                         help="Invert vertical axis of the camera for the display")
     parser.add_argument("-ih", "--invertHorizontal", dest="invert_h", default=False, action="store_true",
                         help="Invert horizontal axis of the camera for the display")
-<<<<<<< HEAD
-    # parser.add_argument("-ep", "--maxEpiploarError", default="1.0", type=float, required=False,
-    #                     help="Sets the maximum epiploar allowed with rectification")
-    parser.add_argument("-cm", "--cameraModel", default="", choices=["perspective", "fisheye"], type=str,
-                        required=False, help="Overwrite the camera model specified in board config file. Choose between perspective and fisheye.")
-    parser.add_argument("-rlp", "--rgbLensPosition", default=-1, type=int,
-=======
     parser.add_argument("-ep", "--maxEpiploarError", default="0.7", type=float, required=False,
                          help="Sets the maximum epiploar allowed with rectification")
     parser.add_argument("-cm", "--cameraMode", default="perspective", type=str,
                         required=False, help="Choose between perspective and Fisheye")
     parser.add_argument("-rlp", "--rgbLensPosition", default=135, type=int,
->>>>>>> 33296e40
                         required=False, help="Set the manual lens position of the camera for calibration")
     parser.add_argument("-cd", "--captureDelay", default=5, type=int,
                         required=False, help="Choose how much delay to add between pressing the key and capturing the image. Default: %(default)s")
@@ -217,26 +169,12 @@
                         help="set the scaling factor for output visualization. Default: 0.5.")
     parser.add_argument('-fps', '--framerate', type=float, default=10,
                         help="FPS to set for all cameras. Default: %(default)s")
-<<<<<<< HEAD
-    parser.add_argument("-sync", "--minSyncTime", type=float, default=0.2,
-                        help="set the minimum time enforced between frames to keep synchronization. Default: %(default)s.")
-    parser.add_argument("-q", "--minQueueDepth", type=int, default=4,
-                        help="set the minimum queue depth for syncing before retrieving synced frames. Default: %(default)s.")
-=======
     parser.add_argument('-ab', '--antibanding', default='50', choices={'off', '50', '60'},
                         help="Set antibanding/antiflicker algo for lights that flicker at mains frequency. Default: %(default)s [Hz]")
->>>>>>> 33296e40
     parser.add_argument('-scp', '--saveCalibPath', type=str, default="",
                         help="Save calibration file to this path")
     parser.add_argument('-dst', '--datasetPath', type=str, default="dataset",
                         help="Path to dataset used for processing images")
-<<<<<<< HEAD
-    parser.add_argument('-mt', '--mouseTrigger', default=False, action="store_true",
-                        help="Enable mouse trigger for image capture")
-    parser.add_argument('-l', '--traceLevel', type=int, default=2,
-                        help="Set the debug trace level. Default: %(default)s.")
-    
-=======
     parser.add_argument('-mdmp', '--minDetectedMarkersPercent', type=float, default=0.5,
                         help="Minimum percentage of detected markers to consider a frame valid")
     parser.add_argument('-nm', '--numMarkers', type=int, default=None, help="Number of markers in the board")
@@ -247,7 +185,6 @@
     parser.add_argument('-disall', '--enableDebugMessageSync', default=False, action="store_true",
                         help="Display all the information in calibration.")
 
->>>>>>> 33296e40
     options = parser.parse_args()
 
     # Set some extra defaults, `-brd` would override them
@@ -259,7 +196,6 @@
     if options.squareSizeCm < 2.2:
         raise argparse.ArgumentTypeError("-s / --squareSizeCm needs to be greater than 2.2 cm")
 
-<<<<<<< HEAD
     if options.rgbLensPosition < 0:
         if options.board == "OAK-D-LITE":
             options.rgbLensPosition = 25
@@ -269,7 +205,14 @@
     return options
 class MessageSync:
     def __init__(self, num_queues, min_diff_timestamp, max_num_messages=10, min_queue_depth=3):
-=======
+        self.num_queues = num_queues
+        self.min_diff_timestamp = min_diff_timestamp
+        self.max_num_messages = max_num_messages
+        # self.queues = [deque() for _ in range(num_queues)]
+        self.queues = dict()
+        self.queue_depth = min_queue_depth
+        # self.earliest_ts = {}
+
 class HostSync:
     def __init__(self, deltaMilliSec):
         self.arrays = {}
@@ -368,7 +311,6 @@
 
 class MessageSync:
     def __init__(self, num_queues, min_diff_timestamp, max_num_messages=4, min_queue_depth=3):
->>>>>>> 33296e40
         self.num_queues = num_queues
         self.min_diff_timestamp = min_diff_timestamp
         self.max_num_messages = max_num_messages
@@ -391,11 +333,7 @@
         #     print()
         # print()
 
-<<<<<<< HEAD
-    def get_synced(self):
-=======
     def get_synced(self, enableDebugMessageSync):
->>>>>>> 33296e40
 
         # Atleast 3 messages should be buffered
         min_len = min([len(queue) for queue in self.queues.values()])
@@ -403,11 +341,7 @@
             print('Status:', 'exited due to min len == 0', self.queues)
             return None
 
-<<<<<<< HEAD
-        # initializing list of list 
-=======
         # initializing list of list 
->>>>>>> 33296e40
         queue_lengths = []
         for name in self.queues.keys():
             queue_lengths.append(range(0, len(self.queues[name])))
@@ -437,12 +371,8 @@
             # Mark minimum
             if min_ts_diff is None or (acc_diff < min_ts_diff['ts'] and abs(acc_diff - min_ts_diff['ts']) > 0.0001):
                 min_ts_diff = {'ts': acc_diff, 'indicies': indicies.copy()}
-<<<<<<< HEAD
-                print('new minimum:', min_ts_diff, 'min required:', self.min_diff_timestamp)
-=======
                 if enableDebugMessageSync:
                     print('new minimum:', min_ts_diff, 'min required:', self.min_diff_timestamp)
->>>>>>> 33296e40
 
             if min_ts_diff['ts'] < self.min_diff_timestamp:
                 # Check if atleast 5 messages deep
@@ -458,19 +388,11 @@
                         # pop out the older messages
                         for i in range(0, min_ts_diff['indicies'][name]+1):
                             self.queues[name].popleft()
-<<<<<<< HEAD
-
-                    print('Returning synced messages with error:', min_ts_diff['ts'], min_ts_diff['indicies'])
-                    return synced
-
-        # print('Status:', 'Went through all, found nothing', permutations)
-=======
                     if enableDebugMessageSync:
                         print('Returning synced messages with error:', min_ts_diff['ts'], min_ts_diff['indicies'])
                     return synced
 
         # print('
->>>>>>> 33296e40
 
 class Main:
     output_scale_factor = 0.5
@@ -487,10 +409,7 @@
         self.args = parse_args()
         self.device = None
         debug = self.args.debug
-<<<<<<< HEAD
-=======
         enableDebugMessageSync=self.args.enableDebugMessageSync
->>>>>>> 33296e40
         self.output_scale_factor = self.args.outputScaleFactor
         self.aruco_dictionary = cv2.aruco.Dictionary_get(
             cv2.aruco.DICT_4X4_1000)
@@ -510,11 +429,7 @@
         if self.args.board:
             board_path = Path(self.args.board)
             if not board_path.exists():
-<<<<<<< HEAD
-                board_path = (depthai_boards_path / self.args.board.upper()).with_suffix('.json').resolve()
-=======
                 board_path = (Path(__file__).parent / 'resources/depthai_boards/boards' / self.args.board.upper()).with_suffix('.json').resolve()
->>>>>>> 33296e40
                 if not board_path.exists():
                     raise ValueError(
                         'Board config not found: {}'.format(board_path))
@@ -523,11 +438,6 @@
                 self.board_config = self.board_config['board_config']
                 self.board_config_backup = self.board_config
 
-<<<<<<< HEAD
-        self.dest_path = Path(__file__).parent / 'resources'
-
-=======
->>>>>>> 33296e40
         # TODO: set the total images
         # random polygons for count
         self.total_images = self.args.count * \
@@ -570,35 +480,6 @@
 
         
 
-<<<<<<< HEAD
-        # if self.args.board.upper() == 'OAK-D-LITE':
-        #     raise Exception(
-        #     "OAK-D-Lite Calibration is not supported on main yet. Please use `lite_calibration` branch to calibrate your OAK-D-Lite!!")
-
-        if 'capture' in self.args.mode or 'flash' in self.args.mode:
-            self.device = dai.Device()
-            cameraProperties = self.device.getConnectedCameraFeatures()
-            print(cameraProperties)
-            for properties in cameraProperties:
-                for in_cam in self.board_config['cameras'].keys():
-                    cam_info = self.board_config['cameras'][in_cam]
-                    if properties.socket == stringToCam[in_cam]:
-                        self.board_config['cameras'][in_cam]['sensorName'] = properties.sensorName
-                        print('Cam: {} and focus: {}'.format(cam_info['name'], properties.hasAutofocus))
-                        self.board_config['cameras'][in_cam]['hasAutofocus'] = properties.hasAutofocus
-                        # self.auto_checkbox_dict[cam_info['name']  + '-Camera-connected'].check()
-                        break
-
-            pipeline = self.create_pipeline()
-            self.device.startPipeline(pipeline)
-
-            self.camera_queue = {}
-            for config_cam in self.board_config['cameras']:
-                cam = self.board_config['cameras'][config_cam]
-                self.camera_queue[cam['name']] = self.device.getOutputQueue(cam['name'], 1, False)
-
-=======
->>>>>>> 33296e40
         """ cameraProperties = self.device.getConnectedCameraProperties()
         for properties in cameraProperties:
             if properties.sensorName == 'OV7251':
@@ -611,15 +492,6 @@
         # if not self.args.disableRgb:
         #     self.rgb_camera_queue = self.device.getOutputQueue("rgb", 30, True)
 
-<<<<<<< HEAD
-    def close(self):
-        if self.device:
-            self.device.close()
-
-    def mouse_event_callback(self, event, x, y, flags, param):
-        if event == cv2.EVENT_LBUTTONDOWN:
-            self.mouseTrigger = True
-=======
     def mouse_event_callback(self, event, x, y, flags, param):
         if event == cv2.EVENT_LBUTTONDOWN:
             self.mouseTrigger = True
@@ -632,7 +504,6 @@
         for config_cam in self.board_config['cameras']:
             cam = self.board_config['cameras'][config_cam]
             self.camera_queue[cam['name']] = self.device.getOutputQueue(cam['name'], 1, False)
->>>>>>> 33296e40
 
     def is_markers_found(self, frame):
         marker_corners, _, _ = cv2.aruco.detectMarkers(
@@ -698,42 +569,11 @@
         pipeline = dai.Pipeline()
 
         fps = self.args.framerate
-<<<<<<< HEAD
-        cams = {}
-=======
->>>>>>> 33296e40
         for cam_id in self.board_config['cameras']:
             cam_info = self.board_config['cameras'][cam_id]
             if cam_info['type'] == 'mono':
                 cam_node = pipeline.createMonoCamera()
                 xout = pipeline.createXLinkOut()
-<<<<<<< HEAD
-
-                cam_node.setBoardSocket(stringToCam[cam_id])
-                cam_node.setResolution(camToMonoRes[cam_info['sensorName']])
-                cam_node.setFps(fps)
-                # xout.input.setBlocking(False)
-                # xout.input.setQueueSize(4)
-
-                xout.setStreamName(cam_info['name'])
-                cam_node.out.link(xout.input)
-            else:
-                cam_node = pipeline.createColorCamera()
-                xout = pipeline.createXLinkOut()
-
-                cam_node.setBoardSocket(stringToCam[cam_id])
-                cam_node.setResolution(camToRgbRes[cam_info['sensorName']])
-                cam_node.setFps(fps)
-
-                # If AR0234 bring down resolution to 800p
-                if cam_info['sensorName'] == 'AR0234':
-                    cam_node.setIspScale(2,3)
-
-                xout.setStreamName(cam_info['name'])
-                # xout.input.setBlocking(False)
-                # xout.input.setQueueSize(4)
-
-=======
 
                 cam_node.setBoardSocket(stringToCam[cam_id])
                 cam_node.setResolution(camToMonoRes[cam_info['sensorName']])
@@ -752,7 +592,6 @@
                 cam_node.setFps(fps)
 
                 xout.setStreamName(cam_info['name'])
->>>>>>> 33296e40
                 cam_node.isp.link(xout.input)
                 if cam_info['sensorName'] == "OV9*82":
                     cam_node.initialControl.setSharpness(0)
@@ -765,11 +604,8 @@
                     controlIn = pipeline.createXLinkIn()
                     controlIn.setStreamName(cam_info['name'] + '-control')
                     controlIn.out.link(cam_node.inputControl)
-<<<<<<< HEAD
-=======
 
             # cam_node.initialControl.setAntiBandingMode(antibandingOpts[self.args.antibanding])
->>>>>>> 33296e40
             xout.input.setBlocking(False)
             xout.input.setQueueSize(1)
 
@@ -782,15 +618,10 @@
 
         filename = calibUtils.image_filename(
             stream_name, self.current_polygon, self.images_captured)
-<<<<<<< HEAD
-        cv2.imwrite(f"{str(self.dataset_path)}/{stream_name}/{filename}", frame)
-        print("py: Saved image as: " + str(filename))
-=======
         path = Path(self.args.datasetPath) / stream_name / filename
         path.parent.mkdir(parents=True, exist_ok=True)
         cv2.imwrite(str(path), frame)
         print("py: Saved image as: " + str(path))
->>>>>>> 33296e40
         return True
 
     def show_info_frame(self):
@@ -826,16 +657,12 @@
         width, height = int(
             self.width * self.output_scale_factor), int(self.height * self.output_scale_factor)
         info_frame = np.zeros((self.height, self.width, 3), np.uint8)
-<<<<<<< HEAD
-        print("py: Capture failed, unable to find chessboard! Fix position and press spacebar again")
-=======
         if self.args.cameraMode != "perspective": 
             print("py: Capture failed, unable to find full board! Fix position and press spacebar again")
         else:
             print("py: Capture failed, unable to find chessboard! Fix position and press spacebar again")
 
 
->>>>>>> 33296e40
 
         def show(position, text):
             cv2.putText(info_frame, text, position,
@@ -1078,202 +905,6 @@
             # print(f'self.current_polygon  {self.current_polygon}')
             # print(f'len(self.polygons)  {len(self.polygons)}')
 
-<<<<<<< HEAD
-    def capture_images_sync(self):
-        finished = False
-        capturing = False
-        start_timer = False
-        timer = self.args.captureDelay
-        prev_time = None
-        curr_time = None
-
-        self.display_name = "Image Window"
-        syncCollector = MessageSync(len(self.camera_queue.keys()), min_diff_timestamp=self.args.minSyncTime, min_queue_depth=self.args.minQueueDepth)
-        self.mouseTrigger = False
-
-        # Clear events
-        streams = self.device.getQueueEvents(list(self.camera_queue.keys()))
-        while not finished:
-            currImageList = {}
-
-            streams = self.device.getQueueEvents(list(self.camera_queue.keys()))
-            for stream in streams:
-                # frames = self.device.getOutputQueue(stream, maxSize=4, blocking=False).tryGetAll()
-                frames = self.device.getOutputQueue(stream).tryGetAll()
-                for frameMsg in frames:
-                    syncCollector.add_msg(stream, frameMsg)
-                    print(stream, frameMsg.getTimestampDevice())
-
-            syncedFrames = syncCollector.get_synced()
-            print('synced frames:', syncedFrames)
-            if syncedFrames is None or syncedFrames is False or len(syncedFrames) < len(self.camera_queue.keys()):
-                continue
-
-            for key in syncedFrames.keys():
-                frameMsg = syncedFrames[key]
-                print(f'Timestamp of  {key} is {frameMsg.getTimestampDevice()}')
-
-                gray_frame = None
-                if frameMsg.getType() == dai.RawImgFrame.Type.RAW8:
-                    gray_frame = frameMsg.getCvFrame()
-                else:
-                    gray_frame = cv2.cvtColor(frameMsg.getCvFrame(), cv2.COLOR_BGR2GRAY)
-                currImageList[key] = gray_frame
-            tmpCurrImageList = {}
-            for name in sorted(currImageList.keys()):
-                tmpCurrImageList[name] = currImageList[name]
-            currImageList = tmpCurrImageList
-
-            resizeHeight = 0
-            resizeWidth = 0
-            for name, imgFrame in currImageList.items():
-
-                # print(f'original Shape of {name} is {imgFrame.shape}' )
-                currImageList[name] = cv2.resize(
-                    imgFrame, (0, 0), fx=self.output_scale_factor, fy=self.output_scale_factor)
-
-                height, width = currImageList[name].shape
-
-                widthRatio = resizeWidth / width
-                heightRatio = resizeHeight / height
-
-
-                # if widthRatio > 1.0 and heightRatio > 1.0 and widthRatio < 1.2 and heightRatio < 1.2:
-                #     continue
-
-
-                if (widthRatio > 0.8 and heightRatio > 0.8 and widthRatio <= 1.0 and heightRatio <= 1.0) or (widthRatio > 1.2 and heightRatio > 1.2) or (resizeHeight == 0):
-                    resizeWidth = width
-                    resizeHeight = height
-                # elif widthRatio > 1.2 and heightRatio > 1.2:
-
-
-                # if width < resizeWidth:
-                #     resizeWidth = width
-                # if height > resizeHeight:
-                #     resizeHeight = height
-
-            # print(f'Scale Shape  is {resizeWidth}x{resizeHeight}' )
-
-            combinedImage = None
-            for name, imgFrame in currImageList.items():
-                height, width = imgFrame.shape
-                if width > resizeWidth and height > resizeHeight:
-                    imgFrame = cv2.resize(
-                    imgFrame, (0, 0), fx= resizeWidth / width, fy= resizeWidth / width)
-
-                # print(f'final_scaledImageSize is {imgFrame.shape}')
-                if self.polygons is None:
-                    self.height, self.width = imgFrame.shape
-                    print(self.height, self.width)
-                    self.polygons = calibUtils.setPolygonCoordinates(
-                        self.height, self.width)
-
-                localPolygon = np.array([self.polygons[self.current_polygon]])
-                if self.images_captured_polygon == 1:
-                    # perspectiveRotationMatrix = Rotation.from_euler('z', 45, degrees=True).as_matrix()
-                    angle = 30.
-                    theta = (angle/180.) * np.pi
-                    perspectiveRotationMatrix = np.array([[np.cos(theta), -np.sin(theta)],
-                                                        [np.sin(theta),  np.cos(theta)]])
-
-                    localPolygon = np.matmul(localPolygon, perspectiveRotationMatrix).astype(np.int32)
-                    localPolygon[0][:, 1] += abs(localPolygon.min())
-                if self.images_captured_polygon == 2:
-                    # perspectiveRotationMatrix = Rotation.from_euler('z', -45, degrees=True).as_matrix()
-                    angle = -30.
-                    theta = (angle/180.) * np.pi
-                    perspectiveRotationMatrix = np.array([[np.cos(theta), -np.sin(theta)],
-                                                        [np.sin(theta),  np.cos(theta)]])
-                    localPolygon = np.matmul(localPolygon, perspectiveRotationMatrix).astype(np.int32)
-                    localPolygon[0][:, 1] += (height - abs(localPolygon[0][:, 1].max()))
-                    localPolygon[0][:, 0] += abs(localPolygon[0][:, 1].min())
-
-                cv2.polylines(
-                    imgFrame, localPolygon,
-                    True, (0, 0, 255), 4)
-
-                # TODO(Sachin): Add this back with proper alignment
-                # cv2.putText(
-                #     imgFrame,
-                #     "Polygon Position: {}. Captured {} of {} {} images".format(
-                #         self.current_polygon + 1, self.images_captured, self.total_images, name),
-                #     (0, 700), cv2.FONT_HERSHEY_TRIPLEX, 1.0, (255, 0, 0))
-
-                height, width = imgFrame.shape
-                height_offset = (resizeHeight - height)//2
-                width_offset = (resizeWidth - width)//2
-                subImage = np.pad(imgFrame, ((height_offset, height_offset), (width_offset,width_offset)), 'constant', constant_values=0)
-                if combinedImage is None:
-                    combinedImage = subImage
-                else:
-                    combinedImage = np.hstack((combinedImage, subImage))
-
-            key = cv2.waitKey(1)
-            if key == 27 or key == ord("q"):
-                print("py: Calibration has been interrupted!")
-                raise SystemExit(0)
-            elif key == ord(" ") or self.mouseTrigger:
-                start_timer = True
-                prev_time = time.time()
-                timer = self.args.captureDelay
-                self.mouseTrigger = False
-
-            if start_timer == True:
-                curr_time = time.time()
-                if curr_time - prev_time >= 1:
-                    prev_time = curr_time
-                    timer = timer - 1
-                if timer <= 0 and start_timer == True:
-                    start_timer = False
-                    capturing = True
-                    print('Start capturing...')
-
-                image_shape = combinedImage.shape
-                cv2.putText(combinedImage, str(timer),
-                        (image_shape[1]//2, image_shape[0]//2), font,
-                        7, (0, 255, 255),
-                        4, cv2.LINE_AA)
-
-            cv2.namedWindow(self.display_name)
-            if self.args.mouseTrigger:
-                cv2.setMouseCallback(self.display_name, self.mouse_event_callback)
-
-            cv2.imshow(self.display_name, combinedImage)
-            tried = {}
-            allPassed = True
-
-            if capturing:
-                syncedMsgs = syncedFrames
-                if syncedMsgs == False:
-                    for key in self.camera_queue.keys():
-                        self.camera_queue[key].getAll()
-                    continue
-                for name, frameMsg in syncedMsgs.items():
-                    tried[name] = self.parse_frame(frameMsg.getCvFrame(), name)
-                    allPassed = allPassed and tried[name]
-
-                if allPassed:
-                    if not self.images_captured:
-                        leftStereo =  self.board_config['cameras'][self.board_config['stereo_config']['left_cam']]['name']
-                        rightStereo = self.board_config['cameras'][self.board_config['stereo_config']['right_cam']]['name']
-                        print(f'Left Camera of stereo is {leftStereo} and right Camera of stereo is {rightStereo}')
-                        # if not self.test_camera_orientation(syncedMsgs[leftStereo].getCvFrame(), syncedMsgs[rightStereo].getCvFrame()):
-                        #     self.show_failed_orientation()
-
-                    self.images_captured += 1
-                    self.images_captured_polygon += 1
-                    capturing = False
-                else:
-                    self.show_failed_capture_frame()
-                    capturing = False
-
-            # print(f'self.images_captured_polygon  {self.images_captured_polygon}')
-            # print(f'self.current_polygon  {self.current_polygon}')
-            # print(f'len(self.polygons)  {len(self.polygons)}')
-
-=======
->>>>>>> 33296e40
             if self.images_captured_polygon == self.args.count:
                 self.images_captured_polygon = 0
                 self.current_polygon += 1
@@ -1284,11 +915,7 @@
                     break
 
 
-<<<<<<< HEAD
-    def capture_images(self):
-=======
     """ def capture_images(self):
->>>>>>> 33296e40
         finished = False
         capturing = False
         captured_left = False
@@ -1490,41 +1117,6 @@
 
     def calibrate(self):
         print("Starting image processing")
-<<<<<<< HEAD
-        stereo_calib = calibUtils.StereoCalibration(self.args.traceLevel)
-
-        self.camera_model = self.board_config.get("camera_model", "perspective")
-
-        if self.args.cameraModel != "": # If camera model is specified in the command line, use that
-            self.camera_model = self.args.cameraModel
-        
-        try:
-            # stereo_calib = StereoCalibration()
-            print("Starting image processingxxccx")
-            print(self.args.squaresX)
-            status, result_config = stereo_calib.calibrate(
-                    self.board_config,
-                    str(self.dataset_path),
-                    self.args.squareSizeCm,
-                    self.args.markerSizeCm,
-                    self.args.squaresX,
-                    self.args.squaresY,
-                    self.camera_model,
-                    self.args.rectifiedDisp) # Turn off enable disp rectify
-
-            calibration_handler = dai.CalibrationHandler()
-            status, error_text = self.prepare_calibration_handler(result_config, calibration_handler)
-
-            if status == True:
-
-                print('Successfully calibrated')
-                print(json.dumps(calibration_handler.eepromToJson(), indent=4))
-
-            else:
-                print(error_text)
-                for text in error_text:
-                # text = error_text[0]
-=======
         stereo_calib = calibUtils.StereoCalibration()
         dest_path = str(Path('resources').absolute())
         # self.args.cameraMode = 'perspective' # hardcoded for now
@@ -1702,199 +1294,16 @@
                 print(error_text)
                 for text in error_text: 
                 # text = error_text[0]                
->>>>>>> 33296e40
                     resImage = create_blank(900, 512, rgb_color=red)
                     cv2.putText(resImage, text, (10, 250), font, 2, (0, 0, 0), 2)
                     cv2.imshow("Result Image", resImage)
                     cv2.waitKey(0)
-<<<<<<< HEAD
-
-            return status, error_text, result_config
-
-        except Exception as e:
-            self.close()
-            print('Device closed in exception..' )
-            print(e)
-            print(traceback.format_exc())
-            raise SystemExit(1)
-
-
-    def prepare_calibration_handler(self, result_config, calibration_handler):
-
-        # calibration_handler.set
-        error_text = []
-
-        for camera in result_config['cameras'].keys():
-            cam_info = result_config['cameras'][camera]
-            # log_list.append(self.ccm_selected[cam_info['name']])
-
-            color = green
-            reprojection_error_threshold = 1.0
-            if cam_info['size'][1] > 720:
-                print(cam_info['size'][1])
-                reprojection_error_threshold = reprojection_error_threshold * cam_info['size'][1] / 720
-
-            if cam_info['name'] == 'rgb':
-                reprojection_error_threshold = 3
-            print('Reprojection error threshold -> {}'.format(reprojection_error_threshold))
-
-            if cam_info['reprojection_error'] > reprojection_error_threshold:
-                color = red
-                error_text.append("high Reprojection Error")
-            text = cam_info['name'] + ' Reprojection Error: ' + format(cam_info['reprojection_error'], '.6f')
-            print(text)
-            # pygame_render_text(self.screen, text, (vis_x, vis_y), color, 30)
-
-            calibration_handler.setDistortionCoefficients(stringToCam[camera], cam_info['dist_coeff'])
-            calibration_handler.setCameraIntrinsics(stringToCam[camera], cam_info['intrinsics'],  cam_info['size'][0], cam_info['size'][1])
-            calibration_handler.setFov(stringToCam[camera], cam_info['hfov'])
-            if self.camera_model == "perspective":
-                calibration_handler.setCameraType(stringToCam[camera], dai.CameraModel.Perspective)
-            elif self.camera_model == "fisheye":
-                calibration_handler.setCameraType(stringToCam[camera], dai.CameraModel.Fisheye)
-
-            if 'hasAutofocus' in cam_info and cam_info['hasAutofocus']:
-                calibration_handler.setLensPosition(stringToCam[camera], self.focus_value)
-
-            # log_list.append(self.focusSigma[cam_info['name']])
-            # log_list.append(cam_info['reprojection_error'])
-            # color = green///
-            # epErrorZText
-            if 'extrinsics' in cam_info:
-
-                if 'to_cam' in cam_info['extrinsics']:
-                    right_cam = result_config['cameras'][cam_info['extrinsics']['to_cam']]['name']
-                    left_cam = cam_info['name']
-
-                    epipolar_threshold = 0.6
-
-                    if cam_info['extrinsics']['epipolar_error'] > epipolar_threshold:
-                        color = red
-                        error_text.append("high epipolar error between " + left_cam + " and " + right_cam)
-                    elif cam_info['extrinsics']['epipolar_error'] == -1:
-                        color = red
-                        error_text.append("Epiploar validation failed between " + left_cam + " and " + right_cam)
-
-                    # log_list.append(cam_info['extrinsics']['epipolar_error'])
-                    # text = left_cam + "-" + right_cam + ' Avg Epipolar error: ' + format(cam_info['extrinsics']['epipolar_error'], '.6f')
-                    # pygame_render_text(self.screen, text, (vis_x, vis_y), color, 30)
-                    # vis_y += 30
-                    specTranslation = np.array([cam_info['extrinsics']['specTranslation']['x'], cam_info['extrinsics']['specTranslation']['y'], cam_info['extrinsics']['specTranslation']['z']], dtype=np.float32)
-
-                    calibration_handler.setCameraExtrinsics(stringToCam[camera], stringToCam[cam_info['extrinsics']['to_cam']], cam_info['extrinsics']['rotation_matrix'], cam_info['extrinsics']['translation'], specTranslation)
-                    if result_config['stereo_config']['left_cam'] == camera and result_config['stereo_config']['right_cam'] == cam_info['extrinsics']['to_cam']:
-                        calibration_handler.setStereoLeft(stringToCam[camera], result_config['stereo_config']['rectification_left'])
-                        calibration_handler.setStereoRight(stringToCam[cam_info['extrinsics']['to_cam']], result_config['stereo_config']['rectification_right'])
-                    elif result_config['stereo_config']['left_cam'] == cam_info['extrinsics']['to_cam'] and result_config['stereo_config']['right_cam'] == camera:
-                        calibration_handler.setStereoRight(stringToCam[camera], result_config['stereo_config']['rectification_right'])
-                        calibration_handler.setStereoLeft(stringToCam[cam_info['extrinsics']['to_cam']], result_config['stereo_config']['rectification_left'])
-
-        return len(error_text) == 0, error_text
-
-    def flash(self, result_config):
-
-        calibration_handler = self.device.readCalibration()
-        try:
-            if self.empty_calibration(calibration_handler):
-                calibration_handler.setBoardInfo(self.board_config['name'], self.board_config['revision'])
-        except Exception as e:
-            print('Device closed in exception..' )
-            self.close()
-            print(e)
-            print(traceback.format_exc())
-            raise SystemExit(1)
-
-        status, error_text = self.prepare_calibration_handler(result_config, calibration_handler)
-
-        if status == False:
-            self.close()
-            print(error_text)
-            for text in error_text:
-            # text = error_text[0]
-                resImage = create_blank(900, 512, rgb_color=red)
-                cv2.putText(resImage, text, (10, 250), font, 2, (0, 0, 0), 2)
-                cv2.imshow("Result Image", resImage)
-                cv2.waitKey(0)
-
-            return
-
-        print('Flashing Calibration data into ')
-        # print(calib_dest_path)
-
-        eeepromData = calibration_handler.getEepromData()
-        print(f'EEPROM VERSION being flashed is  -> {eeepromData.version}')
-        eeepromData.version = 7
-        print(f'EEPROM VERSION being flashed is  -> {eeepromData.version}')
-        mx_serial_id = self.device.getDeviceInfo().getMxId()
-
-        calib_dest_folder = self.dest_path
-        if self.args.saveCalibPath:
-            calib_dest_folder = Path(self.args.saveCalibPath)
-            calib_dest_folder.mkdir(parents=True, exist_ok=True)
-
-        calib_dest_path = calib_dest_folder / f"{mx_serial_id}.json"
-
-        calibration_handler.eepromToJsonFile(calib_dest_path)
-        # try:
-        self.device.flashCalibration2(calibration_handler)
-        is_write_succesful = True
-        # except RuntimeError as e:
-        #     is_write_succesful = False
-        #     print(e)
-        #     print("Writing in except...")
-        #     is_write_succesful = self.device.flashCalibration2(calibration_handler)
-        is_write_factory_sucessful = None
-        if self.args.factoryCalibration:
-            try:
-                self.device.flashFactoryCalibration(calibration_handler)
-                is_write_factory_sucessful = True
-            except RuntimeError as e:
-                print(f"flashFactoryCalibration Failed..., {e}")
-                is_write_factory_sucessful = False
-
-        if is_write_succesful and is_write_factory_sucessful is True or is_write_factory_sucessful is None:
-            """ eepromUnionData = {}
-            calibHandler = self.device.readCalibration2()
-            eepromUnionData['calibrationUser'] = calibHandler.eepromToJson()
-
-            calibHandler = self.device.readFactoryCalibration()
-            eepromUnionData['calibrationFactory'] = calibHandler.eepromToJson()
-
-            eepromUnionData['calibrationUserRaw'] = self.device.readCalibrationRaw()
-            eepromUnionData['calibrationFactoryRaw'] = self.device.readFactoryCalibrationRaw()
-            with open(calib_dest_path, "w") as outfile:
-                json.dump(eepromUnionData, outfile, indent=4) """
-            self.close()
-            text = "EEPROM written succesfully"
-            resImage = create_blank(900, 512, rgb_color=green)
-            cv2.putText(resImage, text, (10, 250), font, 2, (0, 0, 0), 2)
-            cv2.imshow("Result Image", resImage)
-            cv2.waitKey(0)
-
-        else:
-            self.close()
-            text = "EEPROM write Failed!!"
-            errors = []
-            if is_write_succesful is False:
-                errors.append("User calibration failed.")
-            if is_write_factory_sucessful is False:
-                errors.append("Factory calibration failed.")
-            resImage = create_blank(900, 512, rgb_color=red)
-            cv2.putText(resImage, text, (10, 250), font, 2, (0, 0, 0), 2)
-            for i, error in enumerate(errors):
-                cv2.putText(resImage, error, (10, 300 + i * 50), font, 2, (0, 0, 0), 2)
-            cv2.imshow("Result Image", resImage)
-            cv2.waitKey(0)
-            # return (False, "EEPROM write Failed!!")
-
-=======
         except Exception as e:
             self.device.close()
             print('Device closed in exception..' )
             print(e)
             print(traceback.format_exc())
             raise SystemExit(1)
->>>>>>> 33296e40
 
     def run(self):
 
@@ -1907,21 +1316,12 @@
 
         if 'capture' in self.args.mode:
             try:
-<<<<<<< HEAD
-                if self.dataset_path.exists():
-                    shutil.rmtree(str(self.dataset_path))
-                for cam_id in self.board_config['cameras']:
-                    name = self.board_config['cameras'][cam_id]['name']
-                    (self.dataset_path / name).mkdir(parents=True, exist_ok=True)
-
-=======
                 if Path('dataset').exists():
                     shutil.rmtree('dataset/')
                 for cam_id in self.board_config['cameras']:
                     name = self.board_config['cameras'][cam_id]['name']
                     Path("dataset/{}".format(name)).mkdir(parents=True, exist_ok=True)
                 
->>>>>>> 33296e40
             except OSError:
                 traceback.print_exc()
                 print("An error occurred trying to create image dataset directories!")
@@ -1929,14 +1329,10 @@
             self.startPipeline()
             self.show_info_frame()
             self.capture_images_sync()
-<<<<<<< HEAD
-
-=======
         self.dataset_path = str(Path("dataset").absolute())
         if self.args.datasetPath:
             print("Using dataset path: {}".format(self.args.datasetPath))
             self.dataset_path = self.args.datasetPath
->>>>>>> 33296e40
         if 'process' in self.args.mode:
             status, err_text, result_config = self.calibrate()
             if 'flash' in self.args.mode:

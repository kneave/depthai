#!/usr/bin/env python3
import argparse
import json
from pydoc import render_doc
import shutil
import traceback
from argparse import ArgumentParser
from pathlib import Path
import time
from datetime import datetime, timedelta
from collections import deque 
from scipy.spatial.transform import Rotation
import traceback

import cv2
from cv2 import resize
import depthai as dai
import numpy as np
import copy

import depthai_helpers.calibration_utils as calibUtils

font = cv2.FONT_HERSHEY_SIMPLEX
debug = False
red = (255, 0, 0)
green = (0, 255, 0)

stringToCam = {
                # 'RGB': dai.CameraBoardSocket.RGB,
                # 'LEFT': dai.CameraBoardSocket.LEFT,
                # 'RIGHT': dai.CameraBoardSocket.RIGHT,
                # 'AUTO': dai.CameraBoardSocket.AUTO,
                # 'CAM_A' : dai.CameraBoardSocket.RGB,
                # 'CAM_B' : dai.CameraBoardSocket.LEFT,
                # 'CAM_C' : dai.CameraBoardSocket.CAM_C,
                'RGB'   : dai.CameraBoardSocket.CAM_A,
                'LEFT'  : dai.CameraBoardSocket.CAM_B,
                'RIGHT' : dai.CameraBoardSocket.CAM_C,
                'CAM_A' : dai.CameraBoardSocket.CAM_A,
                'CAM_B' : dai.CameraBoardSocket.CAM_B,
                'CAM_C' : dai.CameraBoardSocket.CAM_C,
                'CAM_D' : dai.CameraBoardSocket.CAM_D,
                'CAM_E' : dai.CameraBoardSocket.CAM_E,
                'CAM_F' : dai.CameraBoardSocket.CAM_F,
                'CAM_G' : dai.CameraBoardSocket.CAM_G,
                'CAM_H' : dai.CameraBoardSocket.CAM_H
                }

CamToString = {
                # dai.CameraBoardSocket.RGB : 'RGB'  ,
                # dai.CameraBoardSocket.LEFT : 'LEFT' ,
                # dai.CameraBoardSocket.RIGHT : 'RIGHT',
                # dai.CameraBoardSocket.AUTO : 'AUTO'
                dai.CameraBoardSocket.CAM_A : 'RGB'  ,
                dai.CameraBoardSocket.CAM_B : 'LEFT' ,
                dai.CameraBoardSocket.CAM_C : 'RIGHT',
                dai.CameraBoardSocket.CAM_A : 'CAM_A',
                dai.CameraBoardSocket.CAM_B : 'CAM_B',
                dai.CameraBoardSocket.CAM_C : 'CAM_C',
                dai.CameraBoardSocket.CAM_D : 'CAM_D',
                dai.CameraBoardSocket.CAM_E : 'CAM_E',
                dai.CameraBoardSocket.CAM_F : 'CAM_F',
                dai.CameraBoardSocket.CAM_G : 'CAM_G',
                dai.CameraBoardSocket.CAM_H : 'CAM_H'
                }

camToMonoRes = {
                'OV7251' : dai.MonoCameraProperties.SensorResolution.THE_480_P,
                'OV9282' : dai.MonoCameraProperties.SensorResolution.THE_800_P,
                }

camToRgbRes = {
                'IMX378' : dai.ColorCameraProperties.SensorResolution.THE_4_K,
                'IMX214' : dai.ColorCameraProperties.SensorResolution.THE_4_K,
                'OV9782' : dai.ColorCameraProperties.SensorResolution.THE_800_P,
                'IMX582' : dai.ColorCameraProperties.SensorResolution.THE_12_MP,
                'AR0234' : dai.ColorCameraProperties.SensorResolution.THE_1200_P
                }

def create_blank(width, height, rgb_color=(0, 0, 0)):
    """Create new image(numpy array) filled with certain color in RGB"""
    # Create black blank image
    image = np.zeros((height, width, 3), np.uint8)

    # Since OpenCV uses BGR, convert the color first
    color = tuple(reversed(rgb_color))
    # Fill image with color
    image[:] = color

    return image


def parse_args():
    epilog_text = '''
    Captures and processes images for disparity depth calibration, generating a `<device id>.json` file or `depthai_calib.json`
    that should be loaded when initializing depthai. By default, captures one image for each of the 8 calibration target poses.

    Image capture requires the use of a printed OpenCV charuco calibration target applied to a flat surface(ex: sturdy cardboard).
    Default board size used in this script is 22x16. However you can send a customized one too.
    When taking photos, ensure enough amount of markers are visible and images are crisp.
    The board does not need to fit within each drawn red polygon shape, but it should mimic the display of the polygon.

    If the calibration checkerboard corners cannot be found, the user will be prompted to try that calibration pose again.

    The script requires a RMS error < 1.0 to generate a calibration file. If RMS exceeds this threshold, an error is displayed.
    An average epipolar error of <1.5 is considered to be good, but not required.

    Example usage:

    Run calibration with a checkerboard square size of 3.0cm and marker size of 2.5cm  on board config file DM2CAM:
    python3 calibrate.py -s 3.0 -ms 2.5 -brd DM2CAM

    Only run image processing only with same board setup. Requires a set of saved capture images:
    python3 calibrate.py -s 3.0 -ms 2.5 -brd DM2CAM -m process

    Delete all existing images before starting image capture:
    python3 calibrate.py -i delete
    '''
    parser = ArgumentParser(
        epilog=epilog_text, formatter_class=argparse.RawDescriptionHelpFormatter)
    parser.add_argument("-c", "--count", default=3, type=int, required=False,
                        help="Number of images per polygon to capture. Default: 1.")
    parser.add_argument("-s", "--squareSizeCm", type=float, required=True,
                        help="Square size of calibration pattern used in centimeters. Default: 2.0cm.")
    parser.add_argument("-ms", "--markerSizeCm", type=float, required=False,
                        help="Marker size in charuco boards.")
    parser.add_argument("-db", "--defaultBoard", default=False, action="store_true",
                        help="Calculates the -ms parameter automatically based on aspect ratio of charuco board in the repository")
    parser.add_argument("-nx", "--squaresX", default="11", type=int, required=False,
                        help="number of chessboard squares in X direction in charuco boards.")
    parser.add_argument("-ny", "--squaresY", default="8", type=int, required=False,
                        help="number of chessboard squares in Y direction in charuco boards.")
    parser.add_argument("-rd", "--rectifiedDisp", default=True, action="store_false",
                        help="Display rectified images with lines drawn for epipolar check")
    parser.add_argument("-drgb", "--disableRgb", default=False, action="store_true",
                        help="Disable rgb camera Calibration")
    parser.add_argument("-slr", "--swapLR", default=False, action="store_true",
                        help="Interchange Left and right camera port.")
    parser.add_argument("-m", "--mode", default=['capture', 'process'], nargs='*', type=str, required=False,
                        help="Space-separated list of calibration options to run. By default, executes the full 'capture process' pipeline. To execute a single step, enter just that step (ex: 'process').")
    parser.add_argument("-brd", "--board", default=None, type=str, required=True,
                        help="BW1097, BW1098OBC - Board type from resources/boards/ (not case-sensitive). "
                        "Or path to a custom .json board config. Mutually exclusive with [-fv -b -w]")
    parser.add_argument("-iv", "--invertVertical", dest="invert_v", default=False, action="store_true",
                        help="Invert vertical axis of the camera for the display")
    parser.add_argument("-ih", "--invertHorizontal", dest="invert_h", default=False, action="store_true",
                        help="Invert horizontal axis of the camera for the display")
    # parser.add_argument("-ep", "--maxEpiploarError", default="1.0", type=float, required=False,
    #                     help="Sets the maximum epiploar allowed with rectification")
    parser.add_argument("-cm", "--cameraMode", default="perspective", type=str,
                        required=False, help="Choose between perspective and Fisheye")
    parser.add_argument("-rlp", "--rgbLensPosition", default=135, type=int,
                        required=False, help="Set the manual lens position of the camera for calibration")
    parser.add_argument("-fps", "--fps", default=10, type=int,
                        required=False, help="Set capture FPS for all cameras. Default: %(default)s")
    parser.add_argument("-cd", "--captureDelay", default=5, type=int,
                        required=False, help="Choose how much delay to add between pressing the key and capturing the image. Default: %(default)s")
    parser.add_argument("-d", "--debug", default=False, action="store_true", help="Enable debug logs.")
    parser.add_argument("-fac", "--factoryCalibration", default=False, action="store_true",
                        help="Enable writing to Factory Calibration.")
<<<<<<< HEAD
    parser.add_argument("-osf", "--outputScaleFactor", type=float, default=0.5,
                        help="set the scaling factor for output visualization. Default: 0.5.")
=======
>>>>>>> cb141abb

    options = parser.parse_args()

    # Set some extra defaults, `-brd` would override them
    if options.markerSizeCm is None:
        if options.defaultBoard:
            options.markerSizeCm = options.squareSizeCm * 0.75
        else:
            raise argparse.ArgumentError(options.markerSizeCm, "-ms / --markerSizeCm needs to be provided (you can use -db / --defaultBoard if using calibration board from this repository or calib.io to calculate -ms automatically)")
    if options.squareSizeCm < 2.2:
        raise argparse.ArgumentTypeError("-s / --squareSizeCm needs to be greater than 2.2 cm")

    return options

class HostSync:
    def __init__(self, deltaMilliSec):
        self.arrays = {}
        self.arraySize = 15
        self.recentFrameTs = None
        self.deltaMilliSec = timedelta(milliseconds=deltaMilliSec)
        # self.synced = queue.Queue()

    def remove(self, t1):
            return timedelta(milliseconds=500) < (self.recentFrameTs - t1)

    def add_msg(self, name, data, ts):
        if name not in self.arrays:
            self.arrays[name] = deque(maxlen=self.arraySize)
        # Add msg to array
        self.arrays[name].appendleft({'data': data, 'timestamp': ts})
        if self.recentFrameTs == None or self.recentFrameTs - ts:
            self.recentFrameTs = ts
        # print(len(self.arrays[name]))
        # print(f'Added Msgs typ {name}')
        # print(ts)
        # for name, arr in self.arrays.items():
        #     for i, obj in enumerate(arr):
        #         if self.remove(obj['timestamp']):
        #             arr.remove(obj)
        #         else: break
    
    def clearQueues(self):
        print('Clearing Queues...')
        for name, msgList in self.arrays.items():
            self.arrays[name].clear()
            print(len(self.arrays[name]))

    def get_synced(self):
        synced = {}
        for name, msgList in self.arrays.items():
            # print('len(pivotM---------sgList)')
            # print(len(pivotMsgList))

            if len(msgList) != self.arraySize:
                return False 

        for name, pivotMsgList in self.arrays.items():
            print('len(pivotMsgList)')
            print(len(pivotMsgList))
            pivotMsgListDuplicate = pivotMsgList
            while pivotMsgListDuplicate:
                currPivot = pivotMsgListDuplicate.popleft()
                synced[name] = currPivot['data']
                
                for subName, msgList in self.arrays.items():
                    print(f'len of {subName}')
                    print(len(msgList))
                    if name == subName:
                        continue
                    msgListDuplicate = msgList.copy()
                    while msgListDuplicate:
                        print(f'---len of dup {subName} is {len(msgListDuplicate)}')
                        currMsg = msgListDuplicate.popleft()
                        time_diff = abs(currMsg['timestamp'] - currPivot['timestamp'])
                        print(f'---Time diff is {time_diff} and delta is {self.deltaMilliSec}')
                        if time_diff < self.deltaMilliSec:
                            print(f'--------Adding {subName} to sync. Messages left is {len(msgListDuplicate)}')
                            synced[subName] = currMsg['data']
                            break
                    print(f'Size of Synced is {len(synced)} amd array size is {len(self.arrays)}')
                    if len(synced) == len(self.arrays):
                        self.clearQueues()
                        return synced

            # raise SystemExit(1)
            self.clearQueues()
            return False


        """ for name, arr in self.arrays.items():
            for i, obj in enumerate(arr):
                time_diff = abs(obj['timestamp'] - self.recentFrameTs)
                print("Time diff for {0} is {1} milliseconds".format(name ,time_diff.total_seconds() * 1000))
                # 20ms since we add rgb/depth frames at 30FPS => 33ms. If
                # time difference is below 20ms, it's considered as synced
                if time_diff < self.deltaMilliSec:
                    synced[name] = obj['data']
                    # print(f"{name}: {i}/{len(arr)}")
                    break
        print(f'Size of Synced is {len(synced)} amd array size is {len(self.arrays)}')
        if len(synced) == len(self.arrays):
            for name, arr in self.arrays.items():
                for i, obj in enumerate(arr):
                    if self.remove(obj['timestamp']):
                        arr.remove(obj)
                    else: break
            return synced
        return False """

class Main:
    output_scale_factor = 0.5
    polygons = None
    width = None
    height = None
    current_polygon = 0
    images_captured_polygon = 0
    images_captured = 0

    def __init__(self):
        global debug
        self.args = parse_args()
        debug = self.args.debug
        self.output_scale_factor = self.args.outputScaleFactor
        self.aruco_dictionary = cv2.aruco.Dictionary_get(
            cv2.aruco.DICT_4X4_1000)
        self.focus_value = self.args.rgbLensPosition
        if self.args.board:
            board_path = Path(self.args.board)
            if not board_path.exists():
                board_path = (Path(__file__).parent / 'resources/boards' / self.args.board.upper()).with_suffix('.json').resolve()
                if not board_path.exists():
                    raise ValueError(
                        'Board config not found: {}'.format(board_path))
            with open(board_path) as fp:
                self.board_config = json.load(fp)
                self.board_config = self.board_config['board_config']
                self.board_config_backup = self.board_config

        # TODO: set the total images
        # random polygons for count
        self.total_images = self.args.count * \
            len(calibUtils.setPolygonCoordinates(1000, 600))
        if debug:
            print("Using Arguments=", self.args)

        # if self.args.board.upper() == 'OAK-D-LITE':
        #     raise Exception(
        #     "OAK-D-Lite Calibration is not supported on main yet. Please use `lite_calibration` branch to calibrate your OAK-D-Lite!!")
        
        self.device = dai.Device()
        cameraProperties = self.device.getConnectedCameraFeatures()
        for properties in cameraProperties:
            for in_cam in self.board_config['cameras'].keys():
                cam_info = self.board_config['cameras'][in_cam]
                if properties.socket == stringToCam[in_cam]:
                    self.board_config['cameras'][in_cam]['sensorName'] = properties.sensorName
                    print('Cam: {} and focus: {}'.format(cam_info['name'], properties.hasAutofocus))
                    self.board_config['cameras'][in_cam]['hasAutofocus'] = properties.hasAutofocus
                    # self.auto_checkbox_dict[cam_info['name']  + '-Camera-connected'].check()
                    break

        pipeline = self.create_pipeline()
        self.device.startPipeline(pipeline)

        self.camera_queue = {}
        for config_cam in self.board_config['cameras']:
            cam = self.board_config['cameras'][config_cam]
            self.camera_queue[cam['name']] = self.device.getOutputQueue(cam['name'], 1, False)

        """ cameraProperties = self.device.getConnectedCameraProperties()
        for properties in cameraProperties:
            if properties.sensorName == 'OV7251':
                raise Exception(
            "OAK-D-Lite Calibration is not supported on main yet. Please use `lite_calibration` branch to calibrate your OAK-D-Lite!!")

        self.device.startPipeline(pipeline)"""
        # self.left_camera_queue = self.device.getOutputQueue("left", 30, True)
        # self.right_camera_queue = self.device.getOutputQueue("right", 30, True)
        # if not self.args.disableRgb:
        #     self.rgb_camera_queue = self.device.getOutputQueue("rgb", 30, True)

    def is_markers_found(self, frame):
        marker_corners, _, _ = cv2.aruco.detectMarkers(
            frame, self.aruco_dictionary)
        print("Markers count ... {}".format(len(marker_corners)))
        return not (len(marker_corners) < self.args.squaresX*self.args.squaresY / 4)

    def test_camera_orientation(self, frame_l, frame_r):
        marker_corners_l, id_l, _ = cv2.aruco.detectMarkers(
            frame_l, self.aruco_dictionary)
        marker_corners_r, id_r, _ = cv2.aruco.detectMarkers(
            frame_r, self.aruco_dictionary)

        for i, left_id in enumerate(id_l):
            idx = np.where(id_r == left_id)
            # print(idx)
            if idx[0].size == 0:
                continue
            for left_corner, right_corner in zip(marker_corners_l[i], marker_corners_r[idx[0][0]]):
                if left_corner[0][0] - right_corner[0][0] < 0:
                    return False
        return True
    
    def create_pipeline(self):
        pipeline = dai.Pipeline()

        fps = 10
        for cam_id in self.board_config['cameras']:
            cam_info = self.board_config['cameras'][cam_id]
            if cam_info['type'] == 'mono':
                cam_node = pipeline.createMonoCamera()
                xout = pipeline.createXLinkOut()

                cam_node.setBoardSocket(stringToCam[cam_id])
                cam_node.setResolution(camToMonoRes[cam_info['sensorName']])
                cam_node.setFps(fps)

<<<<<<< HEAD
                xout.setStreamName(cam_info['name'])
                cam_node.out.link(xout.input)
            else:
                cam_node = pipeline.createColorCamera()
                xout = pipeline.createXLinkOut()
                
                cam_node.setBoardSocket(stringToCam[cam_id])
                cam_node.setResolution(camToRgbRes[cam_info['sensorName']])
                cam_node.setFps(fps)

                xout.setStreamName(cam_info['name'])
                cam_node.isp.link(xout.input)
                if cam_info['sensorName'] == "OV9*82":
                    cam_node.initialControl.setSharpness(0)
                    cam_node.initialControl.setLumaDenoise(0)
                    cam_node.initialControl.setChromaDenoise(4)

                if cam_info['hasAutofocus']:
                    cam_node.initialControl.setManualFocus(self.focus_value)

                    controlIn = pipeline.createXLinkIn()
                    controlIn.setStreamName(cam_info['name'] + '-control')
                    controlIn.out.link(cam_node.inputControl)
            xout.input.setBlocking(False)
            xout.input.setQueueSize(1)
=======
        if self.args.swapLR:
            cam_left.setBoardSocket(dai.CameraBoardSocket.RIGHT)
            cam_right.setBoardSocket(dai.CameraBoardSocket.LEFT)
        else:
            cam_left.setBoardSocket(dai.CameraBoardSocket.LEFT)
            cam_right.setBoardSocket(dai.CameraBoardSocket.RIGHT)

        cam_left.setResolution(
            dai.MonoCameraProperties.SensorResolution.THE_800_P)
        cam_left.setFps(self.args.fps)

        cam_right.setResolution(
            dai.MonoCameraProperties.SensorResolution.THE_800_P)
        cam_right.setFps(self.args.fps)

        xout_left.setStreamName("left")
        cam_left.out.link(xout_left.input)

        xout_right.setStreamName("right")
        cam_right.out.link(xout_right.input)

        if not self.args.disableRgb:
            rgb_cam = pipeline.createColorCamera()
            rgb_cam.setResolution(
                dai.ColorCameraProperties.SensorResolution.THE_4_K)
            rgb_cam.setInterleaved(False)
            rgb_cam.setBoardSocket(dai.CameraBoardSocket.RGB)
            rgb_cam.setIspScale(1, 3)
            rgb_cam.initialControl.setManualFocus(self.focus_value)
            rgb_cam.setFps(self.args.fps)

            xout_rgb_isp = pipeline.createXLinkOut()
            xout_rgb_isp.setStreamName("rgb")
            rgb_cam.isp.link(xout_rgb_isp.input)
>>>>>>> cb141abb

        return pipeline


    def parse_frame(self, frame, stream_name):
        if not self.is_markers_found(frame):
            return False

        filename = calibUtils.image_filename(
            stream_name, self.current_polygon, self.images_captured)
        cv2.imwrite("dataset/{}/{}".format(stream_name, filename), frame)
        print("py: Saved image as: " + str(filename))
        return True

    def show_info_frame(self):
        info_frame = np.zeros((600, 1000, 3), np.uint8)
        print("Starting image capture. Press the [ESC] key to abort.")
        print("Will take {} total images, {} per each polygon.".format(
            self.total_images, self.args.count))

        def show(position, text):
            cv2.putText(info_frame, text, position,
                        cv2.FONT_HERSHEY_SIMPLEX, 1.0, (0, 255, 0))

        show((25, 100), "Information about image capture:")
        show((25, 160), "Press the [ESC] key to abort.")
        show((25, 220), "Press the [spacebar] key to capture the image.")
        show((25, 300), "Polygon on the image represents the desired chessboard")
        show((25, 340), "position, that will provide best calibration score.")
        show((25, 400), "Will take {} total images, {} per each polygon.".format(
            self.total_images, self.args.count))
        show((25, 550), "To continue, press [spacebar]...")

        cv2.imshow("info", info_frame)
        while True:
            key = cv2.waitKey(1)
            if key == ord(" "):
                cv2.destroyAllWindows()
                return
            elif key == 27 or key == ord("q"):  # 27 - ESC
                cv2.destroyAllWindows()
                raise SystemExit(0)

    def show_failed_capture_frame(self):
        width, height = int(
            self.width * self.output_scale_factor), int(self.height * self.output_scale_factor)
        info_frame = np.zeros((self.height, self.width, 3), np.uint8)
        print("py: Capture failed, unable to find chessboard! Fix position and press spacebar again")

        def show(position, text):
            cv2.putText(info_frame, text, position,
                        cv2.FONT_HERSHEY_TRIPLEX, 0.7, (0, 255, 0))

        show((50, int(height / 2 - 40)),
             "Capture failed, unable to find chessboard!")
        show((60, int(height / 2 + 40)), "Fix position and press spacebar again")

        # cv2.imshow("left", info_frame)
        # cv2.imshow("right", info_frame)
        cv2.imshow(self.display_name, info_frame)
        cv2.waitKey(2000)

    def show_failed_orientation(self):
        width, height = int(
            self.width * self.output_scale_factor), int(self.height * self.output_scale_factor)
        info_frame = np.zeros((height, width, 3), np.uint8)
        print("py: Capture failed, Swap the camera's ")

        def show(position, text):
            cv2.putText(info_frame, text, position,
                        cv2.FONT_HERSHEY_TRIPLEX, 0.7, (0, 255, 0))

        show((60, int(height / 2 - 40)), "Calibration failed, ")
        show((60, int(height / 2)), "Device might be held upside down!")
        show((60, int(height / 2)), "Or ports connected might be inverted!")
        show((60, int(height / 2 + 40)), "Fix orientation")
        show((60, int(height / 2 + 80)), "and start again")

        # cv2.imshow("left", info_frame)
        # cv2.imshow("right", info_frame)
        cv2.imshow("left + right", info_frame)
        cv2.waitKey(0)
        raise Exception(
            "Calibration failed, Camera Might be held upside down. start again!!")


    def empty_calibration(self, calib: dai.CalibrationHandler):
        data = calib.getEepromData()
        for attr in ["boardName", "boardRev"]:
            if getattr(data, attr): return False
        return True
    
    def capture_images_sync(self):
        finished = False
        capturing = False
        start_timer = False
        timer = self.args.captureDelay
        prev_time = None
        curr_time = None

        self.display_name = "Image Window"
        syncCollector = HostSync(60)
        while not finished:
            currImageList = {}
            for key in self.camera_queue.keys():
                frameMsg = self.camera_queue[key].get()

                # print(f'Timestamp of  {key} is {frameMsg.getTimestamp()}')

                syncCollector.add_msg(key, frameMsg, frameMsg.getTimestamp())
                gray_frame = None
                if frameMsg.getType() == dai.RawImgFrame.Type.RAW8:
                    gray_frame = frameMsg.getCvFrame()
                else:
                    gray_frame = cv2.cvtColor(frameMsg.getCvFrame(), cv2.COLOR_BGR2GRAY)
                currImageList[key] = gray_frame
                # print(gray_frame.shape)

            resizeHeight = 0
            resizeWidth = 0
            for name, imgFrame in currImageList.items():
                
                # print(f'original Shape of {name} is {imgFrame.shape}' )
                currImageList[name] = cv2.resize(
                    imgFrame, (0, 0), fx=self.output_scale_factor, fy=self.output_scale_factor)
                
                height, width = currImageList[name].shape

                widthRatio = resizeWidth / width
                heightRatio = resizeHeight / height


                # if widthRatio > 1.0 and heightRatio > 1.0 and widthRatio < 1.2 and heightRatio < 1.2:
                #     continue
                

                if (widthRatio > 0.8 and heightRatio > 0.8 and widthRatio <= 1.0 and heightRatio <= 1.0) or (widthRatio > 1.2 and heightRatio > 1.2) or (resizeHeight == 0):
                    resizeWidth = width
                    resizeHeight = height
                # elif widthRatio > 1.2 and heightRatio > 1.2:


                # if width < resizeWidth:
                #     resizeWidth = width
                # if height > resizeHeight:
                #     resizeHeight = height
            
            # print(f'Scale Shape  is {resizeWidth}x{resizeHeight}' )
            
            combinedImage = None
            for name, imgFrame in currImageList.items():
                height, width = imgFrame.shape
                if width > resizeWidth and height > resizeHeight:
                    imgFrame = cv2.resize(
                    imgFrame, (0, 0), fx= resizeWidth / width, fy= resizeWidth / width)
                
                # print(f'final_scaledImageSize is {imgFrame.shape}')
                if self.polygons is None:
                    self.height, self.width = imgFrame.shape
                    print(self.height, self.width)
                    self.polygons = calibUtils.setPolygonCoordinates(
                        self.height, self.width)
                
                localPolygon = np.array([self.polygons[self.current_polygon]])
                print(localPolygon.shape)
                print(localPolygon)
                if self.images_captured_polygon == 1:
                    # perspectiveRotationMatrix = Rotation.from_euler('z', 45, degrees=True).as_matrix()
                    angle = 30.
                    theta = (angle/180.) * np.pi
                    perspectiveRotationMatrix = np.array([[np.cos(theta), -np.sin(theta)], 
                                                        [np.sin(theta),  np.cos(theta)]])
                    
                    localPolygon = np.matmul(localPolygon, perspectiveRotationMatrix).astype(np.int32)
                    localPolygon[0][:, 1] += abs(localPolygon.min())    
                if self.images_captured_polygon == 2:
                    # perspectiveRotationMatrix = Rotation.from_euler('z', -45, degrees=True).as_matrix()
                    angle = -30.
                    theta = (angle/180.) * np.pi
                    perspectiveRotationMatrix = np.array([[np.cos(theta), -np.sin(theta)], 
                                                        [np.sin(theta),  np.cos(theta)]])
                    localPolygon = np.matmul(localPolygon, perspectiveRotationMatrix).astype(np.int32)
                    localPolygon[0][:, 1] += (height - abs(localPolygon[0][:, 1].max()))    
                    localPolygon[0][:, 0] += abs(localPolygon[0][:, 1].min())    

                print(localPolygon)
                print(localPolygon.shape)
                cv2.polylines(
                    imgFrame, localPolygon,
                    True, (0, 0, 255), 4)
                
                # TODO(Sachin): Add this back with proper alignment
                # cv2.putText(
                #     imgFrame,
                #     "Polygon Position: {}. Captured {} of {} {} images".format(
                #         self.current_polygon + 1, self.images_captured, self.total_images, name),
                #     (0, 700), cv2.FONT_HERSHEY_TRIPLEX, 1.0, (255, 0, 0))

                height, width = imgFrame.shape
                height_offset = (resizeHeight - height)//2
                width_offset = (resizeWidth - width)//2
                subImage = np.pad(imgFrame, ((height_offset, height_offset), (width_offset,width_offset)), 'constant', constant_values=0)
                if combinedImage is None:
                    combinedImage = subImage
                else:
                    combinedImage = np.hstack((combinedImage, subImage))
            
            key = cv2.waitKey(1)
            if key == 27 or key == ord("q"):
                print("py: Calibration has been interrupted!")
                raise SystemExit(0)
            elif key == ord(" "):
                start_timer = True
                prev_time = time.time()
                timer = self.args.captureDelay

            if start_timer == True:
                curr_time = time.time()
                if curr_time - prev_time >= 1:
                    prev_time = curr_time
                    timer = timer - 1
                if timer <= 0 and start_timer == True:
                    start_timer = False
                    capturing = True
                    print('Start capturing...')
                
                image_shape = combinedImage.shape
                cv2.putText(combinedImage, str(timer),
                        (image_shape[1]//2, image_shape[0]//2), font,
                        7, (0, 255, 255),
                        4, cv2.LINE_AA)

            cv2.imshow(self.display_name, combinedImage)
            tried = {}
            allPassed = True

            if capturing:
                syncedMsgs = syncCollector.get_synced()
                if syncedMsgs == False:
                    for key in self.camera_queue.keys():
                        self.camera_queue[key].getAll()
                    continue 
                for name, frameMsg in syncedMsgs.items():
                    tried[name] = self.parse_frame(frameMsg.getCvFrame(), name)
                    allPassed = allPassed and tried[name]
                
                if allPassed:
                    if not self.images_captured:
                        leftStereo =  self.board_config['cameras'][self.board_config['stereo_config']['left_cam']]['name']
                        rightStereo = self.board_config['cameras'][self.board_config['stereo_config']['right_cam']]['name']
                        print(f'Left Camera of stereo is {leftStereo} and right Camera of stereo is {rightStereo}')
                        # if not self.test_camera_orientation(syncedMsgs[leftStereo].getCvFrame(), syncedMsgs[rightStereo].getCvFrame()):
                        #     self.show_failed_orientation()

                    self.images_captured += 1
                    self.images_captured_polygon += 1
                    capturing = False
                else:
                    self.show_failed_capture_frame()
                    capturing = False

            # print(f'self.images_captured_polygon  {self.images_captured_polygon}')
            # print(f'self.current_polygon  {self.current_polygon}')
            # print(f'len(self.polygons)  {len(self.polygons)}')

            if self.images_captured_polygon == self.args.count:
                self.images_captured_polygon = 0
                self.current_polygon += 1

                if self.current_polygon == len(self.polygons):
                    finished = True
                    cv2.destroyAllWindows()
                    break


    def capture_images(self):
        finished = False
        capturing = False
        captured_left = False
        captured_right = False
        captured_color = False
        tried_left = False
        tried_right = False
        tried_color = False
        recent_left = None
        recent_right = None
        recent_color = None
        combine_img = None
        start_timer = False
        timer = self.args.captureDelay
        prev_time = None
        curr_time = None
        self.display_name = "left + right + rgb"
        last_frame_time = time.time()
        # with self.get_pipeline() as pipeline:
        while not finished:
            current_left  = self.left_camera_queue.tryGet()
            current_right = self.right_camera_queue.tryGet()
            if not self.args.disableRgb:
                current_color = self.rgb_camera_queue.tryGet()
            else:
                current_color = None
            # recent_left = left_frame.getCvFrame()
            # recent_color = cv2.cvtColor(rgb_frame.getCvFrame(), cv2.COLOR_BGR2GRAY)
            if not current_left is None:
                recent_left = current_left
            if not current_right is None:
                recent_right = current_right
            if not current_color is None:
                recent_color = current_color

            if recent_left is None or recent_right is None or (recent_color is None and not self.args.disableRgb):
                if time.time() - last_frame_time > 5:
                    if self.args.disableRgb:
                        print("Error: Couldn't retrieve left and right frames for more than 5 seconds. Exiting...")
                    else:
                        print("Error: Couldn't retrieve left, rigth and color frames for more than 5 seconds. Exiting...")
                    raise SystemExit(1)
                cv2.waitKey(1)
                continue

            last_frame_time = time.time()

            recent_frames = [('left', recent_left), ('right', recent_right)]
            if not self.args.disableRgb:
                recent_frames.append(('rgb', recent_color))

            key = cv2.waitKey(1)
            if key == 27 or key == ord("q"):
                print("py: Calibration has been interrupted!")
                raise SystemExit(0)
            elif key == ord(" "):
                if debug:
                    print("setting timer true------------------------")
                start_timer = True
                prev_time = time.time()
                timer = self.args.captureDelay

            frame_list = []
            # left_frame = recent_left.getCvFrame()
            # rgb_frame = recent_color.getCvFrame()

            for packet in recent_frames:
                frame = packet[1].getCvFrame()
                # print(packet[0])
                # frame = cv2.cvtColor(frame, cv2.COLOR_GRAY2RGB)
                if packet[0] == 'rgb':
                    frame = cv2.cvtColor(frame, cv2.COLOR_BGR2GRAY)
                # print(frame.shape)
                if self.polygons is None:
                    self.height, self.width = frame.shape
                    print(self.height, self.width)
                    self.polygons = calibUtils.setPolygonCoordinates(
                        self.height, self.width)

                # if debug:
                #     print("Timestamp difference ---> l & rgb")
                lrgb_time = 0
                if not self.args.disableRgb:
                    lrgb_time = min([abs((recent_left.getTimestamp() - recent_color.getTimestamp()).microseconds), abs((recent_color.getTimestamp() - recent_left.getTimestamp()).microseconds)]) / 1000
                lr_time = min([abs((recent_left.getTimestamp() - recent_right.getTimestamp()).microseconds), abs((recent_right.getTimestamp() - recent_left.getTimestamp()).microseconds)]) / 1000

                if debug:
                    print(f'Timestamp difference between l & RGB ---> {lrgb_time} in microseconds')
                    print(f'Timestamp difference between l & r ---> {lr_time} in microseconds')

                if capturing and lrgb_time < 50 and lr_time < 30:
                    print("Capturing  ------------------------")
                    if packet[0] == 'left' and not tried_left:
                        captured_left = self.parse_frame(frame, packet[0])
                        tried_left = True
                        captured_left_frame = frame.copy()
                    elif packet[0] == 'rgb' and not tried_color and not self.args.disableRgb:
                        captured_color = self.parse_frame(frame, packet[0])
                        tried_color = True
                        captured_color_frame = frame.copy()
                    elif packet[0] == 'right' and not tried_right:
                        captured_right = self.parse_frame(frame, packet[0])
                        tried_right = True
                        captured_right_frame = frame.copy()


                has_success = (packet[0] == "left" and captured_left) or (packet[0] == "right" and captured_right)  or \
                    (packet[0] == "rgb" and captured_color)

                if self.args.invert_v and self.args.invert_h:
                    frame = cv2.flip(frame, -1)
                elif self.args.invert_v:
                    frame = cv2.flip(frame, 0)
                elif self.args.invert_h:
                    frame = cv2.flip(frame, 1)

                cv2.putText(
                    frame,
                    "Polygon Position: {}. Captured {} of {} {} images".format(
                        self.current_polygon + 1, self.images_captured, self.total_images, packet[0]
                    ),
                    (0, 700), cv2.FONT_HERSHEY_TRIPLEX, 1.0, (255, 0, 0)
                )
                if self.polygons is not None:
                    cv2.polylines(
                        frame, np.array([self.polygons[self.current_polygon]]),
                        True, (0, 255, 0) if captured_left else (0, 0, 255), 4
                    )

                small_frame = cv2.resize(
                    frame, (0, 0), fx=self.output_scale_factor, fy=self.output_scale_factor)
                # cv2.imshow(packet.stream_name, small_frame)
                frame_list.append(small_frame)

                if self.args.disableRgb:
                    captured_color = True
                    tried_color = True
                if captured_left and captured_right and captured_color:
                    print("Images captured --> {}".format(self.images_captured))
                    if not self.images_captured:
                        if not self.test_camera_orientation(captured_left_frame, captured_right_frame):
                            self.show_failed_orientation()
                        # if not self.test_camera_orientation(captured_left_frame, captured_color_frame):
                        #     self.show_failed_orientation()

                    self.images_captured += 1
                    self.images_captured_polygon += 1
                    capturing = False
                    tried_left = False
                    tried_right = False
                    tried_color = False
                    captured_left = False
                    captured_right = False
                    captured_color = False
                elif tried_left and tried_right and tried_color:
                    self.show_failed_capture_frame()
                    capturing = False
                    tried_left = False
                    tried_right = False
                    tried_color = False
                    captured_left = False
                    captured_right = False
                    captured_color = False
                    break

                if self.images_captured_polygon == self.args.count:
                    self.images_captured_polygon = 0
                    self.current_polygon += 1

                    if self.current_polygon == len(self.polygons):
                        finished = True
                        cv2.destroyAllWindows()
                        break

            if not self.args.disableRgb:
                frame_list[2] = np.pad(frame_list[2], ((40, 0), (0,0)), 'constant', constant_values=0)
                combine_img = np.hstack((frame_list[0], frame_list[1], frame_list[2]))
            else:
                combine_img = np.vstack((frame_list[0], frame_list[1]))
                self.display_name = "left + right"

            if start_timer == True:
                curr_time = time.time()
                if curr_time - prev_time >= 1:
                    prev_time = curr_time
                    timer = timer-1
                if timer <= 0 and start_timer == True:
                    start_timer = False
                    capturing = True
                    print('Statrt capturing...')

                image_shape = combine_img.shape
                cv2.putText(combine_img, str(timer),
                        (image_shape[1]//2, image_shape[0]//2), font,
                        7, (0, 255, 255),
                        4, cv2.LINE_AA)
            cv2.imshow(self.display_name, combine_img)
            frame_list.clear()

    def calibrate(self):
        print("Starting image processing")
        stereo_calib = calibUtils.StereoCalibration()
        dest_path = str(Path('resources').absolute())
        # self.args.cameraMode = 'perspective' # hardcoded for now
        try:

            # stereo_calib = StereoCalibration()
            print("Starting image processingxxccx")
            print(self.args.squaresX)
            status, result_config = stereo_calib.calibrate(
                                        self.board_config,
                                        self.dataset_path,
                                        self.args.squareSizeCm,
                                        self.args.markerSizeCm,
                                        self.args.squaresX,
                                        self.args.squaresY,
                                        self.args.cameraMode,
                                        self.args.rectifiedDisp) # Turn off enable disp rectify

            calibration_handler = self.device.readCalibration()
            try:
                if self.empty_calibration(calibration_handler):
                    calibration_handler.setBoardInfo(self.board_config['name'], self.board_config['revision'])
            except Exception as e:
                print('Device closed in exception..' )
                self.device.close()
                print(e)
                print(traceback.format_exc())
                raise SystemExit(1)

            # calibration_handler.set
            error_text = []

            for camera in result_config['cameras'].keys():
                cam_info = result_config['cameras'][camera]
                # log_list.append(self.ccm_selected[cam_info['name']])

                color = green
                reprojection_error_threshold = 1.0
                if cam_info['size'][1] > 720:
                    print(cam_info['size'][1])
                    reprojection_error_threshold = reprojection_error_threshold * cam_info['size'][1] / 720

<<<<<<< HEAD
                if cam_info['name'] == 'rgb':
                    reprojection_error_threshold = 3
                print('Reprojection error threshold -> {}'.format(reprojection_error_threshold))
                
                if cam_info['reprojection_error'] > reprojection_error_threshold:
                    color = red
                    error_text.append("high Reprojection Error")
                text = cam_info['name'] + ' Reprojection Error: ' + format(cam_info['reprojection_error'], '.6f')
                print(text)
                # pygame_render_text(self.screen, text, (vis_x, vis_y), color, 30)

                calibration_handler.setDistortionCoefficients(stringToCam[camera], cam_info['dist_coeff'])
                calibration_handler.setCameraIntrinsics(stringToCam[camera], cam_info['intrinsics'],  cam_info['size'][0], cam_info['size'][1])
                calibration_handler.setFov(stringToCam[camera], cam_info['hfov'])

                if cam_info['hasAutofocus']:
                    calibration_handler.setLensPosition(stringToCam[camera], self.focus_value)

                # log_list.append(self.focusSigma[cam_info['name']])
                # log_list.append(cam_info['reprojection_error'])
                # color = green///
                # epErrorZText 
                if 'extrinsics' in cam_info:

                    if 'to_cam' in cam_info['extrinsics']:
                        right_cam = result_config['cameras'][cam_info['extrinsics']['to_cam']]['name']
                        left_cam = cam_info['name']
                        
                        epipolar_threshold = 0.6

                        if cam_info['extrinsics']['epipolar_error'] > epipolar_threshold:
                            color = red
                            error_text.append("high epipolar error between " + left_cam + " and " + right_cam)
                        elif cam_info['extrinsics']['epipolar_error'] == -1:
                            color = red
                            error_text.append("Epiploar validation failed between " + left_cam + " and " + right_cam)

                        # log_list.append(cam_info['extrinsics']['epipolar_error'])
                        # text = left_cam + "-" + right_cam + ' Avg Epipolar error: ' + format(cam_info['extrinsics']['epipolar_error'], '.6f')
                        # pygame_render_text(self.screen, text, (vis_x, vis_y), color, 30)
                        # vis_y += 30
                        specTranslation = np.array([cam_info['extrinsics']['specTranslation']['x'], cam_info['extrinsics']['specTranslation']['y'], cam_info['extrinsics']['specTranslation']['z']], dtype=np.float32)

                        calibration_handler.setCameraExtrinsics(stringToCam[camera], stringToCam[cam_info['extrinsics']['to_cam']], cam_info['extrinsics']['rotation_matrix'], cam_info['extrinsics']['translation'], specTranslation)
                        if result_config['stereo_config']['left_cam'] == camera and result_config['stereo_config']['right_cam'] == cam_info['extrinsics']['to_cam']:
                            calibration_handler.setStereoLeft(stringToCam[camera], result_config['stereo_config']['rectification_left'])
                            calibration_handler.setStereoRight(stringToCam[cam_info['extrinsics']['to_cam']], result_config['stereo_config']['rectification_right'])
                        elif result_config['stereo_config']['left_cam'] == cam_info['extrinsics']['to_cam'] and result_config['stereo_config']['right_cam'] == camera:                           
                            calibration_handler.setStereoRight(stringToCam[camera], result_config['stereo_config']['rectification_right'])
                            calibration_handler.setStereoLeft(stringToCam[cam_info['extrinsics']['to_cam']], result_config['stereo_config']['rectification_left'])

            if len(error_text) == 0:
                print('Flashing Calibration data into ')
                # print(calib_dest_path)

                eeepromData = calibration_handler.getEepromData()
                print(f'EEPROM VERSION being flashed is  -> {eeepromData.version}')
                eeepromData.version = 7
                print(f'EEPROM VERSION being flashed is  -> {eeepromData.version}')
                mx_serial_id = self.device.getDeviceInfo().getMxId()
                calib_dest_path = dest_path + '/' + mx_serial_id + '.json'
                calibration_handler.eepromToJsonFile(calib_dest_path)
                # try:
                self.device.flashCalibration2(calibration_handler)
                is_write_succesful = True
                # except RuntimeError as e:
                #     is_write_succesful = False
                #     print(e)
                #     print("Writing in except...")
                #     is_write_succesful = self.device.flashCalibration2(calibration_handler)

                if self.args.factoryCalibration:
                    try:
=======
            if not self.args.disableRgb:
                calibration_handler.setCameraIntrinsics(dai.CameraBoardSocket.RGB, calibData[4], 1920, 1080)
                calibration_handler.setDistortionCoefficients(dai.CameraBoardSocket.RGB, calibData[11])
                calibration_handler.setFov(dai.CameraBoardSocket.RGB, self.board_config['board_config']['rgb_fov_deg'])
                calibration_handler.setLensPosition(dai.CameraBoardSocket.RGB, self.focus_value)

                measuredTranslation = [
                    self.board_config['board_config']['left_to_right_distance_cm'] - self.board_config['board_config']['left_to_rgb_distance_cm'], 0.0, 0.0]
                calibration_handler.setCameraExtrinsics(
                    right, dai.CameraBoardSocket.RGB, calibData[7], calibData[8], measuredTranslation)

            resImage = None
            if not self.device.isClosed():
                mx_serial_id = self.device.getDeviceInfo().getMxId()
                calib_dest_path = dest_path + '/' + mx_serial_id + '.json'
                calibration_handler.eepromToJsonFile(calib_dest_path)
                is_write_succesful = False

                try:
                    if self.args.factoryCalibration:
>>>>>>> cb141abb
                        self.device.flashFactoryCalibration(calibration_handler)
                        is_write_factory_sucessful = True
                    except RuntimeError:
                        print("flashFactoryCalibration Failed...")
                        is_write_factory_sucessful = False

                if is_write_succesful:
                    

                    """ eepromUnionData = {}
                    calibHandler = self.device.readCalibration2()
                    eepromUnionData['calibrationUser'] = calibHandler.eepromToJson()

                    calibHandler = self.device.readFactoryCalibration()
                    eepromUnionData['calibrationFactory'] = calibHandler.eepromToJson()

                    eepromUnionData['calibrationUserRaw'] = self.device.readCalibrationRaw()
                    eepromUnionData['calibrationFactoryRaw'] = self.device.readFactoryCalibrationRaw()
                    with open(calib_dest_path, "w") as outfile:
                        json.dump(eepromUnionData, outfile, indent=4) """
                    self.device.close()
                    text = "EEPROM written succesfully"
                    resImage = create_blank(900, 512, rgb_color=green)
                    cv2.putText(resImage, text, (10, 250), font, 2, (0, 0, 0), 2)
                    cv2.imshow("Result Image", resImage)
                    cv2.waitKey(0)
                    
                else:
                    self.device.close()
                    text = "EEPROM write Failed!!"
                    resImage = create_blank(900, 512, rgb_color=red)
                    cv2.putText(resImage, text, (10, 250), font, 2, (0, 0, 0), 2)
                    cv2.imshow("Result Image", resImage)
                    cv2.waitKey(0)
                    # return (False, "EEPROM write Failed!!")
            
            else:
                self.device.close()
                print(error_text)
                for text in error_text: 
                # text = error_text[0]                
                    resImage = create_blank(900, 512, rgb_color=red)
                    cv2.putText(resImage, text, (10, 250), font, 2, (0, 0, 0), 2)
                    cv2.imshow("Result Image", resImage)
                    cv2.waitKey(0)
        except Exception as e:
            self.device.close()
            print('Device closed in exception..' )
            print(e)
            print(traceback.format_exc())
            raise SystemExit(1)

    def run(self):
        if 'capture' in self.args.mode:
            try:
                if Path('dataset').exists():
                    shutil.rmtree('dataset/')
                for cam_id in self.board_config['cameras']:
                    name = self.board_config['cameras'][cam_id]['name']
                    Path("dataset/{}".format(name)).mkdir(parents=True, exist_ok=True)
                
            except OSError:
                traceback.print_exc()
                print("An error occurred trying to create image dataset directories!")
                raise SystemExit(1)
            self.show_info_frame()
            self.capture_images_sync()
        self.dataset_path = str(Path("dataset").absolute())
        if 'process' in self.args.mode:
            self.calibrate()
        print('py: DONE.')


if __name__ == "__main__":
    Main().run()<|MERGE_RESOLUTION|>--- conflicted
+++ resolved
@@ -158,11 +158,8 @@
     parser.add_argument("-d", "--debug", default=False, action="store_true", help="Enable debug logs.")
     parser.add_argument("-fac", "--factoryCalibration", default=False, action="store_true",
                         help="Enable writing to Factory Calibration.")
-<<<<<<< HEAD
     parser.add_argument("-osf", "--outputScaleFactor", type=float, default=0.5,
                         help="set the scaling factor for output visualization. Default: 0.5.")
-=======
->>>>>>> cb141abb
 
     options = parser.parse_args()
 
@@ -380,7 +377,6 @@
                 cam_node.setResolution(camToMonoRes[cam_info['sensorName']])
                 cam_node.setFps(fps)
 
-<<<<<<< HEAD
                 xout.setStreamName(cam_info['name'])
                 cam_node.out.link(xout.input)
             else:
@@ -406,42 +402,6 @@
                     controlIn.out.link(cam_node.inputControl)
             xout.input.setBlocking(False)
             xout.input.setQueueSize(1)
-=======
-        if self.args.swapLR:
-            cam_left.setBoardSocket(dai.CameraBoardSocket.RIGHT)
-            cam_right.setBoardSocket(dai.CameraBoardSocket.LEFT)
-        else:
-            cam_left.setBoardSocket(dai.CameraBoardSocket.LEFT)
-            cam_right.setBoardSocket(dai.CameraBoardSocket.RIGHT)
-
-        cam_left.setResolution(
-            dai.MonoCameraProperties.SensorResolution.THE_800_P)
-        cam_left.setFps(self.args.fps)
-
-        cam_right.setResolution(
-            dai.MonoCameraProperties.SensorResolution.THE_800_P)
-        cam_right.setFps(self.args.fps)
-
-        xout_left.setStreamName("left")
-        cam_left.out.link(xout_left.input)
-
-        xout_right.setStreamName("right")
-        cam_right.out.link(xout_right.input)
-
-        if not self.args.disableRgb:
-            rgb_cam = pipeline.createColorCamera()
-            rgb_cam.setResolution(
-                dai.ColorCameraProperties.SensorResolution.THE_4_K)
-            rgb_cam.setInterleaved(False)
-            rgb_cam.setBoardSocket(dai.CameraBoardSocket.RGB)
-            rgb_cam.setIspScale(1, 3)
-            rgb_cam.initialControl.setManualFocus(self.focus_value)
-            rgb_cam.setFps(self.args.fps)
-
-            xout_rgb_isp = pipeline.createXLinkOut()
-            xout_rgb_isp.setStreamName("rgb")
-            rgb_cam.isp.link(xout_rgb_isp.input)
->>>>>>> cb141abb
 
         return pipeline
 
@@ -961,7 +921,6 @@
                     print(cam_info['size'][1])
                     reprojection_error_threshold = reprojection_error_threshold * cam_info['size'][1] / 720
 
-<<<<<<< HEAD
                 if cam_info['name'] == 'rgb':
                     reprojection_error_threshold = 3
                 print('Reprojection error threshold -> {}'.format(reprojection_error_threshold))
@@ -1035,28 +994,6 @@
 
                 if self.args.factoryCalibration:
                     try:
-=======
-            if not self.args.disableRgb:
-                calibration_handler.setCameraIntrinsics(dai.CameraBoardSocket.RGB, calibData[4], 1920, 1080)
-                calibration_handler.setDistortionCoefficients(dai.CameraBoardSocket.RGB, calibData[11])
-                calibration_handler.setFov(dai.CameraBoardSocket.RGB, self.board_config['board_config']['rgb_fov_deg'])
-                calibration_handler.setLensPosition(dai.CameraBoardSocket.RGB, self.focus_value)
-
-                measuredTranslation = [
-                    self.board_config['board_config']['left_to_right_distance_cm'] - self.board_config['board_config']['left_to_rgb_distance_cm'], 0.0, 0.0]
-                calibration_handler.setCameraExtrinsics(
-                    right, dai.CameraBoardSocket.RGB, calibData[7], calibData[8], measuredTranslation)
-
-            resImage = None
-            if not self.device.isClosed():
-                mx_serial_id = self.device.getDeviceInfo().getMxId()
-                calib_dest_path = dest_path + '/' + mx_serial_id + '.json'
-                calibration_handler.eepromToJsonFile(calib_dest_path)
-                is_write_succesful = False
-
-                try:
-                    if self.args.factoryCalibration:
->>>>>>> cb141abb
                         self.device.flashFactoryCalibration(calibration_handler)
                         is_write_factory_sucessful = True
                     except RuntimeError:

--- conflicted
+++ resolved
@@ -352,11 +352,7 @@
         self.traceLevel= self.args.traceLevel
         self.output_scale_factor = self.args.outputScaleFactor
         self.aruco_dictionary = cv2.aruco.Dictionary_get(
-<<<<<<< HEAD
             cv2.aruco.DICT_4X4_1000)
-=======
-           cv2.aruco.DICT_4X4_1000)
->>>>>>> 2abd526e
         self.device = dai.Device()
         self.enablePolygonsDisplay = self.args.enablePolygonsDisplay
         self.board_name = None

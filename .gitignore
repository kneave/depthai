--- conflicted
+++ resolved
@@ -48,10 +48,7 @@
 *.mvcmd
 *.so
 *.prof
-<<<<<<< HEAD
-.aux_wheels
-*.whl
-=======
 *.csv
 *.img
->>>>>>> c41d76e7
+.aux_wheels
+*.whl
--- conflicted
+++ resolved
@@ -128,26 +128,11 @@
             xin.setStreamName(self.input_name)
             xin.out.link(nn.input)
             setattr(nodes, self.input_name, xout)
-<<<<<<< HEAD
         elif self.source in ("left", "right", "rectified_left", "rectified_right"):
             nodes.manip = p.createImageManip()
             nodes.manip.initialConfig.setResize(in_w, in_h)
             # The NN model expects BGR input. By default ImageManip output type would be same as input (gray in this case)
             nodes.manip.initialConfig.setFrameType(dai.RawImgFrame.Type.BGR888p)
-=======
-        elif self.source == "right": # Use spatial information
-            # Set XLinkOut sources
-            if conf.args.sync:
-                nn.passthrough.link(nodes.xout_right.input)
-            if self.sbb:
-                if conf.args.sync:
-                    nn.passthroughDepth.link(nodes.xout_depth.input)
-                # If we want to display spatial bounding boxes, create XLinkOut node SBBs:
-                xout_sbb = p.createXLinkOut()
-                xout_sbb.setStreamName("sbb")
-                nn.boundingBoxMapping.link(xout_sbb.input)
-
->>>>>>> a06c9dd1
             # NN inputs
             nodes.manip.out.link(nn.input)
 

#!/usr/bin/env python3
import sys

if sys.version_info[0] < 3:
    raise Exception("Must be using Python 3")
import argparse
import json
import os
import time
import traceback
from functools import cmp_to_key
from itertools import cycle
from pathlib import Path
import platform

<<<<<<< HEAD
import numpy as np

from depthai_helpers import ir_handler
=======
if platform.machine() == 'aarch64':  # Jetson
    os.environ['OPENBLAS_CORETYPE'] = "ARMV8"

sys.path.append(str(Path(__file__).parent.absolute()))
sys.path.append(str((Path(__file__).parent / "depthai_sdk" / "src").absolute()))

from depthai_helpers.app_manager import App
if __name__ == "__main__":
    if '--app' in sys.argv:
        try:
            app = App(appName=sys.argv[sys.argv.index('--app') + 1])
            app.createVenv()
            app.runApp()
            sys.exit(0)
        except KeyboardInterrupt:
            sys.exit(0)

try:
    import cv2
    import depthai as dai
    import numpy as np
except Exception as ex:
    print("Third party libraries failed to import: {}".format(ex))
    print("Run \"python3 install_requirements.py\" to install dependencies or visit our installation page for more details - https://docs.luxonis.com/projects/api/en/latest/install/")
    sys.exit(42)

from log_system_information import make_sys_report
from depthai_helpers.supervisor import Supervisor
>>>>>>> 1add42a1
from depthai_helpers.arg_manager import parseArgs
from depthai_helpers.config_manager import ConfigManager, DEPTHAI_ZOO, DEPTHAI_VIDEOS
from depthai_helpers.metrics import MetricManager
from depthai_helpers.version_check import checkRequirementsVersion
from depthai_sdk import FPSHandler, loadModule, getDeviceInfo, downloadYTVideo, Previews, createBlankFrame
from depthai_sdk.managers import NNetManager, SyncedPreviewManager, PreviewManager, PipelineManager, EncodingManager, BlobManager

args = parseArgs()

if args.noSupervisor and args.guiType == "qt":
    if "QT_QPA_PLATFORM_PLUGIN_PATH" in os.environ:
        os.environ.pop("QT_QPA_PLATFORM_PLUGIN_PATH")
    if "QT_QPA_FONTDIR" in os.environ:
        os.environ.pop("QT_QPA_FONTDIR")

if not args.noSupervisor:
    print('Using depthai module from: ', dai.__file__)
    print('Depthai version installed: ', dai.__version__)

if not args.skipVersionCheck and platform.machine() not in ['armv6l', 'aarch64']:
    checkRequirementsVersion()

sentryEnabled = False
try:
    import sentry_sdk

    sentry_sdk.init(
        "https://159e328c631a4d3eb0248c0d92e41db3@o1095304.ingest.sentry.io/6114622",
        # Set traces_sample_rate to 1.0 to capture 100%
        # of transactions for performance monitoring.
        # We recommend adjusting this value in production.
        traces_sample_rate=1.0,
        with_locals=False,
    )
    sentry_sdk.set_context("syslog", make_sys_report(anonymous=True, skipUsb=True, skipPackages=True))
    sentryEnabled = True
except Exception as ex:
    print("Logging and crash reporting disabled! {}".format(ex))

class Trackbars:
    instances = {}

    @staticmethod
    def createTrackbar(name, window, minVal, maxVal, defaultVal, callback):
        def fn(value):
            if Trackbars.instances[name][window] != value:
                callback(value)
            for otherWindow, previousValue in Trackbars.instances[name].items():
                if otherWindow != window and previousValue != value:
                    Trackbars.instances[name][otherWindow] = value
                    cv2.setTrackbarPos(name, otherWindow, value)

        cv2.createTrackbar(name, window, minVal, maxVal, fn)
        Trackbars.instances[name] = {**Trackbars.instances.get(name, {}), window: defaultVal}
        cv2.setTrackbarPos(name, window, defaultVal)


<<<<<<< HEAD
if conf.useNN:
    blobManager = BlobManager(
        zooDir=DEPTHAI_ZOO,
        zooName=conf.getModelName(),
    )
    nnManager = NNetManager(inputSize=conf.inputSize)

    if conf.getModelDir() is not None:
        configPath = conf.getModelDir() / Path(conf.getModelName()).with_suffix(f".json")
        nnManager.readConfig(configPath)

    nnManager.countLabel(conf.getCountLabel(nnManager))
    pm.setNnManager(nnManager)

# Pipeline is defined, now we can connect to the device
with dai.Device(pm.pipeline.getOpenVINOVersion(), deviceInfo, usb2Mode=conf.args.usbSpeed == "usb2") as device:
    ir_handler.start_ir_handler(device)
    if deviceInfo.desc.protocol == dai.XLinkProtocol.X_LINK_USB_VSC:
        print("USB Connection speed: {}".format(device.getUsbSpeed()))
    conf.adjustParamsToDevice(device)
    conf.adjustPreviewToOptions()
    if conf.lowBandwidth:
        pm.enableLowBandwidth()
    cap = cv2.VideoCapture(conf.args.video) if not conf.useCamera else None
    fps = FPSHandler() if conf.useCamera else FPSHandler(cap)

    if conf.useCamera or conf.args.sync:
        pv = PreviewManager(display=conf.args.show, nnSource=conf.getModelSource(), colorMap=conf.getColorMap(),
                            dispMultiplier=conf.dispMultiplier, mouseTracker=True, lowBandwidth=conf.lowBandwidth,
                            scale=conf.args.scale, sync=conf.args.sync, fpsHandler=fps)

        pm.nodes.monoControl = pm.pipeline.createXLinkIn()
        pm.nodes.monoControl.setStreamName("monoControl")
        if conf.leftCameraEnabled:
            pm.createLeftCam(monoRes, conf.args.monoFps, orientation=conf.args.cameraOrientation.get(Previews.left.name),
                             xout=Previews.left.name in conf.args.show and (conf.getModelSource() != "left" or not conf.args.sync)
                             )
            pm.nodes.monoControl.out.link(pm.nodes.monoLeft.inputControl)
        if conf.rightCameraEnabled:
            pm.createRightCam(monoRes, conf.args.monoFps, orientation=conf.args.cameraOrientation.get(Previews.right.name),
                                xout=Previews.right.name in conf.args.show and (conf.getModelSource() != "right" or not conf.args.sync)
                                )
            pm.nodes.monoControl.out.link(pm.nodes.monoRight.inputControl)
        if conf.rgbCameraEnabled:
            pm.createColorCam(nnManager.inputSize if conf.useNN else conf.previewSize, rgbRes, conf.args.rgbFps, orientation=conf.args.cameraOrientation.get(Previews.color.name),
                              fullFov=not conf.args.disableFullFovNn, xout=Previews.color.name in conf.args.show and (conf.getModelSource() != "color" or not conf.args.sync)
                              )

        if conf.useDepth:
            pm.createDepth(
                conf.args.disparityConfidenceThreshold,
                conf.getMedianFilter(),
                conf.args.sigma,
                conf.args.stereoLrCheck,
                conf.args.lrcThreshold,
                conf.args.extendedDisparity,
                conf.args.subpixel,
                useDepth=Previews.depth.name in conf.args.show or Previews.depthRaw.name in conf.args.show ,
                useDisparity=Previews.disparity.name in conf.args.show or Previews.disparityColor.name in conf.args.show,
                useRectifiedLeft=Previews.rectifiedLeft.name in conf.args.show and (conf.getModelSource() != "rectifiedLeft" or not conf.args.sync),
                useRectifiedRight=Previews.rectifiedRight.name in conf.args.show and (conf.getModelSource() != "rectifiedRight" or not conf.args.sync),
=======
noop = lambda *a, **k: None


class Demo:
    DISP_CONF_MIN = int(os.getenv("DISP_CONF_MIN", 0))
    DISP_CONF_MAX = int(os.getenv("DISP_CONF_MAX", 255))
    SIGMA_MIN = int(os.getenv("SIGMA_MIN", 0))
    SIGMA_MAX = int(os.getenv("SIGMA_MAX", 250))
    LRCT_MIN = int(os.getenv("LRCT_MIN", 0))
    LRCT_MAX = int(os.getenv("LRCT_MAX", 10))

    def run_all(self, conf):
        if conf.args.app is not None:
            app = App(appName=conf.args.app)
            self.onAppSetup(app)
            app.createVenv()
            self.onAppStart(app)
            app.runApp(shouldRun=self.shouldRun)
        else:
            self.setup(conf)
            self.run()

    def __init__(self, displayFrames=True, onNewFrame = noop, onShowFrame = noop, onNn = noop, onReport = noop, onSetup = noop, onTeardown = noop, onIter = noop, onAppSetup = noop, onAppStart = noop, shouldRun = lambda: True, showDownloadProgress=None, collectMetrics=False):
        self._openvinoVersion = None
        self._displayFrames = displayFrames
        self.toggleMetrics(collectMetrics)

        self.onNewFrame = onNewFrame
        self.onShowFrame = onShowFrame
        self.onNn = onNn
        self.onReport = onReport
        self.onSetup = onSetup
        self.onTeardown = onTeardown
        self.onIter = onIter
        self.shouldRun = shouldRun
        self.showDownloadProgress = showDownloadProgress
        self.onAppSetup = onAppSetup
        self.onAppStart = onAppStart

    def setCallbacks(self, onNewFrame=None, onShowFrame=None, onNn=None, onReport=None, onSetup=None, onTeardown=None, onIter=None, onAppSetup=None, onAppStart=None, shouldRun=None, showDownloadProgress=None):
        if onNewFrame is not None:
            self.onNewFrame = onNewFrame
        if onShowFrame is not None:
            self.onShowFrame = onShowFrame
        if onNn is not None:
            self.onNn = onNn
        if onReport is not None:
            self.onReport = onReport
        if onSetup is not None:
            self.onSetup = onSetup
        if onTeardown is not None:
            self.onTeardown = onTeardown
        if onIter is not None:
            self.onIter = onIter
        if shouldRun is not None:
            self.shouldRun = shouldRun
        if showDownloadProgress is not None:
            self.showDownloadProgress = showDownloadProgress
        if onAppSetup is not None:
            self.onAppSetup = onAppSetup
        if onAppStart is not None:
            self.onAppStart = onAppStart

    def toggleMetrics(self, enabled):
        if enabled:
            self.metrics = MetricManager()
        else:
            self.metrics = None

    def setup(self, conf: ConfigManager):
        print("Setting up demo...")
        self._conf = conf
        self._rgbRes = conf.getRgbResolution()
        self._monoRes = conf.getMonoResolution()
        if self._conf.args.openvinoVersion:
            self._openvinoVersion = getattr(dai.OpenVINO.Version, 'VERSION_' + self._conf.args.openvinoVersion)
        self._deviceInfo = getDeviceInfo(self._conf.args.deviceId)
        if self._conf.args.reportFile:
            reportFileP = Path(self._conf.args.reportFile).with_suffix('.csv')
            reportFileP.parent.mkdir(parents=True, exist_ok=True)
            self._reportFile = reportFileP.open('a')
        self._pm = PipelineManager(openvinoVersion=self._openvinoVersion, lowCapabilities=self._conf.lowCapabilities)

        if self._conf.args.xlinkChunkSize is not None:
            self._pm.setXlinkChunkSize(self._conf.args.xlinkChunkSize)

        self._nnManager = None
        if self._conf.useNN:
            self._blobManager = BlobManager(
                zooDir=DEPTHAI_ZOO,
                zooName=self._conf.getModelName(),
                progressFunc=self.showDownloadProgress
            )
            self._nnManager = NNetManager(inputSize=self._conf.inputSize, sync=self._conf.args.sync)

            if self._conf.getModelDir() is not None:
                configPath = self._conf.getModelDir() / Path(self._conf.getModelName()).with_suffix(f".json")
                self._nnManager.readConfig(configPath)

            self._nnManager.countLabel(self._conf.getCountLabel(self._nnManager))
            self._pm.setNnManager(self._nnManager)

        self._device = dai.Device(self._pm.pipeline.getOpenVINOVersion(), self._deviceInfo, usb2Mode=self._conf.args.usbSpeed == "usb2")
        if sentryEnabled:
            try:
                from sentry_sdk import set_user
                set_user({"mxid": self._device.getMxId()})
            except:
                pass
        if self.metrics is not None:
            self.metrics.reportDevice(self._device)
        if self._deviceInfo.desc.protocol == dai.XLinkProtocol.X_LINK_USB_VSC:
            print("USB Connection speed: {}".format(self._device.getUsbSpeed()))
        self._conf.adjustParamsToDevice(self._device)
        self._conf.adjustPreviewToOptions()
        if self._conf.lowBandwidth:
            self._pm.enableLowBandwidth(poeQuality=self._conf.args.poeQuality)
        self._cap = cv2.VideoCapture(self._conf.args.video) if not self._conf.useCamera else None
        self._fps = FPSHandler() if self._conf.useCamera else FPSHandler(self._cap)

        if self._conf.useCamera:
            pvClass = SyncedPreviewManager if self._conf.args.sync else PreviewManager
            self._pv = pvClass(display=self._conf.args.show, nnSource=self._conf.getModelSource(), colorMap=self._conf.getColorMap(),
                               dispMultiplier=self._conf.dispMultiplier, mouseTracker=True, decode=self._conf.lowBandwidth and not self._conf.lowCapabilities,
                               fpsHandler=self._fps, createWindows=self._displayFrames, depthConfig=self._pm._depthConfig)

            if self._conf.leftCameraEnabled:
                self._pm.createLeftCam(self._monoRes, self._conf.args.monoFps,
                                 orientation=self._conf.args.cameraOrientation.get(Previews.left.name),
                                 xout=Previews.left.name in self._conf.args.show)
            if self._conf.rightCameraEnabled:
                self._pm.createRightCam(self._monoRes, self._conf.args.monoFps,
                                  orientation=self._conf.args.cameraOrientation.get(Previews.right.name),
                                  xout=Previews.right.name in self._conf.args.show)
            if self._conf.rgbCameraEnabled:
                self._pm.createColorCam(previewSize=self._conf.previewSize, res=self._rgbRes, fps=self._conf.args.rgbFps,
                                  orientation=self._conf.args.cameraOrientation.get(Previews.color.name),
                                  fullFov=not self._conf.args.disableFullFovNn,
                                  xout=Previews.color.name in self._conf.args.show)

            if self._conf.useDepth:
                self._pm.createDepth(
                    self._conf.args.disparityConfidenceThreshold,
                    self._conf.getMedianFilter(),
                    self._conf.args.sigma,
                    self._conf.args.stereoLrCheck,
                    self._conf.args.lrcThreshold,
                    self._conf.args.extendedDisparity,
                    self._conf.args.subpixel,
                    useDepth=Previews.depth.name in self._conf.args.show or Previews.depthRaw.name in self._conf.args.show,
                    useDisparity=Previews.disparity.name in self._conf.args.show or Previews.disparityColor.name in self._conf.args.show,
                    useRectifiedLeft=Previews.rectifiedLeft.name in self._conf.args.show,
                    useRectifiedRight=Previews.rectifiedRight.name in self._conf.args.show,
                )

            self._encManager = None
            if len(self._conf.args.encode) > 0:
                self._encManager = EncodingManager(self._conf.args.encode, self._conf.args.encodeOutput)
                self._encManager.createEncoders(self._pm)

        if len(self._conf.args.report) > 0:
            self._pm.createSystemLogger()

        if self._conf.useNN:
            self._nn = self._nnManager.createNN(
                pipeline=self._pm.pipeline, nodes=self._pm.nodes, source=self._conf.getModelSource(),
                blobPath=self._blobManager.getBlob(shaves=self._conf.shaves, openvinoVersion=self._nnManager.openvinoVersion),
                useDepth=self._conf.useDepth, minDepth=self._conf.args.minDepth, maxDepth=self._conf.args.maxDepth,
                sbbScaleFactor=self._conf.args.sbbScaleFactor, fullFov=not self._conf.args.disableFullFovNn,
>>>>>>> 1add42a1
            )

            self._pm.addNn(nn=self._nn, xoutNnInput=Previews.nnInput.name in self._conf.args.show,
                           xoutSbb=self._conf.args.spatialBoundingBox and self._conf.useDepth)

<<<<<<< HEAD
    # Manual exposure/focus set step
    EXP_STEP = 500  # us
    ISO_STEP = 50

    expTime = 10000
    expMin = 1
    expMax = 33000

    sensIso = 800
    sensMin = 100
    sensMax = 1600
    
    def clamp(num, v0, v1):
        return max(v0, min(num, v1))

    try:
        while True:
            fps.nextIter()
            callbacks.onIter(**locals())
            if conf.useCamera:
                pv.prepareFrames(callback=callbacks.onNewFrame)
                if encManager is not None:
                    encManager.parseQueues()

                if sbbOut is not None:
                    sbb = sbbOut.tryGet()
                    if sbb is not None:
                        sbbRois = sbb.getConfigData()
                    depthFrames = [pv.get(Previews.depthRaw.name), pv.get(Previews.depth.name)]
                    for depthFrame in depthFrames:
                        if depthFrame is None:
                            continue

                        for roiData in sbbRois:
                            roi = roiData.roi.denormalize(depthFrame.shape[1], depthFrame.shape[0])
                            topLeft = roi.topLeft()
                            bottomRight = roi.bottomRight()
                            # Display SBB on the disparity map
                            cv2.rectangle(depthFrame, (int(topLeft.x), int(topLeft.y)), (int(bottomRight.x), int(bottomRight.y)), nnManager._bboxColors[0], 2)
            else:
                readCorrectly, rawHostFrame = cap.read()
                if not readCorrectly:
=======
    def run(self):
        self._device.startPipeline(self._pm.pipeline)
        self._pm.createDefaultQueues(self._device)
        if self._conf.useNN:
            self._nnManager.createQueues(self._device)

        self._sbbOut = self._device.getOutputQueue("sbb", maxSize=1, blocking=False) if self._conf.useNN and self._conf.args.spatialBoundingBox else None
        self._logOut = self._device.getOutputQueue("systemLogger", maxSize=30, blocking=False) if len(self._conf.args.report) > 0 else None

        if self._conf.useDepth:
            self._medianFilters = cycle([item for name, item in vars(dai.MedianFilter).items() if name.startswith('KERNEL_') or name.startswith('MEDIAN_')])
            for medFilter in self._medianFilters:
                # move the cycle to the current median filter
                if medFilter == self._pm._depthConfig.postProcessing.median:
>>>>>>> 1add42a1
                    break
        else:
            self._medianFilters = []

        if self._conf.useCamera:
            cameras = self._device.getConnectedCameras()
            if dai.CameraBoardSocket.LEFT in cameras and dai.CameraBoardSocket.RIGHT in cameras:
                self._pv.collectCalibData(self._device)

            self._cameraConfig = {
                "exposure": self._conf.args.cameraExposure,
                "sensitivity": self._conf.args.cameraSensitivity,
                "saturation": self._conf.args.cameraSaturation,
                "contrast": self._conf.args.cameraContrast,
                "brightness": self._conf.args.cameraBrightness,
                "sharpness": self._conf.args.cameraSharpness
            }

            if any(self._cameraConfig.values()):
                self._updateCameraConfigs()

            self._pv.createQueues(self._device, self._createQueueCallback)
            if self._encManager is not None:
                self._encManager.createDefaultQueues(self._device)

        self._seqNum = 0
        self._hostFrame = None
        self._nnData = []
        self._sbbRois = []
        self.onSetup(self)

        try:
            while not self._device.isClosed() and self.shouldRun():
                self._fps.nextIter()
                self.onIter(self)
                self.loop()
        except StopIteration:
            pass
        except Exception as ex:
            if sentryEnabled:
                from sentry_sdk import capture_exception
                capture_exception(ex)
            raise
        finally:
            self.stop()

    def stop(self):
        print("Stopping demo...")
        self._device.close()
        del self._device
        self._pm.closeDefaultQueues()
        if self._conf.useCamera:
            self._pv.closeQueues()
            if self._encManager is not None:
                self._encManager.close()
        if self._nnManager is not None:
            self._nnManager.closeQueues()
        if self._sbbOut is not None:
            self._sbbOut.close()
        if self._logOut is not None:
            self._logOut.close()
        self._fps.printStatus()
        self.onTeardown(self)

    timer = time.monotonic()

    def loop(self):
        diff = time.monotonic() - self.timer
        if diff < 0.02:
            time.sleep(diff)
        self.timer = time.monotonic()

        if self._conf.useCamera:
            self._pv.prepareFrames(callback=self.onNewFrame)
            if self._encManager is not None:
                self._encManager.parseQueues()

            if self._sbbOut is not None:
                sbb = self._sbbOut.tryGet()
                if sbb is not None:
                    self._sbbRois = sbb.getConfigData()
                depthFrames = [self._pv.get(Previews.depthRaw.name), self._pv.get(Previews.depth.name)]
                for depthFrame in depthFrames:
                    if depthFrame is None:
                        continue

                    for roiData in self._sbbRois:
                        roi = roiData.roi.denormalize(depthFrame.shape[1], depthFrame.shape[0])
                        topLeft = roi.topLeft()
                        bottomRight = roi.bottomRight()
                        # Display SBB on the disparity map
                        cv2.rectangle(depthFrame, (int(topLeft.x), int(topLeft.y)), (int(bottomRight.x), int(bottomRight.y)), self._nnManager._bboxColors[0], 2)
        else:
            readCorrectly, rawHostFrame = self._cap.read()
            if not readCorrectly:
                raise StopIteration()

            self._nnManager.sendInputFrame(rawHostFrame, self._seqNum)
            self._seqNum += 1
            self._hostFrame = rawHostFrame
            self._fps.tick('host')

        if self._nnManager is not None:
            newData, inNn = self._nnManager.parse()
            if inNn is not None:
                self.onNn(inNn, newData)
                self._fps.tick('nn')
            if newData is not None:
                self._nnData = newData

        if self._conf.useCamera:
            if self._nnManager is not None:
                self._nnManager.draw(self._pv, self._nnData)
            self._pv.showFrames(callback=self._showFramesCallback)
        elif self._hostFrame is not None:
            debugHostFrame = self._hostFrame.copy()
            if self._nnManager is not None:
                self._nnManager.draw(debugHostFrame, self._nnData)
            self._fps.drawFps(debugHostFrame, "host")
            if self._displayFrames:
                cv2.imshow("host", debugHostFrame)

        if self._logOut:
            logs = self._logOut.tryGetAll()
            for log in logs:
                self._printSysInfo(log)

        if self._displayFrames:
            key = cv2.waitKey(1)
            if key == ord('q'):
                raise StopIteration()
            elif key == ord('m'):
<<<<<<< HEAD
                nextFilter = next(medianFilters)
                pm.updateDepthConfig(device, median=nextFilter)
            elif key in [ord('i'), ord('o'), ord('k'), ord('l')]:
                if key == ord('i'): expTime -= EXP_STEP
                if key == ord('o'): expTime += EXP_STEP
                if key == ord('k'): sensIso -= ISO_STEP
                if key == ord('l'): sensIso += ISO_STEP
                expTime = clamp(expTime, expMin, expMax)
                sensIso = clamp(sensIso, sensMin, sensMax)
                print("Setting manual exposure, time: ", expTime, "iso: ", sensIso)
                ctrl = dai.CameraControl()
                ctrl.setManualExposure(expTime, sensIso)
                device.getInputQueue("monoControl").send(ctrl)
    finally:
        if conf.useCamera and encManager is not None:
            encManager.close()
=======
                nextFilter = next(self._medianFilters)
                self._pm.updateDepthConfig(self._device, median=nextFilter)

            if self._conf.args.cameraControlls:
                update = True

                if key == ord('t'):
                    self._cameraConfig["exposure"] = 10000 if self._cameraConfig["exposure"] is None else 500 if self._cameraConfig["exposure"] == 1 else min(self._cameraConfig["exposure"] + 500, 33000)
                    if self._cameraConfig["sensitivity"] is None:
                        self._cameraConfig["sensitivity"] = 800
                elif key == ord('g'):
                    self._cameraConfig["exposure"] = 10000 if self._cameraConfig["exposure"] is None else max(self._cameraConfig["exposure"] - 500, 1)
                    if self._cameraConfig["sensitivity"] is None:
                        self._cameraConfig["sensitivity"] = 800
                elif key == ord('y'):
                    self._cameraConfig["sensitivity"] = 800 if self._cameraConfig["sensitivity"] is None else min(self._cameraConfig["sensitivity"] + 50, 1600)
                    if self._cameraConfig["exposure"] is None:
                        self._cameraConfig["exposure"] = 10000
                elif key == ord('h'):
                    self._cameraConfig["sensitivity"] = 800 if self._cameraConfig["sensitivity"] is None else max(self._cameraConfig["sensitivity"] - 50, 100)
                    if self._cameraConfig["exposure"] is None:
                        self._cameraConfig["exposure"] = 10000
                elif key == ord('u'):
                    self._cameraConfig["saturation"] = 0 if self._cameraConfig["saturation"] is None else min(self._cameraConfig["saturation"] + 1, 10)
                elif key == ord('j'):
                    self._cameraConfig["saturation"] = 0 if self._cameraConfig["saturation"] is None else max(self._cameraConfig["saturation"] - 1, -10)
                elif key == ord('i'):
                    self._cameraConfig["contrast"] = 0 if self._cameraConfig["contrast"] is None else min(self._cameraConfig["contrast"] + 1, 10)
                elif key == ord('k'):
                    self._cameraConfig["contrast"] = 0 if self._cameraConfig["contrast"] is None else max(self._cameraConfig["contrast"] - 1, -10)
                elif key == ord('o'):
                    self._cameraConfig["brightness"] = 0 if self._cameraConfig["brightness"] is None else min(self._cameraConfig["brightness"] + 1, 10)
                elif key == ord('l'):
                    self._cameraConfig["brightness"] = 0 if self._cameraConfig["brightness"] is None else max(self._cameraConfig["brightness"] - 1, -10)
                elif key == ord('p'):
                    self._cameraConfig["sharpness"] = 0 if self._cameraConfig["sharpness"] is None else min(self._cameraConfig["sharpness"] + 1, 4)
                elif key == ord(';'):
                    self._cameraConfig["sharpness"] = 0 if self._cameraConfig["sharpness"] is None else max(self._cameraConfig["sharpness"] - 1, 0)
                else:
                    update = False

                if update:
                    self._updateCameraConfigs()

    def _createQueueCallback(self, queueName):
        if self._displayFrames and queueName in [Previews.disparityColor.name, Previews.disparity.name, Previews.depth.name, Previews.depthRaw.name]:
            Trackbars.createTrackbar('Disparity confidence', queueName, self.DISP_CONF_MIN, self.DISP_CONF_MAX, self._conf.args.disparityConfidenceThreshold,
                     lambda value: self._pm.updateDepthConfig(self._device, dct=value))
            if queueName in [Previews.depthRaw.name, Previews.depth.name]:
                Trackbars.createTrackbar('Bilateral sigma', queueName, self.SIGMA_MIN, self.SIGMA_MAX, self._conf.args.sigma,
                         lambda value: self._pm.updateDepthConfig(self._device, sigma=value))
            if self._conf.args.stereoLrCheck:
                Trackbars.createTrackbar('LR-check threshold', queueName, self.LRCT_MIN, self.LRCT_MAX, self._conf.args.lrcThreshold,
                         lambda value: self._pm.updateDepthConfig(self._device, lrcThreshold=value))

    def _updateCameraConfigs(self):
        parsedConfig = {}
        for configOption, values in self._cameraConfig.items():
            if values is not None:
                for cameraName, value in values:
                    newConfig = {
                        **parsedConfig.get(cameraName, {}),
                        configOption: value
                    }
                    if cameraName == "all":
                        parsedConfig[Previews.left.name] = newConfig
                        parsedConfig[Previews.right.name] = newConfig
                        parsedConfig[Previews.color.name] = newConfig
                    else:
                        parsedConfig[cameraName] = newConfig

        if hasattr(self, "_device"):
            if self._conf.leftCameraEnabled and Previews.left.name in parsedConfig:
                self._pm.updateLeftCamConfig(self._device, **parsedConfig[Previews.left.name])
            if self._conf.rightCameraEnabled and Previews.right.name in parsedConfig:
                self._pm.updateRightCamConfig(self._device, **parsedConfig[Previews.right.name])
            if self._conf.rgbCameraEnabled and Previews.color.name in parsedConfig:
                self._pm.updateColorCamConfig(self._device, **parsedConfig[Previews.color.name])

    def _showFramesCallback(self, frame, name):
        returnFrame = self.onShowFrame(frame, name)
        return returnFrame if returnFrame is not None else frame


    def _printSysInfo(self, info):
        m = 1024 * 1024 # MiB
        if not hasattr(self, "_reportFile"):
            if "memory" in self._conf.args.report:
                print(f"Drr used / total - {info.ddrMemoryUsage.used / m:.2f} / {info.ddrMemoryUsage.total / m:.2f} MiB")
                print(f"Cmx used / total - {info.cmxMemoryUsage.used / m:.2f} / {info.cmxMemoryUsage.total / m:.2f} MiB")
                print(f"LeonCss heap used / total - {info.leonCssMemoryUsage.used / m:.2f} / {info.leonCssMemoryUsage.total / m:.2f} MiB")
                print(f"LeonMss heap used / total - {info.leonMssMemoryUsage.used / m:.2f} / {info.leonMssMemoryUsage.total / m:.2f} MiB")
            if "temp" in self._conf.args.report:
                t = info.chipTemperature
                print(f"Chip temperature - average: {t.average:.2f}, css: {t.css:.2f}, mss: {t.mss:.2f}, upa0: {t.upa:.2f}, upa1: {t.dss:.2f}")
            if "cpu" in self._conf.args.report:
                print(f"Cpu usage - Leon OS: {info.leonCssCpuUsage.average * 100:.2f}%, Leon RT: {info.leonMssCpuUsage.average * 100:.2f} %")
            print("----------------------------------------")
        else:
            data = {}
            if "memory" in self._conf.args.report:
                data = {
                    **data,
                    "ddrUsed": info.ddrMemoryUsage.used,
                    "ddrTotal": info.ddrMemoryUsage.total,
                    "cmxUsed": info.cmxMemoryUsage.used,
                    "cmxTotal": info.cmxMemoryUsage.total,
                    "leonCssUsed": info.leonCssMemoryUsage.used,
                    "leonCssTotal": info.leonCssMemoryUsage.total,
                    "leonMssUsed": info.leonMssMemoryUsage.used,
                    "leonMssTotal": info.leonMssMemoryUsage.total,
                }
            if "temp" in self._conf.args.report:
                data = {
                    **data,
                    "tempAvg": info.chipTemperature.average,
                    "tempCss": info.chipTemperature.css,
                    "tempMss": info.chipTemperature.mss,
                    "tempUpa0": info.chipTemperature.upa,
                    "tempUpa1": info.chipTemperature.dss,
                }
            if "cpu" in self._conf.args.report:
                data = {
                    **data,
                    "cpuCssAvg": info.leonCssCpuUsage.average,
                    "cpuMssAvg": info.leonMssCpuUsage.average,
                }

            if self._reportFile.tell() == 0:
                print(','.join(data.keys()), file=self._reportFile)
            self.onReport(data)
            print(','.join(map(str, data.values())), file=self._reportFile)


def prepareConfManager(in_args):
    confManager = ConfigManager(in_args)
    confManager.linuxCheckApplyUsbRules()
    if not confManager.useCamera:
        if str(confManager.args.video).startswith('https'):
            confManager.args.video = downloadYTVideo(confManager.args.video, DEPTHAI_VIDEOS)
            print("Youtube video downloaded.")
        if not Path(confManager.args.video).exists():
            raise ValueError("Path {} does not exists!".format(confManager.args.video))
    return confManager


def runQt():
    from gui.main import DemoQtGui
    from PyQt5.QtWidgets import QMessageBox
    from PyQt5.QtCore import QObject, pyqtSignal, QRunnable, QThreadPool


    class WorkerSignals(QObject):
        updateConfSignal = pyqtSignal(list)
        updateDownloadProgressSignal = pyqtSignal(int, int)
        updatePreviewSignal = pyqtSignal(np.ndarray)
        setDataSignal = pyqtSignal(list)
        exitSignal = pyqtSignal()
        errorSignal = pyqtSignal(str)

    class Worker(QRunnable):
        def __init__(self, instance, parent, conf, selectedPreview=None):
            super(Worker, self).__init__()
            self.running = False
            self.selectedPreview = selectedPreview
            self.instance = instance
            self.parent = parent
            self.conf = conf
            self.callback_module = loadModule(conf.args.callback)
            self.file_callbacks = {
                callbackName: getattr(self.callback_module, callbackName)
                for callbackName in ["shouldRun", "onNewFrame", "onShowFrame", "onNn", "onReport", "onSetup", "onTeardown", "onIter"]
                if callable(getattr(self.callback_module, callbackName, None))
            }
            self.instance.setCallbacks(**self.file_callbacks)
            self.signals = WorkerSignals()
            self.signals.exitSignal.connect(self.terminate)
            self.signals.updateConfSignal.connect(self.updateConf)


        def run(self):
            self.running = True
            self.signals.setDataSignal.emit(["restartRequired", False])
            self.instance.setCallbacks(shouldRun=self.shouldRun, onShowFrame=self.onShowFrame, onSetup=self.onSetup, onAppSetup=self.onAppSetup, onAppStart=self.onAppStart, showDownloadProgress=self.showDownloadProgress)
            self.conf.args.bandwidth = "auto"
            if self.conf.args.deviceId is None:
                devices = dai.Device.getAllAvailableDevices()
                if len(devices) > 0:
                    defaultDevice = next(map(
                        lambda info: info.getMxId(),
                        filter(lambda info: info.desc.protocol == dai.XLinkProtocol.X_LINK_USB_VSC, devices)
                    ), None)
                    if defaultDevice is None:
                        defaultDevice = devices[0].getMxId()
                    self.conf.args.deviceId = defaultDevice
            if Previews.color.name not in self.conf.args.show:
                self.conf.args.show.append(Previews.color.name)
            if self.conf.useNN and Previews.nnInput.name not in self.conf.args.show:
                self.conf.args.show.append(Previews.nnInput.name)
            if self.conf.useDepth and not self.parent.useDisparity and Previews.depth.name not in self.conf.args.show:
                self.conf.args.show.append(Previews.depth.name)
            if self.conf.useDepth and not self.parent.useDisparity and Previews.depthRaw.name not in self.conf.args.show:
                self.conf.args.show.append(Previews.depthRaw.name)
            if self.conf.useDepth and self.parent.useDisparity and Previews.disparity.name not in self.conf.args.show:
                self.conf.args.show.append(Previews.disparity.name)
            if self.conf.useDepth and self.parent.useDisparity and Previews.disparityColor.name not in self.conf.args.show:
                self.conf.args.show.append(Previews.disparityColor.name)
            if Previews.left.name not in self.conf.args.show:
                self.conf.args.show.append(Previews.left.name)
            if self.conf.useDepth and Previews.rectifiedLeft.name not in self.conf.args.show:
                self.conf.args.show.append(Previews.rectifiedLeft.name)
            if Previews.right.name not in self.conf.args.show:
                self.conf.args.show.append(Previews.right.name)
            if self.conf.useDepth and Previews.rectifiedRight.name not in self.conf.args.show:
                self.conf.args.show.append(Previews.rectifiedRight.name)
            try:
                self.instance.run_all(self.conf)
            except KeyboardInterrupt:
                sys.exit(0)
            except Exception as ex:
                self.onError(ex)

        def terminate(self):
            self.running = False
            self.signals.setDataSignal.emit(["restartRequired", False])


        def updateConf(self, argsList):
            self.conf.args = argparse.Namespace(**dict(argsList))

        def onError(self, ex: Exception):
            self.signals.errorSignal.emit(''.join(traceback.format_tb(ex.__traceback__) + [str(ex)]))
            self.signals.setDataSignal.emit(["restartRequired", True])

        def shouldRun(self):
            if "shouldRun" in self.file_callbacks:
                return self.running and self.file_callbacks["shouldRun"]()
            return self.running

        def onShowFrame(self, frame, source):
            if "onShowFrame" in self.file_callbacks:
                self.file_callbacks["onShowFrame"](frame, source)
            if source == self.selectedPreview:
                self.signals.updatePreviewSignal.emit(frame)

        def onAppSetup(self, app):
            setupFrame = createBlankFrame(500, 500)
            cv2.putText(setupFrame, "Preparing {} app...".format(app.appName), (150, 250), cv2.FONT_HERSHEY_TRIPLEX, 0.5, (255, 255, 255), 4, cv2.LINE_AA)
            cv2.putText(setupFrame, "Preparing {} app...".format(app.appName), (150, 250), cv2.FONT_HERSHEY_TRIPLEX, 0.5, (0, 0, 0), 1, cv2.LINE_AA)
            self.signals.updatePreviewSignal.emit(setupFrame)

        def onAppStart(self, app):
            setupFrame = createBlankFrame(500, 500)
            cv2.putText(setupFrame, "Running {} app... (check console)".format(app.appName), (100, 250), cv2.FONT_HERSHEY_TRIPLEX, 0.5, (255, 255, 255), 4, cv2.LINE_AA)
            cv2.putText(setupFrame, "Running {} app... (check console)".format(app.appName), (100, 250), cv2.FONT_HERSHEY_TRIPLEX, 0.5, (0, 0, 0), 1, cv2.LINE_AA)
            self.signals.updatePreviewSignal.emit(setupFrame)

        def showDownloadProgress(self, curr, total):
            self.signals.updateDownloadProgressSignal.emit(curr, total)

        def onSetup(self, instance):
            if "onSetup" in self.file_callbacks:
                self.file_callbacks["onSetup"](instance)
            self.signals.updateConfSignal.emit(list(vars(self.conf.args).items()))
            self.signals.setDataSignal.emit(["previewChoices", self.conf.args.show])
            devices = [self.instance._deviceInfo.getMxId()] + list(map(lambda info: info.getMxId(), dai.Device.getAllAvailableDevices()))
            self.signals.setDataSignal.emit(["deviceChoices", devices])
            if instance._nnManager is not None:
                self.signals.setDataSignal.emit(["countLabels", instance._nnManager._labels])
            else:
                self.signals.setDataSignal.emit(["countLabels", []])
            self.signals.setDataSignal.emit(["depthEnabled", self.conf.useDepth])
            self.signals.setDataSignal.emit(["statisticsAccepted", self.instance.metrics is not None])
            self.signals.setDataSignal.emit(["modelChoices", sorted(self.conf.getAvailableZooModels(), key=cmp_to_key(lambda a, b: -1 if a == "mobilenet-ssd" else 1 if b == "mobilenet-ssd" else -1 if a < b else 1))])


    class GuiApp(DemoQtGui):
        def __init__(self):
            super().__init__()
            self.confManager = prepareConfManager(args)
            self.running = False
            self.selectedPreview = self.confManager.args.show[0] if len(self.confManager.args.show) > 0 else "color"
            self.useDisparity = False
            self.dataInitialized = False
            self.appInitialized = False
            self.threadpool = QThreadPool()
            self._demoInstance = Demo(displayFrames=False)

        def updateArg(self, arg_name, arg_value, shouldUpdate=True):
            setattr(self.confManager.args, arg_name, arg_value)
            if shouldUpdate:
                self.worker.signals.setDataSignal.emit(["restartRequired", True])


        def showError(self, error):
            print(error, file=sys.stderr)
            msgBox = QMessageBox()
            msgBox.setIcon(QMessageBox.Critical)
            msgBox.setText(error)
            msgBox.setWindowTitle("An error occured")
            msgBox.setStandardButtons(QMessageBox.Ok)
            msgBox.exec()

        def setupDataCollection(self):
            try:
                with Path(".consent").open() as f:
                    accepted = json.load(f)["statistics"]
            except:
                accepted = True

            self._demoInstance.toggleMetrics(accepted)

        def start(self):
            self.setupDataCollection()
            self.running = True
            self.worker = Worker(self._demoInstance, parent=self, conf=self.confManager, selectedPreview=self.selectedPreview)
            self.worker.signals.updatePreviewSignal.connect(self.updatePreview)
            self.worker.signals.updateDownloadProgressSignal.connect(self.updateDownloadProgress)
            self.worker.signals.setDataSignal.connect(self.setData)
            self.worker.signals.errorSignal.connect(self.showError)
            self.threadpool.start(self.worker)
            if not self.appInitialized:
                self.appInitialized = True
                exit_code = self.startGui()
                self.stop(wait=False)
                sys.exit(exit_code)

        def stop(self, wait=True):
            if hasattr(self._demoInstance, "_device"):
                current_mxid = self._demoInstance._device.getMxId()
            else:
                current_mxid = self.confManager.args.deviceId
            self.worker.signals.exitSignal.emit()
            self.threadpool.waitForDone(10000)

            if wait and current_mxid is not None:
                start = time.time()
                while time.time() - start < 30:
                    if current_mxid in list(map(lambda info: info.getMxId(), dai.Device.getAllAvailableDevices())):
                        break
                    else:
                        time.sleep(0.1)
                else:
                    print(f"[Warning] Device not available again after 30 seconds! MXID: {current_mxid}")

        def restartDemo(self):
            self.stop()
            self.start()

        def guiOnDepthConfigUpdate(self, median=None, dct=None, sigma=None, lrc=None, lrcThreshold=None):
            self._demoInstance._pm.updateDepthConfig(self._demoInstance._device, median=median, dct=dct, sigma=sigma, lrc=lrc, lrcThreshold=lrcThreshold)
            if median is not None:
                if median == dai.MedianFilter.MEDIAN_OFF:
                    self.updateArg("stereoMedianSize", 0, False)
                elif median == dai.MedianFilter.KERNEL_3x3:
                    self.updateArg("stereoMedianSize", 3, False)
                elif median == dai.MedianFilter.KERNEL_5x5:
                    self.updateArg("stereoMedianSize", 5, False)
                elif median == dai.MedianFilter.KERNEL_7x7:
                    self.updateArg("stereoMedianSize", 7, False)
            if dct is not None:
                self.updateArg("disparityConfidenceThreshold", dct, False)
            if sigma is not None:
                self.updateArg("sigma", sigma, False)
            if lrc is not None:
                self.updateArg("stereoLrCheck", lrc, False)
            if lrcThreshold is not None:
                self.updateArg("lrcThreshold", lrcThreshold, False)

        def guiOnCameraConfigUpdate(self, name, exposure=None, sensitivity=None, saturation=None, contrast=None, brightness=None, sharpness=None):
            if exposure is not None:
                newValue = list(filter(lambda item: item[0] == name, (self.confManager.args.cameraExposure or []))) + [(name, exposure)]
                self._demoInstance._cameraConfig["exposure"] = newValue
                self.updateArg("cameraExposure", newValue, False)
            if sensitivity is not None:
                newValue = list(filter(lambda item: item[0] == name, (self.confManager.args.cameraSensitivity or []))) + [(name, sensitivity)]
                self._demoInstance._cameraConfig["sensitivity"] = newValue
                self.updateArg("cameraSensitivity", newValue, False)
            if saturation is not None:
                newValue = list(filter(lambda item: item[0] == name, (self.confManager.args.cameraSaturation or []))) + [(name, saturation)]
                self._demoInstance._cameraConfig["saturation"] = newValue
                self.updateArg("cameraSaturation", newValue, False)
            if contrast is not None:
                newValue = list(filter(lambda item: item[0] == name, (self.confManager.args.cameraContrast or []))) + [(name, contrast)]
                self._demoInstance._cameraConfig["contrast"] = newValue
                self.updateArg("cameraContrast", newValue, False)
            if brightness is not None:
                newValue = list(filter(lambda item: item[0] == name, (self.confManager.args.cameraBrightness or []))) + [(name, brightness)]
                self._demoInstance._cameraConfig["brightness"] = newValue
                self.updateArg("cameraBrightness", newValue, False)
            if sharpness is not None:
                newValue = list(filter(lambda item: item[0] == name, (self.confManager.args.cameraSharpness or []))) + [(name, sharpness)]
                self._demoInstance._cameraConfig["sharpness"] = newValue
                self.updateArg("cameraSharpness", newValue, False)

            self._demoInstance._updateCameraConfigs()

        def guiOnDepthSetupUpdate(self, depthFrom=None, depthTo=None, subpixel=None, extended=None):
            if depthFrom is not None:
                self.updateArg("minDepth", depthFrom)
            if depthTo is not None:
                self.updateArg("maxDepth", depthTo)
            if subpixel is not None:
                self.updateArg("subpixel", subpixel)
            if extended is not None:
                self.updateArg("extendedDisparity", extended)

        def guiOnCameraSetupUpdate(self, name, fps=None, resolution=None):
            if fps is not None:
                if name == "color":
                    self.updateArg("rgbFps", fps)
                else:
                    self.updateArg("monoFps", fps)
            if resolution is not None:
                if name == "color":
                    self.updateArg("rgbResolution", resolution)
                else:
                    self.updateArg("monoResolution", resolution)

        def guiOnAiSetupUpdate(self, cnn=None, shave=None, source=None, fullFov=None, sbb=None, sbbFactor=None, ov=None, countLabel=None):
            if cnn is not None:
                self.updateArg("cnnModel", cnn)
            if shave is not None:
                self.updateArg("shaves", shave)
            if source is not None:
                self.updateArg("camera", source)
            if fullFov is not None:
                self.updateArg("disableFullFovNn", not fullFov)
            if sbb is not None:
                self.updateArg("spatialBoundingBox", sbb)
            if sbbFactor is not None:
                self.updateArg("sbbScaleFactor", sbbFactor)
            if ov is not None:
                self.updateArg("openvinoVersion", ov)
            if countLabel is not None or cnn is not None:
                self.updateArg("countLabel", countLabel)

        def guiOnPreviewChangeSelected(self, selected):
            self.worker.selectedPreview = selected
            self.selectedPreview = selected

        def guiOnSelectDevice(self, selected):
            self.updateArg("deviceId", selected)

        def guiOnReloadDevices(self):
            devices = list(map(lambda info: info.getMxId(), dai.Device.getAllAvailableDevices()))
            if hasattr(self._demoInstance, "_deviceInfo"):
                devices.insert(0, self._demoInstance._deviceInfo.getMxId())
            self.worker.signals.setDataSignal.emit(["deviceChoices", devices])
            if len(devices) > 0:
                self.worker.signals.setDataSignal.emit(["restartRequired", True])

        def guiOnStaticticsConsent(self, value):
            try:
                with Path('.consent').open('w') as f:
                    json.dump({"statistics": value}, f)
            except:
                pass
            self.worker.signals.setDataSignal.emit(["restartRequired", True])

        def guiOnToggleSync(self, value):
            self.updateArg("sync", value)

        def guiOnToggleColorEncoding(self, enabled, fps):
            oldConfig = self.confManager.args.encode or {}
            if enabled:
                oldConfig["color"] = fps
            elif "color" in self.confManager.args.encode:
                del oldConfig["color"]
            self.updateArg("encode", oldConfig)

        def guiOnToggleLeftEncoding(self, enabled, fps):
            oldConfig = self.confManager.args.encode or {}
            if enabled:
                oldConfig["left"] = fps
            elif "color" in self.confManager.args.encode:
                del oldConfig["left"]
            self.updateArg("encode", oldConfig)

        def guiOnToggleRightEncoding(self, enabled, fps):
            oldConfig = self.confManager.args.encode or {}
            if enabled:
                oldConfig["right"] = fps
            elif "color" in self.confManager.args.encode:
                del oldConfig["right"]
            self.updateArg("encode", oldConfig)

        def guiOnSelectReportingOptions(self, temp, cpu, memory):
            options = []
            if temp:
                options.append("temp")
            if cpu:
                options.append("cpu")
            if memory:
                options.append("memory")
            self.updateArg("report", options)

        def guiOnSelectReportingPath(self, value):
            self.updateArg("reportFile", value)

        def guiOnSelectEncodingPath(self, value):
            self.updateArg("encodeOutput", value)

        def guiOnToggleDepth(self, value):
            self.updateArg("disableDepth", not value)
            selectedPreviews = [Previews.rectifiedRight.name, Previews.rectifiedLeft.name] + ([Previews.disparity.name, Previews.disparityColor.name] if self.useDisparity else [Previews.depth.name, Previews.depthRaw.name])
            depthPreviews = [Previews.rectifiedRight.name, Previews.rectifiedLeft.name, Previews.depth.name, Previews.depthRaw.name, Previews.disparity.name, Previews.disparityColor.name]
            filtered = list(filter(lambda name: name not in depthPreviews, self.confManager.args.show))
            if value:
                updated = filtered + selectedPreviews
                if self.selectedPreview not in updated:
                    self.selectedPreview = updated[0]
                self.updateArg("show", updated)
            else:
                updated = filtered
                if self.selectedPreview not in updated:
                    self.selectedPreview = updated[0]
                self.updateArg("show", updated)

        def guiOnToggleNN(self, value):
            self.updateArg("disableNeuralNetwork", not value)
            filtered = list(filter(lambda name: name != Previews.nnInput.name, self.confManager.args.show))
            if value:
                updated = filtered + [Previews.nnInput.name]
                if self.selectedPreview not in updated:
                    self.selectedPreview = updated[0]
                self.updateArg("show", filtered + [Previews.nnInput.name])
            else:
                if self.selectedPreview not in filtered:
                    self.selectedPreview = filtered[0]
                self.updateArg("show", filtered)

        def guiOnRunApp(self, appName):
            self.stop()
            self.updateArg("app", appName, shouldUpdate=False)
            self.setData(["runningApp", appName])
            self.start()

        def guiOnTerminateApp(self, appName):
            self.stop()
            self.updateArg("app", None, shouldUpdate=False)
            self.setData(["runningApp", ""])
            self.start()

        def guiOnToggleDisparity(self, value):
            self.useDisparity = value
            depthPreviews = [Previews.depth.name, Previews.depthRaw.name]
            disparityPreviews = [Previews.disparity.name, Previews.disparityColor.name]
            if value:
                filtered = list(filter(lambda name: name not in depthPreviews, self.confManager.args.show))
                updated = filtered + disparityPreviews
                if self.selectedPreview not in updated:
                    self.selectedPreview = updated[0]
                self.updateArg("show", updated)
            else:
                filtered = list(filter(lambda name: name not in disparityPreviews, self.confManager.args.show))
                updated = filtered + depthPreviews
                if self.selectedPreview not in updated:
                    self.selectedPreview = updated[0]
                self.updateArg("show", updated)
    GuiApp().start()

>>>>>>> 1add42a1

def runOpenCv():
    confManager = prepareConfManager(args)
    demo = Demo()
    demo.run_all(confManager)


if __name__ == "__main__":
    try:
        if args.noSupervisor:
            if args.guiType == "qt":
                runQt()
            else:
                args.guiType = "cv"
                runOpenCv()
        else:
            s = Supervisor()
            if args.guiType != "cv":
                available = s.checkQtAvailability()
                if args.guiType == "qt" and not available:
                    raise RuntimeError("QT backend is not available, run the script with --guiType \"cv\" to use OpenCV backend")
                if args.guiType == "auto" and platform.machine() == 'aarch64':  # Disable Qt by default on Jetson due to Qt issues
                    args.guiType = "cv"
                elif available:
                    args.guiType = "qt"
                else:
                    args.guiType = "cv"
            s.runDemo(args)
    except KeyboardInterrupt:
        sys.exit(0)<|MERGE_RESOLUTION|>--- conflicted
+++ resolved
@@ -13,11 +13,6 @@
 from pathlib import Path
 import platform
 
-<<<<<<< HEAD
-import numpy as np
-
-from depthai_helpers import ir_handler
-=======
 if platform.machine() == 'aarch64':  # Jetson
     os.environ['OPENBLAS_CORETYPE'] = "ARMV8"
 
@@ -46,7 +41,6 @@
 
 from log_system_information import make_sys_report
 from depthai_helpers.supervisor import Supervisor
->>>>>>> 1add42a1
 from depthai_helpers.arg_manager import parseArgs
 from depthai_helpers.config_manager import ConfigManager, DEPTHAI_ZOO, DEPTHAI_VIDEOS
 from depthai_helpers.metrics import MetricManager
@@ -104,69 +98,6 @@
         cv2.setTrackbarPos(name, window, defaultVal)
 
 
-<<<<<<< HEAD
-if conf.useNN:
-    blobManager = BlobManager(
-        zooDir=DEPTHAI_ZOO,
-        zooName=conf.getModelName(),
-    )
-    nnManager = NNetManager(inputSize=conf.inputSize)
-
-    if conf.getModelDir() is not None:
-        configPath = conf.getModelDir() / Path(conf.getModelName()).with_suffix(f".json")
-        nnManager.readConfig(configPath)
-
-    nnManager.countLabel(conf.getCountLabel(nnManager))
-    pm.setNnManager(nnManager)
-
-# Pipeline is defined, now we can connect to the device
-with dai.Device(pm.pipeline.getOpenVINOVersion(), deviceInfo, usb2Mode=conf.args.usbSpeed == "usb2") as device:
-    ir_handler.start_ir_handler(device)
-    if deviceInfo.desc.protocol == dai.XLinkProtocol.X_LINK_USB_VSC:
-        print("USB Connection speed: {}".format(device.getUsbSpeed()))
-    conf.adjustParamsToDevice(device)
-    conf.adjustPreviewToOptions()
-    if conf.lowBandwidth:
-        pm.enableLowBandwidth()
-    cap = cv2.VideoCapture(conf.args.video) if not conf.useCamera else None
-    fps = FPSHandler() if conf.useCamera else FPSHandler(cap)
-
-    if conf.useCamera or conf.args.sync:
-        pv = PreviewManager(display=conf.args.show, nnSource=conf.getModelSource(), colorMap=conf.getColorMap(),
-                            dispMultiplier=conf.dispMultiplier, mouseTracker=True, lowBandwidth=conf.lowBandwidth,
-                            scale=conf.args.scale, sync=conf.args.sync, fpsHandler=fps)
-
-        pm.nodes.monoControl = pm.pipeline.createXLinkIn()
-        pm.nodes.monoControl.setStreamName("monoControl")
-        if conf.leftCameraEnabled:
-            pm.createLeftCam(monoRes, conf.args.monoFps, orientation=conf.args.cameraOrientation.get(Previews.left.name),
-                             xout=Previews.left.name in conf.args.show and (conf.getModelSource() != "left" or not conf.args.sync)
-                             )
-            pm.nodes.monoControl.out.link(pm.nodes.monoLeft.inputControl)
-        if conf.rightCameraEnabled:
-            pm.createRightCam(monoRes, conf.args.monoFps, orientation=conf.args.cameraOrientation.get(Previews.right.name),
-                                xout=Previews.right.name in conf.args.show and (conf.getModelSource() != "right" or not conf.args.sync)
-                                )
-            pm.nodes.monoControl.out.link(pm.nodes.monoRight.inputControl)
-        if conf.rgbCameraEnabled:
-            pm.createColorCam(nnManager.inputSize if conf.useNN else conf.previewSize, rgbRes, conf.args.rgbFps, orientation=conf.args.cameraOrientation.get(Previews.color.name),
-                              fullFov=not conf.args.disableFullFovNn, xout=Previews.color.name in conf.args.show and (conf.getModelSource() != "color" or not conf.args.sync)
-                              )
-
-        if conf.useDepth:
-            pm.createDepth(
-                conf.args.disparityConfidenceThreshold,
-                conf.getMedianFilter(),
-                conf.args.sigma,
-                conf.args.stereoLrCheck,
-                conf.args.lrcThreshold,
-                conf.args.extendedDisparity,
-                conf.args.subpixel,
-                useDepth=Previews.depth.name in conf.args.show or Previews.depthRaw.name in conf.args.show ,
-                useDisparity=Previews.disparity.name in conf.args.show or Previews.disparityColor.name in conf.args.show,
-                useRectifiedLeft=Previews.rectifiedLeft.name in conf.args.show and (conf.getModelSource() != "rectifiedLeft" or not conf.args.sync),
-                useRectifiedRight=Previews.rectifiedRight.name in conf.args.show and (conf.getModelSource() != "rectifiedRight" or not conf.args.sync),
-=======
 noop = lambda *a, **k: None
 
 
@@ -336,56 +267,11 @@
                 blobPath=self._blobManager.getBlob(shaves=self._conf.shaves, openvinoVersion=self._nnManager.openvinoVersion),
                 useDepth=self._conf.useDepth, minDepth=self._conf.args.minDepth, maxDepth=self._conf.args.maxDepth,
                 sbbScaleFactor=self._conf.args.sbbScaleFactor, fullFov=not self._conf.args.disableFullFovNn,
->>>>>>> 1add42a1
             )
 
             self._pm.addNn(nn=self._nn, xoutNnInput=Previews.nnInput.name in self._conf.args.show,
                            xoutSbb=self._conf.args.spatialBoundingBox and self._conf.useDepth)
 
-<<<<<<< HEAD
-    # Manual exposure/focus set step
-    EXP_STEP = 500  # us
-    ISO_STEP = 50
-
-    expTime = 10000
-    expMin = 1
-    expMax = 33000
-
-    sensIso = 800
-    sensMin = 100
-    sensMax = 1600
-    
-    def clamp(num, v0, v1):
-        return max(v0, min(num, v1))
-
-    try:
-        while True:
-            fps.nextIter()
-            callbacks.onIter(**locals())
-            if conf.useCamera:
-                pv.prepareFrames(callback=callbacks.onNewFrame)
-                if encManager is not None:
-                    encManager.parseQueues()
-
-                if sbbOut is not None:
-                    sbb = sbbOut.tryGet()
-                    if sbb is not None:
-                        sbbRois = sbb.getConfigData()
-                    depthFrames = [pv.get(Previews.depthRaw.name), pv.get(Previews.depth.name)]
-                    for depthFrame in depthFrames:
-                        if depthFrame is None:
-                            continue
-
-                        for roiData in sbbRois:
-                            roi = roiData.roi.denormalize(depthFrame.shape[1], depthFrame.shape[0])
-                            topLeft = roi.topLeft()
-                            bottomRight = roi.bottomRight()
-                            # Display SBB on the disparity map
-                            cv2.rectangle(depthFrame, (int(topLeft.x), int(topLeft.y)), (int(bottomRight.x), int(bottomRight.y)), nnManager._bboxColors[0], 2)
-            else:
-                readCorrectly, rawHostFrame = cap.read()
-                if not readCorrectly:
-=======
     def run(self):
         self._device.startPipeline(self._pm.pipeline)
         self._pm.createDefaultQueues(self._device)
@@ -400,7 +286,6 @@
             for medFilter in self._medianFilters:
                 # move the cycle to the current median filter
                 if medFilter == self._pm._depthConfig.postProcessing.median:
->>>>>>> 1add42a1
                     break
         else:
             self._medianFilters = []
@@ -533,24 +418,6 @@
             if key == ord('q'):
                 raise StopIteration()
             elif key == ord('m'):
-<<<<<<< HEAD
-                nextFilter = next(medianFilters)
-                pm.updateDepthConfig(device, median=nextFilter)
-            elif key in [ord('i'), ord('o'), ord('k'), ord('l')]:
-                if key == ord('i'): expTime -= EXP_STEP
-                if key == ord('o'): expTime += EXP_STEP
-                if key == ord('k'): sensIso -= ISO_STEP
-                if key == ord('l'): sensIso += ISO_STEP
-                expTime = clamp(expTime, expMin, expMax)
-                sensIso = clamp(sensIso, sensMin, sensMax)
-                print("Setting manual exposure, time: ", expTime, "iso: ", sensIso)
-                ctrl = dai.CameraControl()
-                ctrl.setManualExposure(expTime, sensIso)
-                device.getInputQueue("monoControl").send(ctrl)
-    finally:
-        if conf.useCamera and encManager is not None:
-            encManager.close()
-=======
                 nextFilter = next(self._medianFilters)
                 self._pm.updateDepthConfig(self._device, median=nextFilter)
 
@@ -1113,7 +980,6 @@
                 self.updateArg("show", updated)
     GuiApp().start()
 
->>>>>>> 1add42a1
 
 def runOpenCv():
     confManager = prepareConfManager(args)

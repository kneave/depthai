#!/usr/bin/env python3
import argparse
import enum
import json
import time
from functools import partial
from pathlib import Path
from types import SimpleNamespace

import cv2
import depthai as dai
import numpy as np

from depthai_helpers.version_check import check_depthai_version
import platform

from depthai_helpers.arg_manager import parse_args
from depthai_helpers.config_manager import BlobManager, ConfigManager
from depthai_helpers.utils import frame_norm, to_planar, to_tensor_result

print('Using depthai module from: ', dai.__file__)
print('Depthai version installed: ', dai.__version__)
if platform.machine() not in ['armv6l', 'aarch64']:
    check_depthai_version()

conf = ConfigManager(parse_args())
conf.linuxCheckApplyUsbRules()
conf.adjustPreviewToOptions()

in_w, in_h = conf.getInputSize()
rgb_res = conf.getRgbResolution()
mono_res = conf.getMonoResolution()
<<<<<<< HEAD
bbox_color = list(np.random.random(size=3) * 256) # Random Colors for bounding boxes 
text_color = (255, 255, 255)
fps_color = (134, 164, 11)
fps_type = cv2.FONT_HERSHEY_SIMPLEX
text_type = cv2.FONT_HERSHEY_SIMPLEX
=======
bbox_color = (255, 255, 255)
text_color = (255, 255, 255)
fps_color = (0, 255, 0)
fps_type = cv2.FONT_HERSHEY_SIMPLEX
text_type = cv2.FONT_HERSHEY_TRIPLEX
>>>>>>> 1f2244c7


def convert_depth_frame(packet):
    depth_frame = cv2.normalize(packet.getFrame(), None, 255, 0, cv2.NORM_INF, cv2.CV_8UC1)
    depth_frame = cv2.equalizeHist(depth_frame)
    depth_frame = cv2.applyColorMap(depth_frame, conf.getColorMap())
    return depth_frame


disp_multiplier = 255 / conf.maxDisparity


def convert_disparity_frame(packet):
    disparity_frame = (packet.getFrame()*disp_multiplier).astype(np.uint8)
    return disparity_frame


def convert_disparity_to_color(disparity):
    return cv2.applyColorMap(disparity, conf.getColorMap())


class Previews(enum.Enum):
    nn_input = partial(lambda packet: packet.getCvFrame())
    color = partial(lambda packet: packet.getCvFrame())
    left = partial(lambda packet: packet.getCvFrame())
    right = partial(lambda packet: packet.getCvFrame())
    rectified_left = partial(lambda packet: cv2.flip(packet.getCvFrame(), 1))
    rectified_right = partial(lambda packet: cv2.flip(packet.getCvFrame(), 1))
    depth = partial(convert_depth_frame)
    disparity = partial(convert_disparity_frame)
    disparity_color = partial(convert_disparity_to_color)


class PreviewManager:
    def __init__(self, fps):
        self.frames = {}
        self.raw_frames = {}
        self.fps = fps

    def create_queues(self, device):
        def get_output_queue(name):
            cv2.namedWindow(name)
            return device.getOutputQueue(name=name, maxSize=1, blocking=False)
        self.output_queues = [get_output_queue(name) for name in conf.args.show if name != Previews.disparity_color.name]

    def prepare_frames(self):
        for queue in self.output_queues:
            frame = queue.tryGet()
            if frame is not None:
                fps.tick(queue.getName())
                frame = getattr(Previews, queue.getName()).value(frame)
                self.raw_frames[queue.getName()] = frame

                if queue.getName() == Previews.disparity.name:
                    fps.tick(Previews.disparity_color.name)
                    self.raw_frames[Previews.disparity_color.name] = Previews.disparity_color.value(frame)

            if queue.getName() in self.raw_frames:
                self.frames[queue.getName()] = self.raw_frames[queue.getName()].copy()

                if queue.getName() == Previews.disparity.name:
                    self.frames[Previews.disparity_color.name] = self.raw_frames[Previews.disparity_color.name].copy()

    def show_frames(self):
        for name, frame in self.frames.items():
            if not conf.args.scale == 1.0:
                h, w, c = frame.shape
                frame = cv2.resize(frame, (int(w * conf.args.scale), int(h * conf.args.scale)), interpolation=cv2.INTER_AREA)
            cv2.imshow(name, frame)

    def has(self, name):
        return name in self.frames

    def get(self, name):
        return self.frames.get(name, None)


if conf.args.report_file:
    report_file_p = Path(conf.args.report_file).with_suffix('.csv')
    report_file_p.parent.mkdir(parents=True, exist_ok=True)
    report_file = open(conf.args.report_file, 'a')

def print_sys_info(info):
    m = 1024 * 1024 # MiB
    if not conf.args.report_file:
        if "memory" in conf.args.report:
            print(f"Drr used / total - {info.ddrMemoryUsage.used / m:.2f} / {info.ddrMemoryUsage.total / m:.2f} MiB")
            print(f"Cmx used / total - {info.cmxMemoryUsage.used / m:.2f} / {info.cmxMemoryUsage.total / m:.2f} MiB")
            print(f"LeonCss heap used / total - {info.leonCssMemoryUsage.used / m:.2f} / {info.leonCssMemoryUsage.total / m:.2f} MiB")
            print(f"LeonMss heap used / total - {info.leonMssMemoryUsage.used / m:.2f} / {info.leonMssMemoryUsage.total / m:.2f} MiB")
        if "temp" in conf.args.report:
            t = info.chipTemperature
            print(f"Chip temperature - average: {t.average:.2f}, css: {t.css:.2f}, mss: {t.mss:.2f}, upa0: {t.upa:.2f}, upa1: {t.dss:.2f}")
        if "cpu" in conf.args.report:
            print(f"Cpu usage - Leon OS: {info.leonCssCpuUsage.average * 100:.2f}%, Leon RT: {info.leonMssCpuUsage.average * 100:.2f} %")
        print("----------------------------------------")
    else:
        data = {}
        if "memory" in conf.args.report:
            data = {
                **data,
                "ddr_used": info.ddrMemoryUsage.used,
                "ddr_total": info.ddrMemoryUsage.total,
                "cmx_used": info.cmxMemoryUsage.used,
                "cmx_total": info.cmxMemoryUsage.total,
                "leon_css_used": info.leonCssMemoryUsage.used,
                "leon_css_total": info.leonCssMemoryUsage.total,
                "leon_mss_used": info.leonMssMemoryUsage.used,
                "leon_mss_total": info.leonMssMemoryUsage.total,
            }
        if "temp" in conf.args.report:
            data = {
                **data,
                "temp_avg": info.chipTemperature.average,
                "temp_css": info.chipTemperature.css,
                "temp_mss": info.chipTemperature.mss,
                "temp_upa0": info.chipTemperature.upa,
                "temp_upa1": info.chipTemperature.dss,
            }
        if "cpu" in conf.args.report:
            data = {
                **data,
                "cpu_css_avg": info.leonCssCpuUsage.average,
                "cpu_mss_avg": info.leonMssCpuUsage.average,
            }

        if report_file.tell() == 0:
            print(','.join(data.keys()), file=report_file)
        print(','.join(map(str, data.values())), file=report_file)


class NNetManager:
    source_choices = ("color", "left", "right", "rectified_left", "rectified_right", "host")
    config = None
    nn_family = None
    labels = None
    confidence = None
    metadata = None
    output_format = None
    sbb = False
    source_camera = None

    def __init__(self, source, use_depth, use_hq, model_dir=None, model_name=None):
        if source not in self.source_choices:
            raise RuntimeError(f"Source {source} is invalid, available {self.source_choices}")

        self.model_name = model_name
        self.model_dir = model_dir
        self.source = source
        self.use_depth = use_depth
        self.use_hq = use_hq
        self.output_name = f"{self.model_name}_out"
        self.input_name = f"{self.model_name}_in"
        self.blob_path = BlobManager(model_dir=self.model_dir, model_name=self.model_name).compile(conf.args.shaves)
        # Disaply depth roi bounding boxes
        self.sbb = conf.args.spatial_bounding_box and self.use_depth

        if model_dir is not None:
            config_path = self.model_dir / Path(self.model_name).with_suffix(f".json")
            if config_path.exists():
                with config_path.open() as f:
                    self.config = json.load(f)
                    nn_config = self.config.get("NN_config", {})
                    self.labels = self.config.get("mappings", {}).get("labels", None)
                    self.nn_family = nn_config.get("NN_family", None)
                    self.output_format = nn_config.get("output_format", None)
                    self.metadata = nn_config.get("NN_specific_metadata", {})

                    self.confidence = self.metadata.get("confidence_threshold", nn_config.get("confidence_threshold", None))

    @property
    def should_flip_detection(self):
        return self.source in ("rectified_left", "rectified_right") and not conf.args.stereo_lr_check

    def normFrame(self, frame):
        if not conf.args.full_fov_nn:
            h = frame.shape[0]
            return np.zeros((h, h))
        else:
            return frame

    def cropOffsetX(self, frame):
        if not conf.args.full_fov_nn:
            h, w = frame.shape[:2]
            return (w - h) // 2
        else:
            return 0


    def create_nn_pipeline(self, p, nodes):
        if self.nn_family == "mobilenet":
            nn = p.createMobileNetSpatialDetectionNetwork() if self.use_depth else p.createMobileNetDetectionNetwork()
            nn.setConfidenceThreshold(self.confidence)
        elif self.nn_family == "YOLO":
            nn = p.createYoloSpatialDetectionNetwork() if self.use_depth else p.createYoloDetectionNetwork()
            nn.setConfidenceThreshold(self.confidence)
            nn.setNumClasses(self.metadata["classes"])
            nn.setCoordinateSize(self.metadata["coordinates"])
            nn.setAnchors(self.metadata["anchors"])
            nn.setAnchorMasks(self.metadata["anchor_masks"])
            nn.setIouThreshold(self.metadata["iou_threshold"])
        else:
            # TODO use createSpatialLocationCalculator
            nn = p.createNeuralNetwork()

        nn.setBlobPath(str(self.blob_path))
        nn.setNumInferenceThreads(2)
        nn.input.setBlocking(False)
        nn.input.setQueueSize(2)

        xout = p.createXLinkOut()
        xout.setStreamName(self.output_name)
        nn.out.link(xout.input)
        setattr(nodes, self.model_name, nn)
        setattr(nodes, self.output_name, xout)

        if self.source == "color":
            nodes.cam_rgb.preview.link(nn.input)
            self.source_camera = nodes.cam_rgb
        elif self.source == "host":
            xin = p.createXLinkIn()
            xin.setStreamName(self.input_name)
            xin.out.link(nn.input)
            setattr(nodes, self.input_name, xout)
        elif self.source in ("left", "right", "rectified_left", "rectified_right"):
            nodes.manip = p.createImageManip()
            nodes.manip.initialConfig.setResize(in_w, in_h)
            # The NN model expects BGR input. By default ImageManip output type would be same as input (gray in this case)
            nodes.manip.initialConfig.setFrameType(dai.RawImgFrame.Type.BGR888p)
            # NN inputs
            nodes.manip.out.link(nn.input)

            if self.source == "left":
                self.source_camera = nodes.cam_rgb
                nodes.mono_left.out.link(nodes.manip.inputImage)
            elif self.source == "right":
                nodes.mono_right.out.link(nodes.manip.inputImage)
                self.source_camera = nodes.cam_rgb
            elif self.source == "rectified_left":
                nodes.stereo.rectifiedLeft.link(nodes.manip.inputImage)
            elif self.source == "rectified_right":
                nodes.stereo.rectifiedRight.link(nodes.manip.inputImage)

        if self.nn_family in ("YOLO", "mobilenet"):
            if self.use_depth:
                nodes.stereo.depth.link(nn.inputDepth)
                nn.setDepthLowerThreshold(conf.args.min_depth)
                nn.setDepthUpperThreshold(conf.args.max_depth)

                if conf.args.sbb_scale_factor:
                    nn.setBoundingBoxScaleFactor(conf.args.sbb_scale_factor)

                if self.sbb:
                    nodes.xout_sbb = p.createXLinkOut()
                    nodes.xout_sbb.setStreamName("sbb")
                    nn.boundingBoxMapping.link(nodes.xout_sbb.input)

        return nn

    def get_label_text(self, label):
        if self.config is None or self.labels is None:
            return label
        elif int(label) < len(self.labels):
            return self.labels[int(label)]
        else:
            print(f"Label of ouf bounds (label_index: {label}, available_labels: {len(self.labels)}")
            return str(label)

    def draw_detections(self, source, detections):
<<<<<<< HEAD
        def draw_detection(frame, detection):     
            bbox = frame_norm(self.normFrame(frame), [detection.xmin, detection.ymin, detection.xmax, detection.ymax])
            bbox[::2] += self.cropOffsetX(frame)
            cv2.rectangle(frame, (bbox[0], bbox[1]), (bbox[2], bbox[3]), bbox_color, 2)
            cv2.rectangle(frame, (bbox[0], (bbox[1] - 28)), ((bbox[0] + 98), bbox[1]), bbox_color, cv2.FILLED)            
            cv2.putText(frame, self.get_label_text(detection.label), (bbox[0] + 5, bbox[1] - 10),
                        text_type, 0.5, (0, 0, 0))
            cv2.putText(frame, f"{int(detection.confidence * 100)}%", (bbox[0] + 58, bbox[1] - 10),
                        text_type, 0.5, (0, 0, 0))

            x_meters = detection.spatialCoordinates.x / 1000
            y_meters = detection.spatialCoordinates.y / 1000
            z_meters = detection.spatialCoordinates.z / 1000

            if conf.useDepth:  # Display coordinates as well
                cv2.putText(frame, "X: {:.2f} m".format(x_meters), (bbox[0] + 10, bbox[1] + 30),
                            text_type, 0.5, text_color)
                cv2.putText(frame, "Y: {:.2f} m".format(y_meters), (bbox[0] + 10, bbox[1] + 45),
                            text_type, 0.5, text_color)
                cv2.putText(frame, "Z: {:.2f} m".format(z_meters), (bbox[0] + 10, bbox[1] + 60),
=======
        def draw_detection(frame, detection):
            bbox = frame_norm(self.normFrame(frame), [detection.xmin, detection.ymin, detection.xmax, detection.ymax])
            bbox[::2] += self.cropOffsetX(frame)
            cv2.rectangle(frame, (bbox[0], bbox[1]), (bbox[2], bbox[3]), bbox_color, 2)
            cv2.putText(frame, self.get_label_text(detection.label), (bbox[0] + 10, bbox[1] + 20),
                        text_type, 0.5, text_color)
            cv2.putText(frame, f"{int(detection.confidence * 100)}%", (bbox[0] + 10, bbox[1] + 40),
                        text_type, 0.5, text_color)

            if conf.useDepth:  # Display coordinates as well
                x_meters = detection.spatialCoordinates.x / 1000
                y_meters = detection.spatialCoordinates.y / 1000
                z_meters = detection.spatialCoordinates.z / 1000
                cv2.putText(frame, "X: {:.2f} m".format(x_meters), (bbox[0] + 10, bbox[1] + 60),
                            text_type, 0.5, text_color)
                cv2.putText(frame, "Y: {:.2f} m".format(y_meters), (bbox[0] + 10, bbox[1] + 75),
                            text_type, 0.5, text_color)
                cv2.putText(frame, "Z: {:.2f} m".format(z_meters), (bbox[0] + 10, bbox[1] + 90),
>>>>>>> 1f2244c7
                            text_type, 0.5, text_color)
        for detection in detections:
            if self.should_flip_detection:
                # Since rectified frames are horizontally flipped by default
                swap = detection.xmin
                detection.xmin = 1 - detection.xmax
                detection.xmax = 1 - swap
            if isinstance(source, PreviewManager):
                for frame in pv.frames.values():
                    draw_detection(frame, detection)
            else:
                draw_detection(source, detection)


class FPSHandler:
    def __init__(self, cap=None):
        self.timestamp = time.monotonic()
        self.start = None
        self.framerate = cap.get(cv2.CAP_PROP_FPS) if cap is not None else None

        self.frame_cnt = 0
        self.ticks = {}
        self.ticks_cnt = {}

    def next_iter(self):
        if self.start is None:
            self.start = time.monotonic()

        if not conf.useCamera:
            frame_delay = 1.0 / self.framerate
            delay = (self.timestamp + frame_delay) - time.monotonic()
            if delay > 0:
                time.sleep(delay)
        self.timestamp = time.monotonic()
        self.frame_cnt += 1

    def tick(self, name):
        if name in self.ticks:
            self.ticks_cnt[name] += 1
        else:
            self.ticks[name] = time.monotonic()
            self.ticks_cnt[name] = 0

    def tick_fps(self, name):
        if name in self.ticks:
            time_diff = time.monotonic() - self.ticks[name]
            return self.ticks_cnt[name] / time_diff if time_diff != 0 else 0
        else:
            return 0

    def fps(self):
        if self.start is None:
            return 0
        time_diff = self.timestamp - self.start
        return self.frame_cnt / time_diff if time_diff != 0 else 0

    def draw_fps(self, source):
        def draw(frame, name: str):
            frame_fps = f"{name.upper()} FPS: {round(fps.tick_fps(name), 1)}"
<<<<<<< HEAD
            cv2.rectangle(frame, (0, 0), (120, 40), (255, 255, 255), cv2.FILLED)
            cv2.putText(frame, frame_fps, (5, 15), text_type, 0.4, fps_color)

            cv2.putText(frame, f"NN FPS:  {round(fps.tick_fps('nn'), 1)}", (5, 30), text_type, 0.4, fps_color)
=======
            cv2.putText(frame, frame_fps, (5, 15), fps_type, 0.5, fps_color)

            cv2.putText(frame, f"NN FPS:  {round(fps.tick_fps('nn'), 1)}", (5, 30), fps_type, 0.5, fps_color)
>>>>>>> 1f2244c7
        if isinstance(source, PreviewManager):
            for name, frame in pv.frames.items():
                draw(frame, name)
        else:
            draw(source, "host")


class PipelineManager:
    def __init__(self, nn_manager):
        self.p = dai.Pipeline()
        self.nodes = SimpleNamespace()
        self.nn_manager = nn_manager

    def create_default_queues(self, device):
        for xout in filter(lambda node: isinstance(node, dai.XLinkOut), vars(self.nodes).values()):
            device.getOutputQueue(xout.getStreamName(), maxSize=1, blocking=False)

    def create_color_cam(self, use_hq):
        # Define a source - color camera
        self.nodes.cam_rgb = self.p.createColorCamera()
        self.nodes.cam_rgb.setPreviewSize(in_w, in_h)
        self.nodes.cam_rgb.setInterleaved(False)
        self.nodes.cam_rgb.setResolution(rgb_res)
        self.nodes.cam_rgb.setFps(conf.args.rgb_fps)
        self.nodes.cam_rgb.setPreviewKeepAspectRatio(not conf.args.full_fov_nn)
        if Previews.color.name in conf.args.show:
            self.nodes.xout_rgb = self.p.createXLinkOut()
            self.nodes.xout_rgb.setStreamName(Previews.color.name)
            if not conf.args.sync:
                if use_hq:
                    self.nodes.cam_rgb.video.link(self.nodes.xout_rgb.input)
                else:
                    self.nodes.cam_rgb.preview.link(self.nodes.xout_rgb.input)

    def create_depth(self, dct, median, lr, extended, subpixel):
        self.nodes.stereo = self.p.createStereoDepth()
        self.nodes.stereo.setConfidenceThreshold(dct)
        self.nodes.stereo.setMedianFilter(median)
        self.nodes.stereo.setLeftRightCheck(lr)
        self.nodes.stereo.setExtendedDisparity(extended)
        self.nodes.stereo.setSubpixel(subpixel)

        # Create mono left/right cameras if we haven't already
        if not hasattr(self.nodes, 'mono_left'): self.create_left_cam()
        if not hasattr(self.nodes, 'mono_right'): self.create_right_cam()

        self.nodes.mono_left.out.link(self.nodes.stereo.left)
        self.nodes.mono_right.out.link(self.nodes.stereo.right)

        if Previews.depth.name in conf.args.show:
            self.nodes.xout_depth = self.p.createXLinkOut()
            self.nodes.xout_depth.setStreamName(Previews.depth.name)
            if not conf.args.sync:
                self.nodes.stereo.depth.link(self.nodes.xout_depth.input)
        if Previews.disparity.name in conf.args.show:
            self.nodes.xout_disparity = self.p.createXLinkOut()
            self.nodes.xout_disparity.setStreamName(Previews.disparity.name)
            self.nodes.stereo.disparity.link(self.nodes.xout_disparity.input)
        if Previews.rectified_left.name in conf.args.show:
            self.nodes.xout_rect_left = self.p.createXLinkOut()
            self.nodes.xout_rect_left.setStreamName(Previews.rectified_left.name)
            if not conf.args.sync:
                self.nodes.stereo.rectifiedLeft.link(self.nodes.xout_rect_left.input)
        if Previews.rectified_right.name in conf.args.show:
            self.nodes.xout_rect_right = self.p.createXLinkOut()
            self.nodes.xout_rect_right.setStreamName(Previews.rectified_right.name)
            if not conf.args.sync:
                self.nodes.stereo.rectifiedRight.link(self.nodes.xout_rect_right.input)

    def create_left_cam(self):
        self.nodes.mono_left = self.p.createMonoCamera()
        self.nodes.mono_left.setBoardSocket(dai.CameraBoardSocket.LEFT)
        self.nodes.mono_left.setResolution(mono_res)
        self.nodes.mono_left.setFps(conf.args.mono_fps)

        if Previews.left.name in conf.args.show:
            self.nodes.xout_left = self.p.createXLinkOut()
            self.nodes.xout_left.setStreamName(Previews.left.name)
            self.nodes.mono_left.out.link(self.nodes.xout_left.input)

    def create_right_cam(self):
        self.nodes.mono_right = self.p.createMonoCamera()
        self.nodes.mono_right.setBoardSocket(dai.CameraBoardSocket.RIGHT)
        self.nodes.mono_right.setResolution(mono_res)
        self.nodes.mono_right.setFps(conf.args.mono_fps)

        if Previews.right.name in conf.args.show:
            self.nodes.xout_right = self.p.createXLinkOut()
            self.nodes.xout_right.setStreamName(Previews.right.name)
            self.nodes.mono_right.out.link(self.nodes.xout_right.input)

    def create_nn(self):
        if callable(self.nn_manager.create_nn_pipeline):
            nn = self.nn_manager.create_nn_pipeline(self.p, self.nodes)

            if Previews.nn_input.name in conf.args.show:
                self.nodes.xout_nn_input = self.p.createXLinkOut()
                self.nodes.xout_nn_input.setStreamName(Previews.nn_input.name)
                nn.passthrough.link(self.nodes.xout_nn_input.input)

            if conf.args.sync:
                if self.nn_manager.source == "color" and hasattr(self.nodes, "xout_rgb"):
                    nn.passthrough.link(self.nodes.xout_rgb.input)
                elif self.nn_manager.source == "left" and hasattr(self.nodes, "left"):
                    nn.passthrough.link(self.nodes.xout_left.input)
                elif self.nn_manager.source == "right" and hasattr(self.nodes, "right"):
                    nn.passthrough.link(self.nodes.xout_right.input)
                elif self.nn_manager.source == "rectified_left" and hasattr(self.nodes, "rectified_left"):
                    nn.passthrough.link(self.nodes.xout_rect_left.input)
                elif self.nn_manager.source == "rectified_right" and hasattr(self.nodes, "rectified_right"):
                    nn.passthrough.link(self.nodes.xout_rect_right.input)

                if hasattr(self.nodes, 'xout_depth'):
                    nn.passthroughDepth.link(self.nodes.xout_depth.input)

    def create_system_logger(self):
        self.nodes.system_logger = self.p.createSystemLogger()
        self.nodes.system_logger.setRate(1)

        if len(conf.args.report) > 0:
            self.nodes.xout_system_logger = self.p.createXLinkOut()
            self.nodes.xout_system_logger.setStreamName("system_logger")
            self.nodes.system_logger.out.link(self.nodes.xout_system_logger.input)


device_info = conf.getDeviceInfo()

# Pipeline is defined, now we can connect to the device
with dai.Device(dai.OpenVINO.Version.VERSION_2021_3, device_info) as device:
    conf.adjustParamsToDevice(device)

    nn_manager = NNetManager(
        model_name=conf.getModelName(),
        model_dir=conf.getModelDir(),
        source=conf.getModelSource(),
        use_depth=conf.useDepth,
        use_hq=conf.useHQ
    )

    pm = PipelineManager(nn_manager)
    cap = cv2.VideoCapture(conf.args.video) if not conf.useCamera else None
    fps = FPSHandler() if conf.useCamera else FPSHandler(cap)

    if conf.useCamera:
        pv = PreviewManager(fps)

        if conf.args.camera == "left":
            pm.create_left_cam()
        elif conf.args.camera == "right":
            pm.create_right_cam()
        elif conf.args.camera == "color":
            pm.create_color_cam(conf.useHQ)

        if conf.useDepth:
            pm.create_depth(
                conf.args.disparity_confidence_threshold,
                conf.getMedianFilter(),
                conf.args.stereo_lr_check,
                conf.args.extended_disparity,
                conf.args.subpixel,
            )

    if len(conf.args.report) > 0:
        pm.create_system_logger()

    pm.create_nn()

    # Start pipeline
    device.startPipeline(pm.p)
    pm.create_default_queues(device)
    nn_in = device.getInputQueue(nn_manager.input_name, maxSize=1, blocking=False) if not conf.useCamera else None
    nn_out = device.getOutputQueue(nn_manager.output_name, maxSize=1, blocking=False)

    sbb_out = device.getOutputQueue("sbb", maxSize=1, blocking=False) if nn_manager.sbb else None
    log_out = device.getOutputQueue("system_logger", maxSize=30, blocking=False) if len(conf.args.report) > 0 else None

    if conf.useCamera:
        pv.create_queues(device)
    # cam_out = device.getOutputQueue(name=current_stream.name, maxSize=4, blocking=False) if conf.useCamera else None

    seq_num = 0
    host_frame = None
    detections = []

    while True:
        fps.next_iter()
        if conf.useCamera:
            pv.prepare_frames()

            if sbb_out is not None and pv.has(Previews.depth.name):
                sbb = sbb_out.tryGet()
                sbb_rois = sbb.getConfigData() if sbb is not None else []
                depth_frame = pv.get(Previews.depth.name)
                for roi_data in sbb_rois:
                    roi = roi_data.roi.denormalize(depth_frame.shape[1], depth_frame.shape[0])
                    top_left = roi.topLeft()
                    bottom_right = roi.bottomRight()
                    # Display SBB on the disparity map
                    cv2.rectangle(pv.get("depth"), (int(top_left.x), int(top_left.y)), (int(bottom_right.x), int(bottom_right.y)), bbox_color, cv2.FONT_HERSHEY_SCRIPT_SIMPLEX)
        else:
            read_correctly, host_frame = cap.read()
            if not read_correctly:
                break

            scaled_frame = cv2.resize(host_frame, (in_w, in_h))
            frame_nn = dai.ImgFrame()
            frame_nn.setSequenceNum(seq_num)
            frame_nn.setWidth(in_w)
            frame_nn.setHeight(in_h)
            frame_nn.setData(to_planar(scaled_frame))
            nn_in.send(frame_nn)
            seq_num += 1

            # if high quality, send original frames
            if not conf.useHQ:
                host_frame = scaled_frame
            fps.tick('host')

        in_nn = nn_out.tryGetAll()
        if len(in_nn) > 0:
            if nn_manager.output_format == "detection":
                detections = in_nn[-1].detections
            for packet in in_nn:
                if nn_manager.output_format is None:
                    try:
                        print("Received NN packet: ", to_tensor_result(packet))
                    except Exception as ex:
                        print("Received NN packet: <Preview unabailable: {}>".format(ex))
                fps.tick('nn')

        if conf.useCamera:
            nn_manager.draw_detections(pv, detections)
            fps.draw_fps(pv)
            pv.show_frames()
        else:
            nn_manager.draw_detections(host_frame, detections)
            fps.draw_fps(host_frame)
            cv2.imshow("host", host_frame)

        if log_out:
            logs = log_out.tryGetAll()
            for log in logs:
                print_sys_info(log)

        if cv2.waitKey(1) == ord('q'):
            break

if conf.args.report_file:
    report_file.close()<|MERGE_RESOLUTION|>--- conflicted
+++ resolved
@@ -30,19 +30,11 @@
 in_w, in_h = conf.getInputSize()
 rgb_res = conf.getRgbResolution()
 mono_res = conf.getMonoResolution()
-<<<<<<< HEAD
-bbox_color = list(np.random.random(size=3) * 256) # Random Colors for bounding boxes 
+bbox_color = list(np.random.random(size=3) * 256) # Random Colors for bounding boxes
 text_color = (255, 255, 255)
 fps_color = (134, 164, 11)
 fps_type = cv2.FONT_HERSHEY_SIMPLEX
 text_type = cv2.FONT_HERSHEY_SIMPLEX
-=======
-bbox_color = (255, 255, 255)
-text_color = (255, 255, 255)
-fps_color = (0, 255, 0)
-fps_type = cv2.FONT_HERSHEY_SIMPLEX
-text_type = cv2.FONT_HERSHEY_TRIPLEX
->>>>>>> 1f2244c7
 
 
 def convert_depth_frame(packet):
@@ -312,36 +304,15 @@
             return str(label)
 
     def draw_detections(self, source, detections):
-<<<<<<< HEAD
-        def draw_detection(frame, detection):     
+        def draw_detection(frame, detection):
             bbox = frame_norm(self.normFrame(frame), [detection.xmin, detection.ymin, detection.xmax, detection.ymax])
             bbox[::2] += self.cropOffsetX(frame)
             cv2.rectangle(frame, (bbox[0], bbox[1]), (bbox[2], bbox[3]), bbox_color, 2)
-            cv2.rectangle(frame, (bbox[0], (bbox[1] - 28)), ((bbox[0] + 98), bbox[1]), bbox_color, cv2.FILLED)            
+            cv2.rectangle(frame, (bbox[0], (bbox[1] - 28)), ((bbox[0] + 98), bbox[1]), bbox_color, cv2.FILLED)
             cv2.putText(frame, self.get_label_text(detection.label), (bbox[0] + 5, bbox[1] - 10),
                         text_type, 0.5, (0, 0, 0))
             cv2.putText(frame, f"{int(detection.confidence * 100)}%", (bbox[0] + 58, bbox[1] - 10),
                         text_type, 0.5, (0, 0, 0))
-
-            x_meters = detection.spatialCoordinates.x / 1000
-            y_meters = detection.spatialCoordinates.y / 1000
-            z_meters = detection.spatialCoordinates.z / 1000
-
-            if conf.useDepth:  # Display coordinates as well
-                cv2.putText(frame, "X: {:.2f} m".format(x_meters), (bbox[0] + 10, bbox[1] + 30),
-                            text_type, 0.5, text_color)
-                cv2.putText(frame, "Y: {:.2f} m".format(y_meters), (bbox[0] + 10, bbox[1] + 45),
-                            text_type, 0.5, text_color)
-                cv2.putText(frame, "Z: {:.2f} m".format(z_meters), (bbox[0] + 10, bbox[1] + 60),
-=======
-        def draw_detection(frame, detection):
-            bbox = frame_norm(self.normFrame(frame), [detection.xmin, detection.ymin, detection.xmax, detection.ymax])
-            bbox[::2] += self.cropOffsetX(frame)
-            cv2.rectangle(frame, (bbox[0], bbox[1]), (bbox[2], bbox[3]), bbox_color, 2)
-            cv2.putText(frame, self.get_label_text(detection.label), (bbox[0] + 10, bbox[1] + 20),
-                        text_type, 0.5, text_color)
-            cv2.putText(frame, f"{int(detection.confidence * 100)}%", (bbox[0] + 10, bbox[1] + 40),
-                        text_type, 0.5, text_color)
 
             if conf.useDepth:  # Display coordinates as well
                 x_meters = detection.spatialCoordinates.x / 1000
@@ -352,7 +323,6 @@
                 cv2.putText(frame, "Y: {:.2f} m".format(y_meters), (bbox[0] + 10, bbox[1] + 75),
                             text_type, 0.5, text_color)
                 cv2.putText(frame, "Z: {:.2f} m".format(z_meters), (bbox[0] + 10, bbox[1] + 90),
->>>>>>> 1f2244c7
                             text_type, 0.5, text_color)
         for detection in detections:
             if self.should_flip_detection:
@@ -412,16 +382,10 @@
     def draw_fps(self, source):
         def draw(frame, name: str):
             frame_fps = f"{name.upper()} FPS: {round(fps.tick_fps(name), 1)}"
-<<<<<<< HEAD
             cv2.rectangle(frame, (0, 0), (120, 40), (255, 255, 255), cv2.FILLED)
-            cv2.putText(frame, frame_fps, (5, 15), text_type, 0.4, fps_color)
-
-            cv2.putText(frame, f"NN FPS:  {round(fps.tick_fps('nn'), 1)}", (5, 30), text_type, 0.4, fps_color)
-=======
-            cv2.putText(frame, frame_fps, (5, 15), fps_type, 0.5, fps_color)
+            cv2.putText(frame, frame_fps, (5, 15), fps_type, 0.4, fps_color)
 
             cv2.putText(frame, f"NN FPS:  {round(fps.tick_fps('nn'), 1)}", (5, 30), fps_type, 0.5, fps_color)
->>>>>>> 1f2244c7
         if isinstance(source, PreviewManager):
             for name, frame in pv.frames.items():
                 draw(frame, name)

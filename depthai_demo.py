#!/usr/bin/env python3
import argparse
import json
import os
import sys
import time
import traceback
from functools import cmp_to_key
from itertools import cycle
from pathlib import Path
import platform

<<<<<<< HEAD
from log_system_information import make_sys_report
=======
from depthai_helpers.app_manager import App
if __name__ == "__main__":
    if '--app' in sys.argv:
        app = App(appName=sys.argv[sys.argv.index('--app') + 1])
        app.createVenv()
        app.runApp()
        sys.exit(0)
>>>>>>> c418fa1e

try:
    import cv2
    import depthai as dai
    import numpy as np
except Exception as ex:
    print("Third party libraries failed to import: {}".format(ex))
    print("Run \"python3 install_requirements.py\" to install dependencies or visit our installation page for more details - https://docs.luxonis.com/projects/api/en/latest/install/")
    sys.exit(1)

from depthai_helpers.supervisor import Supervisor
from depthai_helpers.arg_manager import parseArgs
from depthai_helpers.config_manager import ConfigManager, DEPTHAI_ZOO, DEPTHAI_VIDEOS
from depthai_helpers.metrics import MetricManager
from depthai_helpers.version_check import checkRequirementsVersion
from depthai_sdk import FPSHandler, loadModule, getDeviceInfo, downloadYTVideo, Previews, resizeLetterbox
from depthai_sdk.managers import NNetManager, PreviewManager, PipelineManager, EncodingManager, BlobManager

args = parseArgs()

if args.noSupervisor and args.guiType == "qt":
    if "QT_QPA_PLATFORM_PLUGIN_PATH" in os.environ:
        os.environ.pop("QT_QPA_PLATFORM_PLUGIN_PATH")
    if "QT_QPA_FONTDIR" in os.environ:
        os.environ.pop("QT_QPA_FONTDIR")

if not args.noSupervisor:
    print('Using depthai module from: ', dai.__file__)
    print('Depthai version installed: ', dai.__version__)

if not args.skipVersionCheck and platform.machine() not in ['armv6l', 'aarch64']:
    checkRequirementsVersion()

sentryEnabled = False
try:
    import sentry_sdk

    sentry_sdk.init(
        "https://159e328c631a4d3eb0248c0d92e41db3@o1095304.ingest.sentry.io/6114622",
        # Set traces_sample_rate to 1.0 to capture 100%
        # of transactions for performance monitoring.
        # We recommend adjusting this value in production.
        traces_sample_rate=1.0,
        with_locals=False,
    )
    sentry_sdk.set_context("syslog", make_sys_report(anonymous=True, skipUsb=True, skipPackages=True))
    sentryEnabled = True
except Exception as ex:
    print("Logging and crash reporting disabled! {}".format(ex))

class Trackbars:
    instances = {}

    @staticmethod
    def createTrackbar(name, window, minVal, maxVal, defaultVal, callback):
        def fn(value):
            if Trackbars.instances[name][window] != value:
                callback(value)
            for otherWindow, previousValue in Trackbars.instances[name].items():
                if otherWindow != window and previousValue != value:
                    Trackbars.instances[name][otherWindow] = value
                    cv2.setTrackbarPos(name, otherWindow, value)

        cv2.createTrackbar(name, window, minVal, maxVal, fn)
        Trackbars.instances[name] = {**Trackbars.instances.get(name, {}), window: defaultVal}
        cv2.setTrackbarPos(name, window, defaultVal)


noop = lambda *a, **k: None


class Demo:
    DISP_CONF_MIN = int(os.getenv("DISP_CONF_MIN", 0))
    DISP_CONF_MAX = int(os.getenv("DISP_CONF_MAX", 255))
    SIGMA_MIN = int(os.getenv("SIGMA_MIN", 0))
    SIGMA_MAX = int(os.getenv("SIGMA_MAX", 250))
    LRCT_MIN = int(os.getenv("LRCT_MIN", 0))
    LRCT_MAX = int(os.getenv("LRCT_MAX", 10))

    def run_all(self, conf):
        self.setup(conf)
        self.run()

    def __init__(self, displayFrames=True, onNewFrame = noop, onShowFrame = noop, onNn = noop, onReport = noop, onSetup = noop, onTeardown = noop, onIter = noop, shouldRun = lambda: True, showDownloadProgress=None, collectMetrics=False):
        self._openvinoVersion = None
        self._displayFrames = displayFrames
        self.toggleMetrics(collectMetrics)

        self.onNewFrame = onNewFrame
        self.onShowFrame = onShowFrame
        self.onNn = onNn
        self.onReport = onReport
        self.onSetup = onSetup
        self.onTeardown = onTeardown
        self.onIter = onIter
        self.shouldRun = shouldRun
        self.showDownloadProgress = showDownloadProgress

    def setCallbacks(self, onNewFrame=None, onShowFrame=None, onNn=None, onReport=None, onSetup=None, onTeardown=None, onIter=None, shouldRun=None, showDownloadProgress=None):
        if onNewFrame is not None:
            self.onNewFrame = onNewFrame
        if onShowFrame is not None:
            self.onShowFrame = onShowFrame
        if onNn is not None:
            self.onNn = onNn
        if onReport is not None:
            self.onReport = onReport
        if onSetup is not None:
            self.onSetup = onSetup
        if onTeardown is not None:
            self.onTeardown = onTeardown
        if onIter is not None:
            self.onIter = onIter
        if shouldRun is not None:
            self.shouldRun = shouldRun
        if showDownloadProgress is not None:
            self.showDownloadProgress = showDownloadProgress

    def toggleMetrics(self, enabled):
        if enabled:
            self.metrics = MetricManager()
        else:
            self.metrics = None

    def setup(self, conf: ConfigManager):
        print("Setting up demo...")
        self._conf = conf
        self._rgbRes = conf.getRgbResolution()
        self._monoRes = conf.getMonoResolution()
        if self._conf.args.openvinoVersion:
            self._openvinoVersion = getattr(dai.OpenVINO.Version, 'VERSION_' + self._conf.args.openvinoVersion)
        self._deviceInfo = getDeviceInfo(self._conf.args.deviceId)
        if self._conf.args.reportFile:
            reportFileP = Path(self._conf.args.reportFile).with_suffix('.csv')
            reportFileP.parent.mkdir(parents=True, exist_ok=True)
            self._reportFile = reportFileP.open('a')
        self._pm = PipelineManager(openvinoVersion=self._openvinoVersion)

        if self._conf.args.xlinkChunkSize is not None:
            self._pm.setXlinkChunkSize(self._conf.args.xlinkChunkSize)

        self._nnManager = None
        if self._conf.useNN:
            self._blobManager = BlobManager(
                zooDir=DEPTHAI_ZOO,
                zooName=self._conf.getModelName(),
                progressFunc=self.showDownloadProgress
            )
            self._nnManager = NNetManager(inputSize=self._conf.inputSize)

            if self._conf.getModelDir() is not None:
                configPath = self._conf.getModelDir() / Path(self._conf.getModelName()).with_suffix(f".json")
                self._nnManager.readConfig(configPath)

            self._nnManager.countLabel(self._conf.getCountLabel(self._nnManager))
            self._pm.setNnManager(self._nnManager)

        self._device = dai.Device(self._pm.pipeline.getOpenVINOVersion(), self._deviceInfo, usb2Mode=self._conf.args.usbSpeed == "usb2")
        if sentryEnabled:
            try:
                from sentry_sdk import set_user
                set_user({"mxid": self._device.getMxId()})
            except:
                pass
        if self.metrics is not None:
            self.metrics.reportDevice(self._device)
        if self._deviceInfo.desc.protocol == dai.XLinkProtocol.X_LINK_USB_VSC:
            print("USB Connection speed: {}".format(self._device.getUsbSpeed()))
        self._conf.adjustParamsToDevice(self._device)
        self._conf.adjustPreviewToOptions()
        if self._conf.lowBandwidth:
            self._pm.enableLowBandwidth(poeQuality=self._conf.args.poeQuality)
        self._cap = cv2.VideoCapture(self._conf.args.video) if not self._conf.useCamera else None
        self._fps = FPSHandler() if self._conf.useCamera else FPSHandler(self._cap)

        if self._conf.useCamera or self._conf.args.sync:
            self._pv = PreviewManager(display=self._conf.args.show, nnSource=self._conf.getModelSource(), colorMap=self._conf.getColorMap(),
                                dispMultiplier=self._conf.dispMultiplier, mouseTracker=True, lowBandwidth=self._conf.lowBandwidth,
                                scale=self._conf.args.scale, sync=self._conf.args.sync, fpsHandler=self._fps, createWindows=self._displayFrames,
                                depthConfig=self._pm._depthConfig)

            if self._conf.leftCameraEnabled:
                self._pm.createLeftCam(self._monoRes, self._conf.args.monoFps,
                                 orientation=self._conf.args.cameraOrientation.get(Previews.left.name),
                                 xout=Previews.left.name in self._conf.args.show and (self._conf.getModelSource() != "left" or not self._conf.args.sync))
            if self._conf.rightCameraEnabled:
                self._pm.createRightCam(self._monoRes, self._conf.args.monoFps,
                                  orientation=self._conf.args.cameraOrientation.get(Previews.right.name),
                                  xout=Previews.right.name in self._conf.args.show and (self._conf.getModelSource() != "right" or not self._conf.args.sync))
            if self._conf.rgbCameraEnabled:
                self._pm.createColorCam(self._nnManager.inputSize if self._conf.useNN else self._conf.previewSize, self._rgbRes, self._conf.args.rgbFps,
                                  orientation=self._conf.args.cameraOrientation.get(Previews.color.name),
                                  fullFov=not self._conf.args.disableFullFovNn,
                                  xout=Previews.color.name in self._conf.args.show and (self._conf.getModelSource() != "color" or not self._conf.args.sync))

            if self._conf.useDepth:
                self._pm.createDepth(
                    self._conf.args.disparityConfidenceThreshold,
                    self._conf.getMedianFilter(),
                    self._conf.args.sigma,
                    self._conf.args.stereoLrCheck,
                    self._conf.args.lrcThreshold,
                    self._conf.args.extendedDisparity,
                    self._conf.args.subpixel,
                    useDepth=Previews.depth.name in self._conf.args.show or Previews.depthRaw.name in self._conf.args.show,
                    useDisparity=Previews.disparity.name in self._conf.args.show or Previews.disparityColor.name in self._conf.args.show,
                    useRectifiedLeft=Previews.rectifiedLeft.name in self._conf.args.show and (
                                self._conf.getModelSource() != "rectifiedLeft" or not self._conf.args.sync),
                    useRectifiedRight=Previews.rectifiedRight.name in self._conf.args.show and (
                                self._conf.getModelSource() != "rectifiedRight" or not self._conf.args.sync),
                )

            self._encManager = None
            if len(self._conf.args.encode) > 0:
                self._encManager = EncodingManager(self._conf.args.encode, self._conf.args.encodeOutput)
                self._encManager.createEncoders(self._pm)

        if len(self._conf.args.report) > 0:
            self._pm.createSystemLogger()

        if self._conf.useNN:
            self._nn = self._nnManager.createNN(
                pipeline=self._pm.pipeline, nodes=self._pm.nodes, source=self._conf.getModelSource(),
                blobPath=self._blobManager.getBlob(shaves=self._conf.shaves, openvinoVersion=self._nnManager.openvinoVersion),
                useDepth=self._conf.useDepth, minDepth=self._conf.args.minDepth, maxDepth=self._conf.args.maxDepth,
                sbbScaleFactor=self._conf.args.sbbScaleFactor, fullFov=not self._conf.args.disableFullFovNn,
            )

            self._pm.addNn(
                nn=self._nn, sync=self._conf.args.sync, xoutNnInput=Previews.nnInput.name in self._conf.args.show,
                useDepth=self._conf.useDepth, xoutSbb=self._conf.args.spatialBoundingBox and self._conf.useDepth
            )

    def run(self):
        self._device.startPipeline(self._pm.pipeline)
        self._pm.createDefaultQueues(self._device)
        if self._conf.useNN:
            self._nnManager.createQueues(self._device)

        self._sbbOut = self._device.getOutputQueue("sbb", maxSize=1, blocking=False) if self._conf.useNN and self._conf.args.spatialBoundingBox else None
        self._logOut = self._device.getOutputQueue("systemLogger", maxSize=30, blocking=False) if len(self._conf.args.report) > 0 else None

        if self._conf.useDepth:
            self._medianFilters = cycle([item for name, item in vars(dai.MedianFilter).items() if name.startswith('KERNEL_') or name.startswith('MEDIAN_')])
            for medFilter in self._medianFilters:
                # move the cycle to the current median filter
                if medFilter == self._pm._depthConfig.postProcessing.median:
                    break
        else:
            self._medianFilters = []

        if self._conf.useCamera:
            cameras = self._device.getConnectedCameras()
            if dai.CameraBoardSocket.LEFT in cameras and dai.CameraBoardSocket.RIGHT in cameras:
                self._pv.collectCalibData(self._device)

            self._cameraConfig = {
                "exposure": self._conf.args.cameraExposure,
                "sensitivity": self._conf.args.cameraSensitivity,
                "saturation": self._conf.args.cameraSaturation,
                "contrast": self._conf.args.cameraContrast,
                "brightness": self._conf.args.cameraBrightness,
                "sharpness": self._conf.args.cameraSharpness
            }

            if any(self._cameraConfig.values()):
                self._updateCameraConfigs()

            self._pv.createQueues(self._device, self._createQueueCallback)
            if self._encManager is not None:
                self._encManager.createDefaultQueues(self._device)
        elif self._conf.args.sync:
            self._hostOut = self._device.getOutputQueue(Previews.nnInput.name, maxSize=1, blocking=False)

        self._seqNum = 0
        self._hostFrame = None
        self._nnData = []
        self._sbbRois = []
        self.onSetup(self)

        try:
            while self.shouldRun():
                self._fps.nextIter()
                self.onIter(self)
                self.loop()
        except StopIteration:
            pass
        except Exception as ex:
            if sentryEnabled:
                from sentry_sdk import capture_exception
                capture_exception(ex)
            raise
        finally:
            self.stop()

    def stop(self):
        print("Stopping demo...")
        self._device.close()
        del self._device
        self._pm.closeDefaultQueues()
        if self._conf.useCamera:
            self._pv.closeQueues()
            if self._encManager is not None:
                self._encManager.close()
        if self._nnManager is not None:
            self._nnManager.closeQueues()
        if self._sbbOut is not None:
            self._sbbOut.close()
        if self._logOut is not None:
            self._logOut.close()
        self._fps.printStatus()
        self.onTeardown(self)


    def loop(self):
        if self._conf.useCamera:
            self._pv.prepareFrames(callback=self.onNewFrame)
            if self._encManager is not None:
                self._encManager.parseQueues()

            if self._sbbOut is not None:
                sbb = self._sbbOut.tryGet()
                if sbb is not None:
                    self._sbbRois = sbb.getConfigData()
                depthFrames = [self._pv.get(Previews.depthRaw.name), self._pv.get(Previews.depth.name)]
                for depthFrame in depthFrames:
                    if depthFrame is None:
                        continue

                    for roiData in self._sbbRois:
                        roi = roiData.roi.denormalize(depthFrame.shape[1], depthFrame.shape[0])
                        topLeft = roi.topLeft()
                        bottomRight = roi.bottomRight()
                        # Display SBB on the disparity map
                        cv2.rectangle(depthFrame, (int(topLeft.x), int(topLeft.y)), (int(bottomRight.x), int(bottomRight.y)), self._nnManager._bboxColors[0], 2)
        else:
            readCorrectly, rawHostFrame = self._cap.read()
            if not readCorrectly:
                raise StopIteration()

            self._nnManager.sendInputFrame(rawHostFrame, self._seqNum)
            self._seqNum += 1

            if not self._conf.args.sync:
                self._hostFrame = rawHostFrame
            self._fps.tick('host')

        if self._nnManager is not None:
            inNn = self._nnManager.outputQueue.tryGet()
            if inNn is not None:
                self.onNn(inNn)
                if not self._conf.useCamera and self._conf.args.sync:
                    self._hostFrame = Previews.nnInput.value(self._hostOut.get())
                self._nnData = self._nnManager.decode(inNn)
                self._fps.tick('nn')

        if self._conf.useCamera:
            if self._nnManager is not None:
                self._nnManager.draw(self._pv, self._nnData)
            self._pv.showFrames(callback=self._showFramesCallback)
        elif self._hostFrame is not None:
            debugHostFrame = self._hostFrame.copy()
            if self._nnManager is not None:
                self._nnManager.draw(debugHostFrame, self._nnData)
            self._fps.drawFps(debugHostFrame, "host")
            if self._displayFrames:
                cv2.imshow("host", debugHostFrame)

        if self._logOut:
            logs = self._logOut.tryGetAll()
            for log in logs:
                self._printSysInfo(log)

        if self._displayFrames:
            key = cv2.waitKey(1)
            if key == ord('q'):
                raise StopIteration()
            elif key == ord('m'):
                nextFilter = next(self._medianFilters)
                self._pm.updateDepthConfig(self._device, median=nextFilter)

            if self._conf.args.cameraControlls:
                update = True

                if key == ord('t'):
                    self._cameraConfig["exposure"] = 10000 if self._cameraConfig["exposure"] is None else 500 if self._cameraConfig["exposure"] == 1 else min(self._cameraConfig["exposure"] + 500, 33000)
                    if self._cameraConfig["sensitivity"] is None:
                        self._cameraConfig["sensitivity"] = 800
                elif key == ord('g'):
                    self._cameraConfig["exposure"] = 10000 if self._cameraConfig["exposure"] is None else max(self._cameraConfig["exposure"] - 500, 1)
                    if self._cameraConfig["sensitivity"] is None:
                        self._cameraConfig["sensitivity"] = 800
                elif key == ord('y'):
                    self._cameraConfig["sensitivity"] = 800 if self._cameraConfig["sensitivity"] is None else min(self._cameraConfig["sensitivity"] + 50, 1600)
                    if self._cameraConfig["exposure"] is None:
                        self._cameraConfig["exposure"] = 10000
                elif key == ord('h'):
                    self._cameraConfig["sensitivity"] = 800 if self._cameraConfig["sensitivity"] is None else max(self._cameraConfig["sensitivity"] - 50, 100)
                    if self._cameraConfig["exposure"] is None:
                        self._cameraConfig["exposure"] = 10000
                elif key == ord('u'):
                    self._cameraConfig["saturation"] = 0 if self._cameraConfig["saturation"] is None else min(self._cameraConfig["saturation"] + 1, 10)
                elif key == ord('j'):
                    self._cameraConfig["saturation"] = 0 if self._cameraConfig["saturation"] is None else max(self._cameraConfig["saturation"] - 1, -10)
                elif key == ord('i'):
                    self._cameraConfig["contrast"] = 0 if self._cameraConfig["contrast"] is None else min(self._cameraConfig["contrast"] + 1, 10)
                elif key == ord('k'):
                    self._cameraConfig["contrast"] = 0 if self._cameraConfig["contrast"] is None else max(self._cameraConfig["contrast"] - 1, -10)
                elif key == ord('o'):
                    self._cameraConfig["brightness"] = 0 if self._cameraConfig["brightness"] is None else min(self._cameraConfig["brightness"] + 1, 10)
                elif key == ord('l'):
                    self._cameraConfig["brightness"] = 0 if self._cameraConfig["brightness"] is None else max(self._cameraConfig["brightness"] - 1, -10)
                elif key == ord('p'):
                    self._cameraConfig["sharpness"] = 0 if self._cameraConfig["sharpness"] is None else min(self._cameraConfig["sharpness"] + 1, 4)
                elif key == ord(';'):
                    self._cameraConfig["sharpness"] = 0 if self._cameraConfig["sharpness"] is None else max(self._cameraConfig["sharpness"] - 1, 0)
                else:
                    update = False

                if update:
                    self._updateCameraConfigs()

    def _createQueueCallback(self, queueName):
        if self._displayFrames and queueName in [Previews.disparityColor.name, Previews.disparity.name, Previews.depth.name, Previews.depthRaw.name]:
            Trackbars.createTrackbar('Disparity confidence', queueName, self.DISP_CONF_MIN, self.DISP_CONF_MAX, self._conf.args.disparityConfidenceThreshold,
                     lambda value: self._pm.updateDepthConfig(self._device, dct=value))
            if queueName in [Previews.depthRaw.name, Previews.depth.name]:
                Trackbars.createTrackbar('Bilateral sigma', queueName, self.SIGMA_MIN, self.SIGMA_MAX, self._conf.args.sigma,
                         lambda value: self._pm.updateDepthConfig(self._device, sigma=value))
            if self._conf.args.stereoLrCheck:
                Trackbars.createTrackbar('LR-check threshold', queueName, self.LRCT_MIN, self.LRCT_MAX, self._conf.args.lrcThreshold,
                         lambda value: self._pm.updateDepthConfig(self._device, lrcThreshold=value))

    def _updateCameraConfigs(self):
        parsedConfig = {}
        for configOption, values in self._cameraConfig.items():
            if values is not None:
                for cameraName, value in values:
                    newConfig = {
                        **parsedConfig.get(cameraName, {}),
                        configOption: value
                    }
                    if cameraName == "all":
                        parsedConfig[Previews.left.name] = newConfig
                        parsedConfig[Previews.right.name] = newConfig
                        parsedConfig[Previews.color.name] = newConfig
                    else:
                        parsedConfig[cameraName] = newConfig

        if hasattr(self, "_device"):
            if self._conf.leftCameraEnabled and Previews.left.name in parsedConfig:
                self._pm.updateLeftCamConfig(self._device, **parsedConfig[Previews.left.name])
            if self._conf.rightCameraEnabled and Previews.right.name in parsedConfig:
                self._pm.updateRightCamConfig(self._device, **parsedConfig[Previews.right.name])
            if self._conf.rgbCameraEnabled and Previews.color.name in parsedConfig:
                self._pm.updateColorCamConfig(self._device, **parsedConfig[Previews.color.name])

    def _showFramesCallback(self, frame, name):
        returnFrame = self.onShowFrame(frame, name)
        return returnFrame if returnFrame is not None else frame


    def _printSysInfo(self, info):
        m = 1024 * 1024 # MiB
        if not hasattr(self, "_reportFile"):
            if "memory" in self._conf.args.report:
                print(f"Drr used / total - {info.ddrMemoryUsage.used / m:.2f} / {info.ddrMemoryUsage.total / m:.2f} MiB")
                print(f"Cmx used / total - {info.cmxMemoryUsage.used / m:.2f} / {info.cmxMemoryUsage.total / m:.2f} MiB")
                print(f"LeonCss heap used / total - {info.leonCssMemoryUsage.used / m:.2f} / {info.leonCssMemoryUsage.total / m:.2f} MiB")
                print(f"LeonMss heap used / total - {info.leonMssMemoryUsage.used / m:.2f} / {info.leonMssMemoryUsage.total / m:.2f} MiB")
            if "temp" in self._conf.args.report:
                t = info.chipTemperature
                print(f"Chip temperature - average: {t.average:.2f}, css: {t.css:.2f}, mss: {t.mss:.2f}, upa0: {t.upa:.2f}, upa1: {t.dss:.2f}")
            if "cpu" in self._conf.args.report:
                print(f"Cpu usage - Leon OS: {info.leonCssCpuUsage.average * 100:.2f}%, Leon RT: {info.leonMssCpuUsage.average * 100:.2f} %")
            print("----------------------------------------")
        else:
            data = {}
            if "memory" in self._conf.args.report:
                data = {
                    **data,
                    "ddrUsed": info.ddrMemoryUsage.used,
                    "ddrTotal": info.ddrMemoryUsage.total,
                    "cmxUsed": info.cmxMemoryUsage.used,
                    "cmxTotal": info.cmxMemoryUsage.total,
                    "leonCssUsed": info.leonCssMemoryUsage.used,
                    "leonCssTotal": info.leonCssMemoryUsage.total,
                    "leonMssUsed": info.leonMssMemoryUsage.used,
                    "leonMssTotal": info.leonMssMemoryUsage.total,
                }
            if "temp" in self._conf.args.report:
                data = {
                    **data,
                    "tempAvg": info.chipTemperature.average,
                    "tempCss": info.chipTemperature.css,
                    "tempMss": info.chipTemperature.mss,
                    "tempUpa0": info.chipTemperature.upa,
                    "tempUpa1": info.chipTemperature.dss,
                }
            if "cpu" in self._conf.args.report:
                data = {
                    **data,
                    "cpuCssAvg": info.leonCssCpuUsage.average,
                    "cpuMssAvg": info.leonMssCpuUsage.average,
                }

            if self._reportFile.tell() == 0:
                print(','.join(data.keys()), file=self._reportFile)
            self.onReport(data)
            print(','.join(map(str, data.values())), file=self._reportFile)


def prepareConfManager(in_args):
    confManager = ConfigManager(in_args)
    confManager.linuxCheckApplyUsbRules()
    if not confManager.useCamera:
        if str(confManager.args.video).startswith('https'):
            confManager.args.video = downloadYTVideo(confManager.args.video, DEPTHAI_VIDEOS)
            print("Youtube video downloaded.")
        if not Path(confManager.args.video).exists():
            raise ValueError("Path {} does not exists!".format(confManager.args.video))
    return confManager


def runQt():
    from gui.main import DemoQtGui
    from PyQt5.QtWidgets import QMessageBox
    from PyQt5.QtCore import QObject, pyqtSignal, QRunnable, QThreadPool


    class WorkerSignals(QObject):
        updateConfSignal = pyqtSignal(list)
        updateDownloadProgressSignal = pyqtSignal(int, int)
        updatePreviewSignal = pyqtSignal(np.ndarray)
        setDataSignal = pyqtSignal(list)
        exitSignal = pyqtSignal()
        errorSignal = pyqtSignal(str)

    class Worker(QRunnable):
        def __init__(self, instance, parent, conf, selectedPreview=None):
            super(Worker, self).__init__()
            self.running = False
            self.selectedPreview = selectedPreview
            self.instance = instance
            self.parent = parent
            self.conf = conf
            self.callback_module = loadModule(conf.args.callback)
            self.file_callbacks = {
                callbackName: getattr(self.callback_module, callbackName)
                for callbackName in ["shouldRun", "onNewFrame", "onShowFrame", "onNn", "onReport", "onSetup", "onTeardown", "onIter"]
                if callable(getattr(self.callback_module, callbackName, None))
            }
            self.instance.setCallbacks(**self.file_callbacks)
            self.signals = WorkerSignals()
            self.signals.exitSignal.connect(self.terminate)
            self.signals.updateConfSignal.connect(self.updateConf)


        def run(self):
            self.running = True
            self.signals.setDataSignal.emit(["restartRequired", False])
            self.instance.setCallbacks(shouldRun=self.shouldRun, onShowFrame=self.onShowFrame, onSetup=self.onSetup, showDownloadProgress=self.showDownloadProgress)
            self.conf.args.bandwidth = "auto"
            if self.conf.args.deviceId is None:
                devices = dai.Device.getAllAvailableDevices()
                if len(devices) > 0:
                    defaultDevice = next(map(
                        lambda info: info.getMxId(),
                        filter(lambda info: info.desc.protocol == dai.XLinkProtocol.X_LINK_USB_VSC, devices)
                    ), None)
                    if defaultDevice is None:
                        defaultDevice = devices[0].getMxId()
                    self.conf.args.deviceId = defaultDevice
            if Previews.color.name not in self.conf.args.show:
                self.conf.args.show.append(Previews.color.name)
            if Previews.nnInput.name not in self.conf.args.show:
                self.conf.args.show.append(Previews.nnInput.name)
            if Previews.depth.name not in self.conf.args.show and Previews.disparityColor.name not in self.conf.args.show:
                self.conf.args.show.append(Previews.depth.name)
            if Previews.depthRaw.name not in self.conf.args.show and Previews.disparity.name not in self.conf.args.show:
                self.conf.args.show.append(Previews.depthRaw.name)
            if Previews.left.name not in self.conf.args.show:
                self.conf.args.show.append(Previews.left.name)
            if Previews.rectifiedLeft.name not in self.conf.args.show:
                self.conf.args.show.append(Previews.rectifiedLeft.name)
            if Previews.right.name not in self.conf.args.show:
                self.conf.args.show.append(Previews.right.name)
            if Previews.rectifiedRight.name not in self.conf.args.show:
                self.conf.args.show.append(Previews.rectifiedRight.name)
            try:
                self.instance.run_all(self.conf)
            except Exception as ex:
                self.onError(ex)

        def terminate(self):
            self.running = False
            self.signals.setDataSignal.emit(["restartRequired", False])


        def updateConf(self, argsList):
            self.conf.args = argparse.Namespace(**dict(argsList))

        def onError(self, ex: Exception):
            self.signals.errorSignal.emit(''.join(traceback.format_tb(ex.__traceback__) + [str(ex)]))
            self.signals.setDataSignal.emit(["restartRequired", True])

        def shouldRun(self):
            if "shouldRun" in self.file_callbacks:
                return self.running and self.file_callbacks["shouldRun"]()
            return self.running

        def onShowFrame(self, frame, source):
            if "onShowFrame" in self.file_callbacks:
                self.file_callbacks["onShowFrame"](frame, source)
            if source == self.selectedPreview:
                self.signals.updatePreviewSignal.emit(frame)

        def showDownloadProgress(self, curr, total):
            self.signals.updateDownloadProgressSignal.emit(curr, total)

        def onSetup(self, instance):
            if "onSetup" in self.file_callbacks:
                self.file_callbacks["onSetup"](instance)
            self.selectedPreview = self.conf.args.show[0]
            self.signals.updateConfSignal.emit(list(vars(self.conf.args).items()))
            self.signals.setDataSignal.emit(["previewChoices", self.conf.args.show])
            devices = [self.instance._deviceInfo.getMxId()] + list(map(lambda info: info.getMxId(), dai.Device.getAllAvailableDevices()))
            self.signals.setDataSignal.emit(["deviceChoices", devices])
            if instance._nnManager is not None:
                self.signals.setDataSignal.emit(["countLabels", instance._nnManager._labels])
            else:
                self.signals.setDataSignal.emit(["countLabels", []])
            self.signals.setDataSignal.emit(["depthEnabled", self.conf.useDepth])
            self.signals.setDataSignal.emit(["statisticsAccepted", self.instance.metrics is not None])
            self.signals.setDataSignal.emit(["modelChoices", sorted(self.conf.getAvailableZooModels(), key=cmp_to_key(lambda a, b: -1 if a == "mobilenet-ssd" else 1 if b == "mobilenet-ssd" else -1 if a < b else 1))])


    class App(DemoQtGui):
        def __init__(self):
            super().__init__()
            self.confManager = prepareConfManager(args)
            self.running = False
            self.selectedPreview = self.confManager.args.show[0] if len(self.confManager.args.show) > 0 else "color"
            self.useDisparity = False
            self.dataInitialized = False
            self.appInitialized = False
            self.threadpool = QThreadPool()
            self._demoInstance = Demo(displayFrames=False)

        def updateArg(self, arg_name, arg_value, shouldUpdate=True):
            setattr(self.confManager.args, arg_name, arg_value)
            if shouldUpdate:
                self.worker.signals.setDataSignal.emit(["restartRequired", True])


        def showError(self, error):
            print(error, file=sys.stderr)
            msgBox = QMessageBox()
            msgBox.setIcon(QMessageBox.Critical)
            msgBox.setText(error)
            msgBox.setWindowTitle("An error occured")
            msgBox.setStandardButtons(QMessageBox.Ok)
            msgBox.exec()

        def setupDataCollection(self):
            try:
                with Path(".consent").open() as f:
                    accepted = json.load(f)["statistics"]
            except:
                accepted = True

            self._demoInstance.toggleMetrics(accepted)

        def start(self):
            self.setupDataCollection()
            self.running = True
            self.worker = Worker(self._demoInstance, parent=self, conf=self.confManager, selectedPreview=self.selectedPreview)
            self.worker.signals.updatePreviewSignal.connect(self.updatePreview)
            self.worker.signals.updateDownloadProgressSignal.connect(self.updateDownloadProgress)
            self.worker.signals.setDataSignal.connect(self.setData)
            self.worker.signals.errorSignal.connect(self.showError)
            self.threadpool.start(self.worker)
            if not self.appInitialized:
                self.appInitialized = True
                exit_code = self.startGui()
                self.stop(wait=False)
                sys.exit(exit_code)

        def stop(self, wait=True):
            current_mxid = None
            protocol = None
            if hasattr(self._demoInstance, "_device"):
                current_mxid = self._demoInstance._device.getMxId()
                protocol = self._demoInstance._deviceInfo.desc.protocol
            self.worker.signals.exitSignal.emit()
            self.threadpool.waitForDone(10000)

            if wait and current_mxid is not None and protocol == dai.XLinkProtocol.X_LINK_USB_VSC:
                start = time.time()
                while time.time() - start < 10:
                    if current_mxid in list(map(lambda info: info.getMxId(), dai.Device.getAllAvailableDevices())):
                        break
                else:
                    print(f"[Warning] Device not available again after 10 seconds! MXID: {current_mxid}")

        def restartDemo(self):
            self.stop()
            self.start()

        def guiOnDepthConfigUpdate(self, median=None, dct=None, sigma=None, lrc=None, lrcThreshold=None):
            self._demoInstance._pm.updateDepthConfig(self._demoInstance._device, median=median, dct=dct, sigma=sigma, lrc=lrc, lrcThreshold=lrcThreshold)
            if median is not None:
                if median == dai.MedianFilter.MEDIAN_OFF:
                    self.updateArg("stereoMedianSize", 0, False)
                elif median == dai.MedianFilter.KERNEL_3x3:
                    self.updateArg("stereoMedianSize", 3, False)
                elif median == dai.MedianFilter.KERNEL_5x5:
                    self.updateArg("stereoMedianSize", 5, False)
                elif median == dai.MedianFilter.KERNEL_7x7:
                    self.updateArg("stereoMedianSize", 7, False)
            if dct is not None:
                self.updateArg("disparityConfidenceThreshold", dct, False)
            if sigma is not None:
                self.updateArg("sigma", sigma, False)
            if lrc is not None:
                self.updateArg("stereoLrCheck", lrc, False)
            if lrcThreshold is not None:
                self.updateArg("lrcThreshold", lrcThreshold, False)

        def guiOnCameraConfigUpdate(self, name, exposure=None, sensitivity=None, saturation=None, contrast=None, brightness=None, sharpness=None):
            if exposure is not None:
                newValue = list(filter(lambda item: item[0] == name, (self.confManager.args.cameraExposure or []))) + [(name, exposure)]
                self._demoInstance._cameraConfig["exposure"] = newValue
                self.updateArg("cameraExposure", newValue, False)
            if sensitivity is not None:
                newValue = list(filter(lambda item: item[0] == name, (self.confManager.args.cameraSensitivity or []))) + [(name, sensitivity)]
                self._demoInstance._cameraConfig["sensitivity"] = newValue
                self.updateArg("cameraSensitivity", newValue, False)
            if saturation is not None:
                newValue = list(filter(lambda item: item[0] == name, (self.confManager.args.cameraSaturation or []))) + [(name, saturation)]
                self._demoInstance._cameraConfig["saturation"] = newValue
                self.updateArg("cameraSaturation", newValue, False)
            if contrast is not None:
                newValue = list(filter(lambda item: item[0] == name, (self.confManager.args.cameraContrast or []))) + [(name, contrast)]
                self._demoInstance._cameraConfig["contrast"] = newValue
                self.updateArg("cameraContrast", newValue, False)
            if brightness is not None:
                newValue = list(filter(lambda item: item[0] == name, (self.confManager.args.cameraBrightness or []))) + [(name, brightness)]
                self._demoInstance._cameraConfig["brightness"] = newValue
                self.updateArg("cameraBrightness", newValue, False)
            if sharpness is not None:
                newValue = list(filter(lambda item: item[0] == name, (self.confManager.args.cameraSharpness or []))) + [(name, sharpness)]
                self._demoInstance._cameraConfig["sharpness"] = newValue
                self.updateArg("cameraSharpness", newValue, False)

            self._demoInstance._updateCameraConfigs()

        def guiOnDepthSetupUpdate(self, depthFrom=None, depthTo=None, subpixel=None, extended=None):
            if depthFrom is not None:
                self.updateArg("minDepth", depthFrom)
            if depthTo is not None:
                self.updateArg("maxDepth", depthTo)
            if subpixel is not None:
                self.updateArg("subpixel", subpixel)
            if extended is not None:
                self.updateArg("extendedDisparity", extended)

        def guiOnCameraSetupUpdate(self, name, fps=None, resolution=None):
            if fps is not None:
                if name == "color":
                    self.updateArg("rgbFps", fps)
                else:
                    self.updateArg("monoFps", fps)
            if resolution is not None:
                if name == "color":
                    self.updateArg("rgbResolution", resolution)
                else:
                    self.updateArg("monoResolution", resolution)

        def guiOnAiSetupUpdate(self, cnn=None, shave=None, source=None, fullFov=None, sbb=None, sbbFactor=None, ov=None, countLabel=None):
            if cnn is not None:
                self.updateArg("cnnModel", cnn)
            if shave is not None:
                self.updateArg("shaves", shave)
            if source is not None:
                self.updateArg("camera", source)
            if fullFov is not None:
                self.updateArg("disableFullFovNn", not fullFov)
            if sbb is not None:
                self.updateArg("spatialBoundingBox", sbb)
            if sbbFactor is not None:
                self.updateArg("sbbScaleFactor", sbbFactor)
            if ov is not None:
                self.updateArg("openvinoVersion", ov)
            if countLabel is not None or cnn is not None:
                self.updateArg("countLabel", countLabel)

        def guiOnPreviewChangeSelected(self, selected):
            self.worker.selectedPreview = selected
            self.selectedPreview = selected

        def guiOnSelectDevice(self, selected):
            self.updateArg("deviceId", selected)

        def guiOnReloadDevices(self):
            devices = list(map(lambda info: info.getMxId(), dai.Device.getAllAvailableDevices()))
            if hasattr(self._demoInstance, "_deviceInfo"):
                devices.insert(0, self._demoInstance._deviceInfo.getMxId())
            self.worker.signals.setDataSignal.emit(["deviceChoices", devices])
            if len(devices) > 0:
                self.worker.signals.setDataSignal.emit(["restartRequired", True])

        def guiOnStaticticsConsent(self, value):
            try:
                with Path('.consent').open('w') as f:
                    json.dump({"statistics": value}, f)
            except:
                pass
            self.worker.signals.setDataSignal.emit(["restartRequired", True])

        def guiOnToggleColorEncoding(self, enabled, fps):
            oldConfig = self.confManager.args.encode or {}
            if enabled:
                oldConfig["color"] = fps
            elif "color" in self.confManager.args.encode:
                del oldConfig["color"]
            self.updateArg("encode", oldConfig)

        def guiOnToggleLeftEncoding(self, enabled, fps):
            oldConfig = self.confManager.args.encode or {}
            if enabled:
                oldConfig["left"] = fps
            elif "color" in self.confManager.args.encode:
                del oldConfig["left"]
            self.updateArg("encode", oldConfig)

        def guiOnToggleRightEncoding(self, enabled, fps):
            oldConfig = self.confManager.args.encode or {}
            if enabled:
                oldConfig["right"] = fps
            elif "color" in self.confManager.args.encode:
                del oldConfig["right"]
            self.updateArg("encode", oldConfig)

        def guiOnSelectReportingOptions(self, temp, cpu, memory):
            options = []
            if temp:
                options.append("temp")
            if cpu:
                options.append("cpu")
            if memory:
                options.append("memory")
            self.updateArg("report", options)

        def guiOnSelectReportingPath(self, value):
            self.updateArg("reportFile", value)

        def guiOnSelectEncodingPath(self, value):
            self.updateArg("encodeOutput", value)

        def guiOnToggleDepth(self, value):
            self.updateArg("disableDepth", not value)
            selectedPreviews = [Previews.rectifiedRight.name, Previews.rectifiedLeft.name] + ([Previews.disparity.name, Previews.disparityColor.name] if self.useDisparity else [Previews.depth.name, Previews.depthRaw.name])
            depthPreviews = [Previews.rectifiedRight.name, Previews.rectifiedLeft.name, Previews.depth.name, Previews.depthRaw.name, Previews.disparity.name, Previews.disparityColor.name]
            filtered = list(filter(lambda name: name not in depthPreviews, self.confManager.args.show))
            if value:
                updated = filtered + selectedPreviews
                if self.selectedPreview not in updated:
                    self.selectedPreview = updated[0]
                self.updateArg("show", updated)
            else:
                updated = filtered + [Previews.left.name, Previews.right.name]
                if self.selectedPreview not in updated:
                    self.selectedPreview = updated[0]
                self.updateArg("show", updated)

        def guiOnToggleNN(self, value):
            self.updateArg("disableNeuralNetwork", not value)
            filtered = list(filter(lambda name: name != Previews.nnInput.name, self.confManager.args.show))
            if value:
                updated = filtered + [Previews.nnInput.name]
                if self.selectedPreview not in updated:
                    self.selectedPreview = updated[0]
                self.updateArg("show", filtered + [Previews.nnInput.name])
            else:
                if self.selectedPreview not in filtered:
                    self.selectedPreview = filtered[0]
                self.updateArg("show", filtered)

        def guiOnToggleDisparity(self, value):
            self.useDisparity = value
            depthPreviews = [Previews.depth.name, Previews.depthRaw.name]
            disparityPreviews = [Previews.disparity.name, Previews.disparityColor.name]
            if value:
                filtered = list(filter(lambda name: name not in depthPreviews, self.confManager.args.show))
                updated = filtered + disparityPreviews
                if self.selectedPreview not in updated:
                    self.selectedPreview = updated[0]
                self.updateArg("show", updated)
            else:
                filtered = list(filter(lambda name: name not in disparityPreviews, self.confManager.args.show))
                updated = filtered + depthPreviews
                if self.selectedPreview not in updated:
                    self.selectedPreview = updated[0]
                self.updateArg("show", updated)
    App().start()


def runOpenCv():
    confManager = prepareConfManager(args)
    demo = Demo()
    demo.run_all(confManager)


if __name__ == "__main__":
    if args.noSupervisor:
        if args.guiType == "qt":
            runQt()
        else:
            args.guiType = "cv"
            runOpenCv()
    else:
        s = Supervisor()
        if args.guiType != "cv":
            available = s.checkQtAvailability()
            if args.guiType == "qt" and not available:
                raise RuntimeError("QT backend is not available, run the script with --guiType \"cv\" to use OpenCV backend")
            args.guiType = "qt" if available else "cv"
        s.runDemo(args)<|MERGE_RESOLUTION|>--- conflicted
+++ resolved
@@ -10,9 +10,6 @@
 from pathlib import Path
 import platform
 
-<<<<<<< HEAD
-from log_system_information import make_sys_report
-=======
 from depthai_helpers.app_manager import App
 if __name__ == "__main__":
     if '--app' in sys.argv:
@@ -20,7 +17,6 @@
         app.createVenv()
         app.runApp()
         sys.exit(0)
->>>>>>> c418fa1e
 
 try:
     import cv2
@@ -31,6 +27,7 @@
     print("Run \"python3 install_requirements.py\" to install dependencies or visit our installation page for more details - https://docs.luxonis.com/projects/api/en/latest/install/")
     sys.exit(1)
 
+from log_system_information import make_sys_report
 from depthai_helpers.supervisor import Supervisor
 from depthai_helpers.arg_manager import parseArgs
 from depthai_helpers.config_manager import ConfigManager, DEPTHAI_ZOO, DEPTHAI_VIDEOS

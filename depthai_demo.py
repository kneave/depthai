--- conflicted
+++ resolved
@@ -194,98 +194,10 @@
                 "rectifiedLeft", "rectifiedRight") and not self._conf.args.stereoLrCheck,
             )
 
-<<<<<<< HEAD
-        enc_manager = EncodingManager(pm, conf.args.encode, conf.args.encode_output) if len(conf.args.encode) > 0 else None
-
-    if len(conf.args.report) > 0:
-        pm.create_system_logger()
-
-    if conf.useNN:
-        nn_pipeline = nn_manager.create_nn_pipeline(pm.p, pm.nodes,
-            source=conf.getModelSource(), shaves=conf.shaves, use_sbb=conf.args.spatial_bounding_box and conf.useDepth,
-            minDepth=conf.args.min_depth, maxDepth=conf.args.max_depth, sbbScaleFactor=conf.args.sbb_scale_factor,
-            use_depth=conf.useDepth, flip_detection=conf.getModelSource() in ("rectified_left", "rectified_right") and not conf.args.stereo_lr_check,
-            full_fov=not conf.args.disable_full_fov_nn,
-        )
-
-        pm.create_nn(nn=nn_pipeline, sync=conf.args.sync, use_depth=conf.useDepth, xout_nn_input=Previews.nn_input.name in conf.args.show,
-                     xout_sbb=conf.args.spatial_bounding_box and conf.useDepth)
-
-    if conf.args.camera_tuning:
-        pm.p.setCameraTuningBlobPath(str(conf.args.camera_tuning))
-
-    # Start pipeline
-    device.startPipeline(pm.p)
-    pm.create_default_queues(device)
-    nn_in = device.getInputQueue(nn_manager.input_name, maxSize=1, blocking=False) if not conf.useCamera and conf.useNN else None
-    nn_out = device.getOutputQueue(nn_manager.output_name, maxSize=1, blocking=False) if conf.useNN else None
-
-    sbb_out = device.getOutputQueue("sbb", maxSize=1, blocking=False) if conf.useNN and nn_manager.sbb else None
-    log_out = device.getOutputQueue("system_logger", maxSize=30, blocking=False) if len(conf.args.report) > 0 else None
-
-    median_filters = cycle([item for name, item in vars(dai.MedianFilter).items() if name.startswith('KERNEL_') or name.startswith('MEDIAN_')])
-    for med_filter in median_filters:
-        # move the cycle to the current median filter
-        if med_filter == pm.depthConfig.getMedianFilter():
-            break
-
-    if conf.useCamera:
-        def create_queue_callback(queue_name):
-            if queue_name in [Previews.disparity_color.name, Previews.disparity.name, Previews.depth.name, Previews.depth_raw.name]:
-                Trackbars.create_trackbar('Disparity confidence', queue_name, DISP_CONF_MIN, DISP_CONF_MAX, conf.args.disparity_confidence_threshold,
-                         lambda value: pm.update_depth_config(device, dct=value))
-                if queue_name in [Previews.depth_raw.name, Previews.depth.name]:
-                    Trackbars.create_trackbar('Bilateral sigma', queue_name, SIGMA_MIN, SIGMA_MAX, conf.args.sigma,
-                             lambda value: pm.update_depth_config(device, sigma=value))
-                if conf.args.stereo_lr_check:
-                    Trackbars.create_trackbar('LR-check threshold', queue_name, LRCT_MIN, LRCT_MAX, conf.args.lrc_threshold,
-                             lambda value: pm.update_depth_config(device, lrc_threshold=value))
-        pv.create_queues(device, create_queue_callback)
-        if enc_manager is not None:
-            enc_manager.create_default_queues(device)
-    elif conf.args.sync:
-        host_out = device.getOutputQueue(Previews.nn_input.name, maxSize=1, blocking=False)
-
-    seq_num = 0
-    host_frame = None
-    nn_data = []
-    sbb_rois = []
-    callbacks.on_setup(**locals())
-
-    try:
-        while True:
-            fps.next_iter()
-            callbacks.on_iter(**locals())
-            if conf.useCamera:
-                pv.prepare_frames(callback=callbacks.on_new_frame)
-                if enc_manager is not None:
-                    enc_manager.parse_queues()
-
-                if sbb_out is not None:
-                    sbb = sbb_out.tryGet()
-                    if sbb is not None:
-                        sbb_rois = sbb.getConfigData()
-                    depth_frames = [pv.get(Previews.depth_raw.name), pv.get(Previews.depth.name)]
-                    for depth_frame in depth_frames:
-                        if depth_frame is None:
-                            continue
-
-                        for roi_data in sbb_rois:
-                            roi = roi_data.roi.denormalize(depth_frame.shape[1], depth_frame.shape[0])
-                            top_left = roi.topLeft()
-                            bottom_right = roi.bottomRight()
-                            # Display SBB on the disparity map
-                            cv2.rectangle(depth_frame, (int(top_left.x), int(top_left.y)), (int(bottom_right.x), int(bottom_right.y)), nn_manager.bbox_color[0], cv2.FONT_HERSHEY_SCRIPT_SIMPLEX)
-            else:
-                read_correctly, raw_host_frame = cap.read()
-                if not read_correctly:
-                    break
-=======
             self._pm.addNn(
                 nn=self._nn, sync=self._conf.args.sync, xoutNnInput=Previews.nnInput.name in self._conf.args.show,
                 useDepth=self._conf.useDepth, xoutSbb=self._conf.args.spatialBoundingBox and self._conf.useDepth
             )
->>>>>>> 92c66ab3
 
     def run(self):
         self._device.startPipeline(self._pm.pipeline)

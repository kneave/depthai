#!/usr/bin/env python3

import json
import platform
import os
from time import time, monotonic, sleep
from datetime import datetime	
import cv2
import numpy as np
import depthai
import csv
print('Using depthai module from: ', depthai.__file__)
print('Depthai version installed: ', depthai.__version__)

from depthai_helpers.version_check import check_depthai_version, get_version_from_requirements
from depthai_helpers.object_tracker_handler import show_tracklets
from depthai_helpers.config_manager import DepthConfigManager
from depthai_helpers.arg_manager import CliArgs

check_depthai_version()

import consts.resource_paths
from depthai_helpers import utils
from depthai_helpers.cli_utils import cli_print, PrintColors

from depthai_helpers.pygame_checkbox import Checkbox, pygame_render_text
import pygame
from pygame.locals import *
os.environ['SDL_VIDEO_WINDOW_POS'] = '1000,10'
pygame.init()

print('Using depthai module from: ', depthai.__file__)
print('Depthai version installed: ', depthai.__version__)
check_depthai_version()
is_rpi = platform.machine().startswith('arm') or platform.machine().startswith('aarch64')


global args, cnn_model2
white  = [255, 255, 255]
orange = [143, 122, 4]
red    = [230, 9, 9]
green  = [4, 143, 7]
black  = [0, 0, 0]


class DepthAI:
    global is_rpi
    process_watchdog_timeout=15 #seconds
    nnet_packets = None
    data_packets = None
    runThread = True

    def reset_process_wd(self):
        global wd_cutoff
        wd_cutoff = monotonic() + self.process_watchdog_timeout
        return

    def on_trackbar_change(self, value):
        self.device.send_disparity_confidence_threshold(value)
        return

    def stopLoop(self):
        self.runThread = False

    def error_check(self, test_mode):
        error_exists = False
        if not self.device.is_usb3():
            fail_usb_img = cv2.imread(consts.resource_paths.usb_3_failed, cv2.IMREAD_COLOR)
            error_exists = True
            cv2.imshow('usb 3 failed', fail_usb_img)
            cv2.waitKey(33)
        # else:
        #     try:
        #         if cv2.getWindowProperty('usb 3 failed', 0) >= 0: 
        #             cv2.destroyWindow('usb 3 failed')  
        #             cv2.waitKey(1)
        #     except:
        #         pass
        if not self.device.is_rgb_connected():
            rgb_camera_failed_img = cv2.imread(consts.resource_paths.rgb_camera_not_found, cv2.IMREAD_COLOR)
            error_exists = True
            cv2.imshow('rgb camera failed', rgb_camera_failed_img)
            cv2.waitKey(33)
        if not '1093' in test_mode and not (self.device.is_left_connected() and self.device.is_right_connected()):
            mono_camera_failed_img = cv2.imread(consts.resource_paths.mono_camera_not_found, cv2.IMREAD_COLOR)
            error_exists = True
            cv2.imshow('stereo camera failed', mono_camera_failed_img)
            cv2.waitKey(33)

        return error_exists


    def startLoop(self):
        cliArgs = CliArgs()
        args = vars(cliArgs.parse_args())

        configMan = DepthConfigManager(args)
        if is_rpi and args['pointcloud']:
            raise NotImplementedError("Point cloud visualization is currently not supported on RPI")
        # these are largely for debug and dev.
        cmd_file, debug_mode = configMan.getCommandFile()
        usb2_mode = configMan.getUsb2Mode()

        # decode_nn and show_nn are functions that are dependent on the neural network that's being run.
        decode_nn = configMan.decode_nn
        show_nn = configMan.show_nn

        # Labels for the current neural network. They are parsed from the blob config file.
        labels = configMan.labels
        NN_json = configMan.NN_config

        # This json file is sent to DepthAI. It communicates what options you'd like to enable and what model you'd like to run.
        config = configMan.jsonConfig

        # Create a list of enabled streams ()
        stream_names = [stream if isinstance(stream, str) else stream['name'] for stream in configMan.stream_list]

        enable_object_tracker = 'object_tracker' in stream_names

        # grab video file, if option exists
        video_file = configMan.video_file

        self.device = None
        if debug_mode:
            print('Cmd file: ', cmd_file, ' args["device_id"]: ', args['device_id'])
            self.device = depthai.Device(cmd_file, args['device_id'])
        else:
            self.device = depthai.Device(args['device_id'], usb2_mode)

        # print(stream_names)
        print('Available streams---->: ' + str(self.device.get_available_streams()))

        # print(self.device.is_usb3())
        
        # create the pipeline, here is the first connection with the device
        p = self.device.create_pipeline(config=config)

        if p is None:
            print('Pipeline is not created.')
            exit(3)

        nn2depth = self.device.get_nn_to_depth_bbox_mapping()

        t_start = time()
        frame_count = {}
        frame_count_prev = {}
        nnet_prev = {}
        nnet_prev["entries_prev"] = {}
        nnet_prev["nnet_source"] = {}
        frame_count['nn'] = {}
        frame_count_prev['nn'] = {}
        preview_shape = None
        left_pose = None
        
        NN_cams = {'rgb', 'left', 'right'}

        for cam in NN_cams:
            nnet_prev["entries_prev"][cam] = None
            nnet_prev["nnet_source"][cam] = None
            frame_count['nn'][cam] = 0
            frame_count_prev['nn'][cam] = 0

        stream_windows = []
        for s in stream_names:
            if s == 'previewout':
                for cam in NN_cams:
                    stream_windows.append(s + '-' + cam)
            else:
                stream_windows.append(s)

        for w in stream_windows:
            frame_count[w] = 0
            frame_count_prev[w] = 0

        tracklets = None

        self.reset_process_wd()

        time_start = time()

        def print_packet_info_header():
            print('[hostTimestamp streamName] devTstamp seq camSrc width height Bpp')

        def print_packet_info(packet, stream_name):
            meta = packet.getMetadata()
            print("[{:.6f} {:15s}]".format(time() - time_start, stream_name), end='')
            if meta is not None:
                source = meta.getCameraName()
                if stream_name.startswith('disparity') or stream_name.startswith('depth'):
                    source += '(rectif)'
                print(" {:.6f}".format(meta.getTimestamp()), meta.getSequenceNum(), source, end='')
                print('', meta.getFrameWidth(), meta.getFrameHeight(), meta.getFrameBytesPP(), end='')
            print()
            return

        def save_logs(log_list):
            # ['time', 'test_type', 'Mx_serial_id']
            # auto checkbox list
            #  ["USB3", "Left camera connected", "Right camera connected", 
            #                        "RGB camera connected", "JPEG Encoding Stream", 
            #                        "previewout-rgb Stream", "left Stream", "right Stream"]
            # ["JPEG Encoding", "Previewout-rgb stream", "Left Stream", "Right Stream"]
            for i in range(len(auto_checkbox_names)):
                # print(auto_checkbox_names[i])
                if auto_checkbox_dict[auto_checkbox_names[i]].is_checked():
                    log_list.append("pass")
                else :
                    log_list.append("fail")

            for i in range(len(op_checkbox_names)):
                if op_checkbox_dict[op_checkbox_names[i]][0].is_checked():
                    log_list.append("pass")
                elif op_checkbox_dict[op_checkbox_names[i]][2].is_checked():
                    log_list.append("fail")
                else :
                    log_list.append("--")
            # log_list = [time_stmp, test_type, mx_serial_id, usb_3_connection, rgb_camera_connected, left_camera_connected, right_camera_connected, IMU, '--']
            if test_type == '1098_OBC_test':
                if is_IMU_found:
                    log_list.append("pass")
                else:
                    log_list.append("fail")

            with open(log_file, mode='a') as log_fopen:
                # header = 
                log_csv_writer = csv.writer(log_fopen, delimiter=',')
                log_csv_writer.writerow(log_list)

        def keypress_handler(self, key, stream_names):
            cam_l = depthai.CameraControl.CamId.LEFT
            cam_r = depthai.CameraControl.CamId.RIGHT
            cmd_ae_region = depthai.CameraControl.Command.AE_REGION
            cmd_exp_comp = depthai.CameraControl.Command.EXPOSURE_COMPENSATION
            keypress_handler_lut = {
                ord('f'): lambda: self.device.request_af_trigger(),
                ord('1'): lambda: self.device.request_af_mode(depthai.AutofocusMode.AF_MODE_AUTO),
                ord('2'): lambda: self.device.request_af_mode(depthai.AutofocusMode.AF_MODE_CONTINUOUS_VIDEO),
                # 5,6,7,8,9,0: short example for using ISP 3A controls
                ord('5'): lambda: self.device.send_camera_control(cam_l, cmd_ae_region, '0 0 200 200 1'),
                ord('6'): lambda: self.device.send_camera_control(cam_l, cmd_ae_region, '1000 0 200 200 1'),
                ord('7'): lambda: self.device.send_camera_control(cam_l, cmd_exp_comp, '-2'),
                ord('8'): lambda: self.device.send_camera_control(cam_l, cmd_exp_comp, '+2'),
                ord('9'): lambda: self.device.send_camera_control(cam_r, cmd_exp_comp, '-2'),
                ord('0'): lambda: self.device.send_camera_control(cam_r, cmd_exp_comp, '+2'),
            }
            if key in keypress_handler_lut:
                keypress_handler_lut[key]()
            elif key == ord('c') or key == ord('C'):
                if 'jpegout' in stream_names:
                    self.device.request_jpeg()
                else:
                    print("'jpegout' stream not enabled. Try settings -s jpegout to enable it")
            return

        for stream in stream_names:
            if stream in ["disparity", "disparity_color", "depth"]:
                cv2.namedWindow(stream)
                trackbar_name = 'Disparity confidence'
                conf_thr_slider_min = 0
                conf_thr_slider_max = 255
                cv2.createTrackbar(trackbar_name, stream, conf_thr_slider_min, conf_thr_slider_max, self.on_trackbar_change)
                cv2.setTrackbarPos(trackbar_name, stream, args['disparity_confidence_threshold'])

        right_rectified = None
        pcl_converter = None
        is_IMU_found = False
        ops = 0
        prevTime = time()

<<<<<<< HEAD
        left_window_set = False
        right_window_set = False
        jpeg_window_set = 0
        preview_window_set = False

        if 'depth' in stream_names:
            test_type = '1099_test'
        elif 'left' in stream_names and 'right' in stream_names:
            test_type = 'OAK_D_POE_test'
        else:
            test_type = 'OAK_1_POE_test'

        # pygame init and rendering
        screen = pygame.display.set_mode((900, 700))
        screen.fill(white)
        pygame.display.set_caption(test_type)

        title = "UNIT TEST IN PROGRESS"
        pygame_render_text(screen, title, (200,20), orange, 50)

        heading = "Automated Tests                  Operator Tests"
        pygame_render_text(screen, heading, (250,70), black, 30)

        if 'OAK_1' not in test_type:
            auto_checkbox_names = ["USB3", "Left camera connected", "Right camera connected", 
                                   "RGB camera connected", "JPEG Encoding Stream", 
                                   "previewout-rgb Stream", "left Stream", "right Stream", "IMU"]
            op_checkbox_names = ["JPEG Encoding", "Previewout-rgb stream", "Left Stream", "Right Stream"]
        else:
            auto_checkbox_names = ["USB3", "RGB camera connected", "JPEG Encoding Stream", "previewout-rgb Stream"]
            op_checkbox_names = ["JPEG Encoding", "Previewout-rgb stream"]
        
        mipi_streams = [val for val in auto_checkbox_names if 'Stream' in val]
        # print(mipi_streams)
        y = 110
        x = 200

        font = pygame.font.Font(None, 20)
        auto_checkbox_dict = {}
        for i in range(len(auto_checkbox_names)):
            w, h = font.size(auto_checkbox_names[i])
            x_axis = x - w
            y_axis = y +  (40*i)
            font_surf = font.render(auto_checkbox_names[i], True, green)
            screen.blit(font_surf, (x_axis,y_axis))
            auto_checkbox_dict[auto_checkbox_names[i]] = Checkbox(screen, x + 10, y_axis-5, outline_color=green, 
                                                        check_color=green)

        y = 150
        x = 550
        heading = "PASS"
        pygame_render_text(screen, heading, (x, y - 30), green, 30)
        heading = "Not"
        pygame_render_text(screen, heading, (x + 70, y - 50), orange, 30)

        heading = "Tested"
        pygame_render_text(screen, heading, (x + 60, y - 30), orange, 30)
        heading = "FAIL"
        pygame_render_text(screen, heading, (x + 150, y - 30), red, 30)

        op_checkbox_dict = {}

        for i in range(len(op_checkbox_names)):
            w, h = font.size(op_checkbox_names[i])
            x_axis = x - w
            y_axis = y +  (40*i)
            font_surf = font.render(op_checkbox_names[i], True, orange)
            screen.blit(font_surf, (x_axis,y_axis))
            checker_list = [Checkbox(screen, x + 10, y_axis-5, outline_color=green, check_color=green, disable_pass = True), 
                            Checkbox(screen, x + 80, y_axis-5, outline_color=orange, check_color=orange, disable_pass = True, check=True),
                            Checkbox(screen, x + (80*2), y_axis-5, outline_color=red, check_color=red, disable_pass = True)]
            op_checkbox_dict[op_checkbox_names[i]] = checker_list

        # adding save button
        save_button =  pygame.Rect(600, 430, 60, 35)
        pygame.draw.rect(screen, orange, save_button)
        pygame_render_text(screen, 'SAVE', (605, 440))
        is_saved = False



        # <-------------------------------- initialized pygame ------------------------------------>
=======
        # print(self.device.is_usb3())
        # if not self.device.is_usb3():
        #     fail_usb_img = cv2.imread(consts.resource_paths.usb_3_failed, cv2.IMREAD_COLOR)
        #     while True:
        #         cv2.imshow('Calibration test Passed and wrote to EEPROM', fail_usb_img)
        #         k = cv2.waitKey(33)
        #         if k == 32 or k == 27:  # Esc key to stop
        #             break
        #         elif k == -1:  # normally -1 returned,so don't print it
        #             continue
>>>>>>> b5f4436d

        if args['verbose']: print_packet_info_header()
        log_file = "logs_" + test_type + ".csv"
        if test_type != 'OAK_1_POE_test':
            header = ['time', 'test_type', 'Mx_serial_id', 'USB_speed', 'left_camera', 
                    'right_camera', 'rgb_camera', 'JPEG Encoding Stream', 'previewout-rgb Stream', 'left Stream', 'right Stream', 
                    'op JPEG Encoding', 'op Previewout-rgb stream', 'op Left Stream', 'op Right Stream', 'IMU']
        else:
            header = ['time', 'test_type', 'Mx_serial_id', 'USB_speed', 'rgb_camera', 'JPEG Encoding Stream', 
                      'previewout-rgb Stream', 'op JPEG Encoding', 'op Previewout-rgb stream']
                
        if not os.path.exists(log_file):
            with open(log_file, mode='w') as log_fopen:
                log_csv_writer = csv.writer(log_fopen, delimiter=',')
                log_csv_writer.writerow(header)

        while self.runThread:
            # retreive data from the device
            # data is stored in packets, there are nnet (Neural NETwork) packets which have additional functions for NNet result interpretation
            self.nnet_packets, self.data_packets = p.get_available_nnet_and_data_packets(blocking=True)

            ### Uncomment to print ops
            # ops = ops + 1
            # if time() - prevTime > 1.0:
            #     print('OPS: ', ops)
            #     ops = 0
            #     prevTime = time()


            if self.device.is_device_changed():
                try:
                    if cv2.getWindowProperty('jpegout', 0) >= 0: cv2.destroyWindow('jpegout')  
                    cv2.waitKey(1)
                except:
                    pass

                try:
                    if cv2.getWindowProperty('left', 0) >= 0: cv2.destroyWindow('left')  
                    cv2.waitKey(1)
                except:
                    pass

                try:
                    if cv2.getWindowProperty('right', 0) >= 0: cv2.destroyWindow('right')  
                    cv2.waitKey(1)
                except:
                    pass

                try:
                    if cv2.getWindowProperty('previewout-rgb', 0) >= 0: cv2.destroyWindow('previewout-rgb')  
                    cv2.waitKey(1)
                except :
                    pass
                
                try:
                    if cv2.getWindowProperty('previewout-right', 0) >= 0: cv2.destroyWindow('previewout-right')  
                    cv2.waitKey(1)
                except :
                    pass
                
                try:
                    if cv2.getWindowProperty('USB 3 connection failed', 0) >= 0: 
                        cv2.destroyWindow('USB 3 connection failed')  
                        cv2.waitKey(1)
                except:
                    pass
                self.device.reset_device_changed()
                sleep(2)

            if not self.device.is_usb3():
                fail_usb_img = cv2.imread(consts.resource_paths.usb_3_failed, cv2.IMREAD_COLOR)
                # while True:
                h, w, _ = fail_usb_img.shape
                fail_usb_img = cv2.resize(fail_usb_img, (int(w*0.7), int(h*0.7)), interpolation = cv2.INTER_AREA)
                cv2.imshow('USB 3 connection failed', fail_usb_img)
                # k = cv2.waitKey(33)
            else:
                    try:
                        if cv2.getWindowProperty('USB 3 connection failed', 0) >= 0: 
                            cv2.destroyWindow('USB 3 connection failed')  
                            cv2.waitKey(1)
                    except:
                        pass
            packets_len = len(self.nnet_packets) + len(self.data_packets)
            # print(packets_len)
            if packets_len != 0:
                self.reset_process_wd()
            else:
                cur_time = monotonic()
                if cur_time > wd_cutoff:
                    print("process watchdog timeout")
                    os._exit(10)

            if self.device.is_device_changed():
                try:
                    if cv2.getWindowProperty('jpegout', 0) >= 0: cv2.destroyWindow('jpegout')  
                    cv2.waitKey(1)
                except:
                    pass

                try:
                    if cv2.getWindowProperty('left', 0) >= 0: cv2.destroyWindow('left')  
                    cv2.waitKey(1)
                except:
                    pass

                try:
                    if cv2.getWindowProperty('right', 0) >= 0: cv2.destroyWindow('right')  
                    cv2.waitKey(1)
                except:
                    pass

                try:
                    if cv2.getWindowProperty('previewout-rgb', 0) >= 0: cv2.destroyWindow('previewout-rgb')  
                    cv2.waitKey(1)
                except :
                    pass
                
                try:
                    if cv2.getWindowProperty('previewout-right', 0) >= 0: cv2.destroyWindow('previewout-right')  
                    cv2.waitKey(1)
                except :
                    pass

                sleep(3)
                # ['time', 'test_type', 'Mx_serial_id']
                start_time = datetime.now()
                time_stmp = start_time.strftime("%m-%d-%Y %H:%M:%S")
                mx_serial_id = self.device.get_mx_id()
                log_list = [time_stmp, test_type, mx_serial_id]
                
                mipi_test = {}
                # print(stream_names)
                # print(mipi_streams)
                # if 'OBC' in test_type:
                for mx_stream in stream_names:
                    for mipi_id in mipi_streams:
                        if mx_stream in mipi_id:
                            mipi_test[mx_stream] = auto_checkbox_dict[mipi_id]
                            mipi_test[mx_stream].uncheck()
                        elif mx_stream == 'jpegout' and 'JPEG' in mipi_id:
                            mipi_test[mx_stream] = auto_checkbox_dict[mipi_id]
                            mipi_test[mx_stream].uncheck()
                # print(mipi_test)
                # usb_3_connection = str(self.device.is_usb3())

                # if '1093' in test_type:
                #     left_camera_connected = '-'
                #     right_camera_connected = '-'
                # else:
                #     left_camera_connected = str(self.device.is_left_connected())
                #     right_camera_connected = str(self.device.is_right_connected())

                # rgb_camera_connected = str(self.device.is_rgb_connected())
                # IMU = '-'

                # log_list = [time_stmp, test_type, mx_serial_id, usb_3_connection, rgb_camera_connected, left_camera_connected, right_camera_connected, IMU, '--']
                # with open(log_file, mode='a') as log_fopen:
                #     # header = 
                #     log_csv_writer = csv.writer(log_fopen, delimiter=',')
                #     log_csv_writer.writerow(log_list)

                # error_window_names = ['usb 3 failed', 'rgb camera failed', 'stereo camera failed']
                # for view_name in error_window_names:
                #     try:
                #         if cv2.getWindowProperty(view_name, 0) >= 0: 
                #             cv2.destroyWindow(view_name)  
                #             cv2.waitKey(1)
                #     except:
                #         pass
                # sleep(3)

                pygame.draw.rect(screen, orange, save_button)
                pygame_render_text(screen, 'SAVE', (605, 440))


                if self.device.is_usb3():
                    auto_checkbox_dict[auto_checkbox_names[0]].check()
                else:
                    auto_checkbox_dict[auto_checkbox_names[0]].uncheck()
                
                if test_type != 'OAK_1_POE_test':
                    if self.device.is_left_connected():
                        auto_checkbox_dict[auto_checkbox_names[1]].check()
                    else:
                        auto_checkbox_dict[auto_checkbox_names[1]].uncheck()
                    if self.device.is_right_connected():
                        auto_checkbox_dict[auto_checkbox_names[2]].check()
                    else:
                        auto_checkbox_dict[auto_checkbox_names[2]].uncheck()
                    if self.device.is_rgb_connected():
                        auto_checkbox_dict[auto_checkbox_names[3]].check()
                    else:
                        auto_checkbox_dict[auto_checkbox_names[3]].uncheck()
                else:
                    if self.device.is_rgb_connected():
                        auto_checkbox_dict[auto_checkbox_names[1]].check()
                    else:
                        auto_checkbox_dict[auto_checkbox_names[1]].uncheck()

                left_window_set = False
                right_window_set = False
                jpeg_window_set = 0
                preview_window_set = False
                is_saved = False
                print(self.device.is_device_changed())
                self.device.reset_device_changed()
                print(self.device.is_device_changed())
                print("Is rgb conencted ?")
                print(self.device.is_rgb_connected())
                print("Is right conencted ?")
                print(self.device.is_right_connected())
                print("Is left conencted ?")
                print(self.device.is_left_connected())

                if test_type == 'OAK_D_POE_test':
                    auto_checkbox_dict['IMU'].setUnattended()

                for i in range(len(op_checkbox_names)):
                    op_checkbox_dict[op_checkbox_names[i]][0].uncheck()
                    op_checkbox_dict[op_checkbox_names[i]][1].check()
                    op_checkbox_dict[op_checkbox_names[i]][2].uncheck()

                fill_color =  pygame.Rect(50, 460, 400, 180)
                pygame.draw.rect(screen, white, fill_color)
                pygame_render_text(screen, "Saved!!", (605, 480), white)

                text_pygame = "date_time: " + time_stmp
                pygame_render_text(screen, text_pygame, (50, 490))

                text_pygame = "test_type: " + test_type
                pygame_render_text(screen, text_pygame, (50, 515))

                text_pygame = "mx_serial_id: " + mx_serial_id
                pygame_render_text(screen, text_pygame, (50, 540))

                # text_pygame = "Depthai commit version: " + get_version_from_requirements()
                # pygame_render_text(screen, text_pygame, (50, 520))

                # text_pygame = "date_time: " + time_stmp
                # pygame_render_text(screen, text_pygame, (50, 300))

            # if self.error_check(test_type):
            #     available_streams = self.device.get_available_streams()
            #     for view_name in available_streams:
            #         if 'previewout' in view_name:
            #             view_name = view_name + '-rgb' 
            #         try:
            #             if cv2.getWindowProperty(view_name, 0) >= 0: 
            #                 cv2.destroyWindow(view_name)  
            #                 cv2.waitKey(1)
            #         except :
            #             pass
                # continue
            
            for event in pygame.event.get():
                # catching save button
                if event.type == pygame.MOUSEMOTION:
                    x, y = event.pos
                    px, py, w, h = save_button
                    if px < x < px + w and py < y < py + h:
                        active = True
                    else:
                        active = False
        
                if event.type == pygame.MOUSEBUTTONDOWN:
                    click = True
                if event.type == pygame.MOUSEBUTTONUP:
                    if active and not is_saved and click:
                        is_saved = True
                        click = False
                        save_logs(log_list)
                        pygame.draw.rect(screen, green, save_button)
                        pygame_render_text(screen, 'SAVE', (605, 440))
                    if active and is_saved and click:
                        click = False
                        pygame_render_text(screen, "Saved!!", (605, 480), green)

                for i in range(len(op_checkbox_names)):
                    ob1 = op_checkbox_dict[op_checkbox_names[i]][0]
                    ob2 = op_checkbox_dict[op_checkbox_names[i]][1]
                    ob3 = op_checkbox_dict[op_checkbox_names[i]][2]
                    ob1.update_checkbox_rel(event, ob2, ob3)
                    ob2.update_checkbox_rel(event, ob1, ob3)
                    ob3.update_checkbox_rel(event, ob1, ob2) 
            
            for i in range(len(auto_checkbox_names)):
                auto_checkbox_dict[auto_checkbox_names[i]].render_checkbox()
    
            for i in range(len(op_checkbox_names)):
                op_checkbox_dict[op_checkbox_names[i]][0].render_checkbox()
                op_checkbox_dict[op_checkbox_names[i]][1].render_checkbox()
                op_checkbox_dict[op_checkbox_names[i]][2].render_checkbox()
            
            pygame.display.update()

            for _, nnet_packet in enumerate(self.nnet_packets):
                if args['verbose']: print_packet_info(nnet_packet, 'NNet')

                meta = nnet_packet.getMetadata()
                camera = 'rgb'
                if meta != None:
                    camera = meta.getCameraName()
                nnet_prev["nnet_source"][camera] = nnet_packet
                nnet_prev["entries_prev"][camera] = decode_nn(nnet_packet, config=config, NN_json=NN_json)
                frame_count['metaout'] += 1
                frame_count['nn'][camera] += 1
            
            for packet in self.data_packets:
                window_name = packet.stream_name
                if window_name in mipi_test.keys():
                    if window_name != 'previewout':
                        mipi_test[window_name].check()
                # print(window_name)
                if packet.stream_name not in stream_names:
                    continue  # skip streams that were automatically added
                if args['verbose']: print_packet_info(packet, packet.stream_name)
                packetData = packet.getData()
                if packetData is None:
                    print('Invalid packet data!')
                    continue
                elif packet.stream_name == 'previewout':
                    if jpeg_window_set < 10 and 'jpegout' in stream_names:
                        self.device.request_jpeg()
                    meta = packet.getMetadata()
                    camera = 'rgb'
                    if meta != None:
                        camera = meta.getCameraName()

                    window_name = 'previewout-' + camera
                    if 'rgb' in window_name:
                        mipi_test['previewout'].check()
                    # the format of previewout image is CHW (Chanel, Height, Width), but OpenCV needs HWC, so we
                    # change shape (3, 300, 300) -> (300, 300, 3)
                    data0 = packetData[0, :, :]
                    data1 = packetData[1, :, :]
                    data2 = packetData[2, :, :]
                    frame = cv2.merge([data0, data1, data2])
                    if nnet_prev["entries_prev"][camera] is not None:
                        frame = show_nn(nnet_prev["entries_prev"][camera], frame, NN_json=NN_json, config=config)
                        if enable_object_tracker and tracklets is not None:
                            frame = show_tracklets(tracklets, frame, labels)
                    cv2.putText(frame, "fps: " + str(frame_count_prev[window_name]), (25, 50), cv2.FONT_HERSHEY_SIMPLEX, 1.0, (0, 0, 0))
                    cv2.putText(frame, "NN fps: " + str(frame_count_prev['nn'][camera]), (2, frame.shape[0] - 4), cv2.FONT_HERSHEY_SIMPLEX, 0.4, (0, 255, 0))
                    cv2.imshow(window_name, frame)
                    if not preview_window_set:
                        cv2.moveWindow(window_name, 0, 0)
                        preview_window_set = True
                    preview_shape = frame.shape

                elif packet.stream_name in ['left', 'right', 'disparity', 'rectified_left', 'rectified_right']:
                    frame_bgr = packetData
                    if args['pointcloud'] and packet.stream_name == 'rectified_right':
                        right_rectified = packetData
                    cv2.putText(frame_bgr, packet.stream_name, (25, 25), cv2.FONT_HERSHEY_SIMPLEX, 1.0, (0, 0, 0))
                    cv2.putText(frame_bgr, "fps: " + str(frame_count_prev[window_name]), (25, 50), cv2.FONT_HERSHEY_SIMPLEX, 1.0, (0, 0, 0))
                    if args['draw_bb_depth']:
                        camera = args['cnn_camera']
                        if packet.stream_name == 'disparity':
                            if camera == 'left_right':
                                camera = 'right'
                        elif camera != 'rgb':
                            camera = packet.getMetadata().getCameraName()
                        if nnet_prev["entries_prev"][camera] is not None:
                            frame_bgr = show_nn(nnet_prev["entries_prev"][camera], frame_bgr, NN_json=NN_json, config=config, nn2depth=nn2depth)
                    cv2.imshow(window_name, frame_bgr)
                    if window_name == 'left' and args['mono_resolution'] == 400:
                        if preview_shape:
                            left_pose = (0, preview_shape[0] + 200)
                        else:    
                            left_pose = (0,400)
                        left_shape = frame_bgr.shape
                        if not left_window_set:
                            cv2.moveWindow(window_name, 0, left_pose[1])
                            left_window_set = True
                    elif window_name == 'right' and args['mono_resolution'] == 400:
                        if left_pose:
                            right_pose = (left_shape[1] + 10, left_pose[1])
                        else:
                            right_pose = (700, 400)

                        if not right_window_set:
                            cv2.moveWindow(window_name, right_pose[0], right_pose[1])
                            right_window_set = True
                        
                elif packet.stream_name.startswith('depth') or packet.stream_name == 'disparity_color':
                    frame = packetData

                    if len(frame.shape) == 2:
                        if frame.dtype == np.uint8:  # grayscale
                            cv2.putText(frame, packet.stream_name, (25, 25), cv2.FONT_HERSHEY_SIMPLEX, 1.0, (0, 0, 255))
                            cv2.putText(frame, "fps: " + str(frame_count_prev[window_name]), (25, 50), cv2.FONT_HERSHEY_SIMPLEX, 1.0, (0, 0, 255))
                        else:  # uint16
                            if args['pointcloud'] and "depth" in stream_names and "rectified_right" in stream_names and right_rectified is not None:
                                try:
                                    from depthai_helpers.projector_3d import PointCloudVisualizer
                                except ImportError as e:
                                    raise ImportError(f"\033[1;5;31mError occured when importing PCL projector: {e} \033[0m ")
                                if pcl_converter is None:
                                    pcl_converter = PointCloudVisualizer(self.device.get_right_intrinsic(), 1280, 720)
                                right_rectified = cv2.flip(right_rectified, 1)
                                pcl_converter.rgbd_to_projection(frame, right_rectified)
                                pcl_converter.visualize_pcd()

                            frame = (65535 // frame).astype(np.uint8)
                            # colorize depth map, comment out code below to obtain grayscale
                            frame = cv2.applyColorMap(frame, cv2.COLORMAP_HOT)
                            # frame = cv2.applyColorMap(frame, cv2.COLORMAP_JET)
                            cv2.putText(frame, packet.stream_name, (25, 25), cv2.FONT_HERSHEY_SIMPLEX, 1.0, 255)
                            cv2.putText(frame, "fps: " + str(frame_count_prev[window_name]), (25, 50), cv2.FONT_HERSHEY_SIMPLEX, 1.0, 255)
                    else:  # bgr
                        cv2.putText(frame, packet.stream_name, (25, 25), cv2.FONT_HERSHEY_SIMPLEX, 1.0, (255, 255, 255))
                        cv2.putText(frame, "fps: " + str(frame_count_prev[window_name]), (25, 50), cv2.FONT_HERSHEY_SIMPLEX, 1.0, 255)

                    if args['draw_bb_depth']:
                        camera = args['cnn_camera']
                        if camera == 'left_right':
                            camera = 'right'
                        if nnet_prev["entries_prev"][camera] is not None:
                            frame = show_nn(nnet_prev["entries_prev"][camera], frame, NN_json=NN_json, config=config, nn2depth=nn2depth)
                    cv2.imshow(window_name, frame)

                elif packet.stream_name == 'jpegout':
                    jpg = packetData
                    mat = cv2.imdecode(jpg, cv2.IMREAD_COLOR)
                    h, w, _ = mat.shape
                    mat = cv2.resize(mat, (int(w*0.3), int(h*0.3)), interpolation = cv2.INTER_AREA) 
                    cv2.imshow('jpegout', mat)
                    if jpeg_window_set < 10:
                        cv2.moveWindow('jpegout', 500, 0) # 500 is next to previewout
                        jpeg_window_set += 1
                elif packet.stream_name == 'video':
                    videoFrame = packetData
                    videoFrame.tofile(video_file)
                    # mjpeg = packetData
                    # mat = cv2.imdecode(mjpeg, cv2.IMREAD_COLOR)
                    # cv2.imshow('mjpeg', mat)
                elif packet.stream_name == 'color':
                    meta = packet.getMetadata()
                    w = meta.getFrameWidth()
                    h = meta.getFrameHeight()
                    yuv420p = packetData.reshape((h * 3 // 2, w))
                    bgr = cv2.cvtColor(yuv420p, cv2.COLOR_YUV2BGR_IYUV)
                    scale = configMan.getColorPreviewScale()
                    bgr = cv2.resize(bgr, (int(w * scale), int(h * scale)), interpolation=cv2.INTER_AREA)
                    cv2.putText(bgr, packet.stream_name, (25, 25), cv2.FONT_HERSHEY_SIMPLEX, 1.0, (0, 0, 0))
                    cv2.putText(bgr, "fps: " + str(frame_count_prev[window_name]), (25, 50), cv2.FONT_HERSHEY_SIMPLEX, 1.0, (0, 0, 0))
                    cv2.imshow("color", bgr)

                elif packet.stream_name == 'meta_d2h':
                    str_ = packet.getDataAsStr()
                    dict_ = json.loads(str_)
                    # Pretty-print meta_d2h
                    if 0:
                        print(json.dumps(dict_, indent=4))

                    fill_color =  pygame.Rect(50, 570, 850, 170)
                    pygame.draw.rect(screen, white, fill_color)
                    text = 'meta_d2h Temp:'
                    pygame_render_text(screen, text, (50, 590), color=orange, font_size=25)
                    text = ' CSS:' + '{:6.2f}'.format(dict_['sensors']['temperature']['css'])
                    pygame_render_text(screen, text, (50,620), font_size=25)
                    text = ' MSS:' + '{:6.2f}'.format(dict_['sensors']['temperature']['mss'])
                    pygame_render_text(screen, text, (50, 650), font_size=25)
                    text = ' UPA:' + '{:6.2f}'.format(dict_['sensors']['temperature']['upa0'])
                    pygame_render_text(screen, text, (150, 620), font_size=25)
                    text = ' DSS:' + '{:6.2f}'.format(dict_['sensors']['temperature']['upa1'])
                    pygame_render_text(screen, text, (150, 650), font_size=25)

                    # print('meta_d2h Temp',
                    #     ' CSS:' + '{:6.2f}'.format(dict_['sensors']['temperature']['css']),
                    #     ' MSS:' + '{:6.2f}'.format(dict_['sensors']['temperature']['mss']),
                    #     ' UPA:' + '{:6.2f}'.format(dict_['sensors']['temperature']['upa0']),
                    #     ' DSS:' + '{:6.2f}'.format(dict_['sensors']['temperature']['upa1']))
                
                    text = 'Camera: last frame tstamp: {:.6f}'.format(dict_['camera']['last_frame_timestamp'])
                    pygame_render_text(screen, text, (200, 590), font_size=25)
                    text = 'frame count rgb: {}'.format(dict_['camera']['rgb']['frame_count'])
                    pygame_render_text(screen, text, (275, 620), font_size=25)
                    text = 'left:{}'.format(dict_['camera']['left']['frame_count'])
                    pygame_render_text(screen, text, (275, 650), font_size=25)
                    text = 'right:{}'.format(dict_['camera']['right']['frame_count'])
                    pygame_render_text(screen, text, (375, 650), font_size=25)

                    # if 'imu' in dict_:
                    #     print('meta_d2h IMU acceleration xyz [g]:',
                    #           '{:7.4f}'.format(dict_['imu']['accel']['x']),
                    #           '{:7.4f}'.format(dict_['imu']['accel']['y']),
                    #           '{:7.4f}'.format(dict_['imu']['accel']['z']))
                    #     print('meta_d2h IMU accel-raw    xyz [g]:',
                    #           '{:7.4f}'.format(dict_['imu']['accelRaw']['x']),
                    #           '{:7.4f}'.format(dict_['imu']['accelRaw']['y']),
                    #           '{:7.4f}'.format(dict_['imu']['accelRaw']['z']))
                    # print(dict_['imu'])
                    if test_type == 'OAK_D_POE_test':

                        if 'imu' in dict_ and 'accel' in dict_['imu']:
                            # print(dict_['imu'])
                            is_IMU_found = True
                            text = 'IMU acc x: {:7.4f}  y:{:7.4f}  z:{:7.4f}'.format(dict_['imu']['accel']['x'], dict_['imu']['accel']['y'], dict_['imu']['accel']['z'])
                            pygame_render_text(screen, text, (470, 620), font_size=25)

                            text = 'IMU acc-raw x: {:7.4f}  y:{:7.4f}  z:{:7.4f}'.format(dict_['imu']['accelRaw']['x'], dict_['imu']['accelRaw']['y'], dict_['imu']['accelRaw']['z'])
                            pygame_render_text(screen, text, (460, 650), font_size=25)

                        if not is_IMU_found:
                            text = 'IMU failed!!'
                            pygame_render_text(screen, text, (470, 575), color=red ,font_size=25)

                    fill_color =  pygame.Rect(520, 520, 250, 70)
                    pygame.draw.rect(screen, white, fill_color)
                    
                    flash_status = dict_['flash']['status']
                    flash_ok = ('OK' in flash_status)
                    c = green if flash_ok else red
                    pygame_render_text(screen, flash_status, (550, 540), color=c ,font_size=25)
                    pygame_render_text(screen, dict_['flash']['info'], (550, 570) ,font_size=25)
        
                    if test_type == 'OAK_D_POE_test':

                        imu_status = dict_['imu']['status']
                        c = None
                        if 'OK' in imu_status:
                            c = green
                            auto_checkbox_dict['IMU'].check()
                        elif '%' in imu_status:
                            c = orange
                        else:
                            auto_checkbox_dict['IMU'].uncheck()
                            c = red
                        # imu_ok = ('OK' in imu_status)
                        # c = green if imu_ok else red

                        pygame_render_text(screen, imu_status, (40, 570), color=c ,font_size=25)

                    # # Also printed from lib/c++ side
                    if 0 and 'logs' in dict_:
                        for log in dict_['logs']:
                            print('Device log:-->', log)
                elif packet.stream_name == 'object_tracker':
                    tracklets = packet.getObjectTracker()

                frame_count[window_name] += 1

            t_curr = time()
            if t_start + 1.0 < t_curr:
                t_start = t_curr
                # print("metaout fps: " + str(frame_count_prev["metaout"]))

                stream_windows = []
                for s in stream_names:
                    if s == 'previewout':
                        for cam in NN_cams:
                            stream_windows.append(s + '-' + cam)
                            frame_count_prev['nn'][cam] = frame_count['nn'][cam]
                            frame_count['nn'][cam] = 0
                    else:
                        stream_windows.append(s)
                for w in stream_windows:
                    frame_count_prev[w] = frame_count[w]
                    frame_count[w] = 0

            key = cv2.waitKey(1)
            if key == ord('q'):
                break
            else:
                keypress_handler(self, key, stream_names)

        del p  # in order to stop the pipeline object should be deleted, otherwise device will continue working. This is required if you are going to add code after the main loop, otherwise you can ommit it.
        del self.device
        cv2.destroyAllWindows()

        # Close video output file if was opened
        if video_file is not None:
            video_file.close()

        print('py: DONE.')


if __name__ == "__main__":
    dai = DepthAI()
    dai.startLoop()<|MERGE_RESOLUTION|>--- conflicted
+++ resolved
@@ -267,7 +267,6 @@
         ops = 0
         prevTime = time()
 
-<<<<<<< HEAD
         left_window_set = False
         right_window_set = False
         jpeg_window_set = 0
@@ -350,18 +349,6 @@
 
 
         # <-------------------------------- initialized pygame ------------------------------------>
-=======
-        # print(self.device.is_usb3())
-        # if not self.device.is_usb3():
-        #     fail_usb_img = cv2.imread(consts.resource_paths.usb_3_failed, cv2.IMREAD_COLOR)
-        #     while True:
-        #         cv2.imshow('Calibration test Passed and wrote to EEPROM', fail_usb_img)
-        #         k = cv2.waitKey(33)
-        #         if k == 32 or k == 27:  # Esc key to stop
-        #             break
-        #         elif k == -1:  # normally -1 returned,so don't print it
-        #             continue
->>>>>>> b5f4436d
 
         if args['verbose']: print_packet_info_header()
         log_file = "logs_" + test_type + ".csv"

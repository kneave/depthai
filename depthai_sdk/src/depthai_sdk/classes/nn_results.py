"""
General (standarized) NN outputs, to be used for higher-level abstractions (eg. automatic visualization of results).
"SDK supported NN models" will have to have standard NN output, so either dai.ImgDetections, or one of the outputs
below. If the latter, model json config will incldue handler.py logic for decoding to the standard NN output.
These will be integrated into depthai-core, bonus points for on-device decoding of some popular models.
"""
from dataclasses import dataclass
from typing import List, Tuple, Any

import numpy as np
from depthai import NNData, ImgDetection


class GenericNNOutput:
    """
    Generic NN output, to be used for higher-level abstractions (eg. automatic visualization of results).
    """

    def __init__(self, nn_data: NNData):
        self.nn_data = nn_data


# First we have Object detection results, which are already standarized with dai.ImgDetections

@dataclass
class Detections(GenericNNOutput):
    """
    Detection results containing bounding boxes, labels and confidences. Optionally can contain rotation angles.
    """

    def __init__(self, nn_data: NNData, is_rotated: bool = False):
        GenericNNOutput.__init__(self, nn_data)

        self.detections = []
        self.is_rotated = is_rotated
        if is_rotated:
            self.angles = []

    def add(self, label: int, confidence: float, bbox: Tuple[float, ...], angle: int = 0) -> None:
        det = ImgDetection()
        det.label = label
        det.confidence = confidence
        det.xmin = bbox[0]
        det.ymin = bbox[1]
        det.xmax = bbox[2]
        det.ymax = bbox[3]
        self.detections.append(det)
        if self.is_rotated:
            self.angles.append(angle)


@dataclass
class SemanticSegmentation(GenericNNOutput):  # In core, extend from NNData
    """
    Semantic segmentation results, with a mask for each class.

    Examples: `DeeplabV3`, `Lanenet`, `road-semgentation-adas-0001`.
    """
    mask: List[np.ndarray]  # 2D np.array for each class

    def __init__(self, nn_data: NNData, mask: List[np.ndarray]):
        super().__init__(nn_data)
        self.mask = mask


@dataclass
class ImgLandmarks(GenericNNOutput):  # In core, extend from NNData
    """
    Landmarks results, with a list of landmarks and pairs of landmarks to draw lines between.

    Examples: `human-pose-estimation-0001`, `openpose2`, `facial-landmarks-68`, `landmarks-regression-retail-0009`.
    """

    def __init__(self,
                 nn_data: NNData,
                 landmarks: List[List[Any]] = None,
                 landmarks_indices: List[List[int]] = None,
                 pairs: List[Tuple[int, int]] = None,
                 colors: List[Tuple[int, int, int]] = None):
        super().__init__(nn_data)
        self.landmarks = landmarks
        self.landmarks_indices = landmarks_indices
        self.pairs = pairs
        self.colors = colors


@dataclass
class InstanceSegmentation(GenericNNOutput):
    """
    Instance segmentation results, with a mask for each instance.
    """
    # TODO: Finish this, add example models
    masks: List[np.ndarray]  # 2D np.array for each instance
    labels: List[int]  # Class label for each instance

    def __init__(self, nn_data: NNData, masks: List[np.ndarray], labels: List[int]):
<<<<<<< HEAD
        raise NotImplementedError('Instance segmentation not yet implemented')
=======
>>>>>>> faaba526
        super().__init__(nn_data)<|MERGE_RESOLUTION|>--- conflicted
+++ resolved
@@ -94,8 +94,5 @@
     labels: List[int]  # Class label for each instance
 
     def __init__(self, nn_data: NNData, masks: List[np.ndarray], labels: List[int]):
-<<<<<<< HEAD
         raise NotImplementedError('Instance segmentation not yet implemented')
-=======
->>>>>>> faaba526
         super().__init__(nn_data)
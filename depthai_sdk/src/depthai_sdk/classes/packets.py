from typing import Tuple, List, Union
import depthai as dai
import numpy as np

<<<<<<< HEAD

class Detection:
=======
class _Detection():
>>>>>>> 7eed924f
    def __init__(self):
        pass

    # Original ImgDetection
    imgDetection: dai.ImgDetection
    label_str: str
    color: Tuple[int, int, int]
    # Normalized bounding box
    topLeft: Tuple[int, int]
    bottomRight: Tuple[int, int]

    def centroid(self) -> Tuple[int, int]:
        return (
            int((self.bottomRight[0] + self.topLeft[0]) / 2),
            int((self.bottomRight[1] + self.topLeft[1]) / 2),
        )
<<<<<<< HEAD


class TrackingDetection(Detection):
    tracklet: dai.Tracklet


class TwoStageDetection(Detection):
=======
class _TrackingDetection(_Detection):
    tracklet: dai.Tracklet
class _TwoStageDetection(_Detection):
>>>>>>> 7eed924f
    nn_data: dai.NNData


class FramePacket:
    """
    Contains only dai.ImgFrame message and cv2 frame, which is used by visualization logic.
    """

    name: str  # ImgFrame stream name
    imgFrame: dai.ImgFrame  # Original depthai message
    frame: np.ndarray  # cv2 frame for visualization

    def __init__(self, name: str, imgFrame: dai.ImgFrame, frame: np.ndarray):
        self.name = name
        self.imgFrame = imgFrame
        self.frame = frame


class SpatialBbMappingPacket(FramePacket):
    """
    Output from Spatial Detection nodes - depth frame + bounding box mappings. Inherits FramePacket.
    """
    config: dai.SpatialLocationCalculatorConfig

    def __init__(self, name: str, imgFrame: dai.ImgFrame, config: dai.SpatialLocationCalculatorConfig):
        super().__init__(name, imgFrame, imgFrame.getFrame())
        self.config = config


class DetectionPacket(FramePacket):
    """
    Output from Detection Network nodes - image frame + image detections. Inherits FramePacket.
    """
    imgDetections: Union[dai.ImgDetections, dai.SpatialImgDetections]
    detections: List[_Detection]

    def __init__(self,
                 name: str,
                 imgFrame: dai.ImgFrame,
                 imgDetections: Union[dai.ImgDetections, dai.SpatialImgDetections]):
        super().__init__(name, imgFrame, imgFrame.getCvFrame())
        self.imgDetections = imgDetections
        self.detections = []

    def _isSpatialDetection(self) -> bool:
        return isinstance(self.imgDetections, dai.SpatialImgDetections)

<<<<<<< HEAD
    def add_detection(self, img_det: dai.ImgDetection, bbox: np.ndarray, txt: str, color):
        det = Detection()
=======
    def _add_detection(self, img_det: dai.ImgDetection, bbox: np.ndarray, txt:str, color):
        det = _Detection()
>>>>>>> 7eed924f
        det.imgDetection = img_det
        det.label_str = txt
        det.color = color
        det.topLeft = (bbox[0], bbox[1])
        det.bottomRight = (bbox[2], bbox[3])
        self.detections.append(det)


class TrackerPacket(FramePacket):
    """
    Output of Object Tracker node. Tracklets + Image frame. Inherits FramePacket.
    """
    daiTracklets: dai.Tracklets
    detections: List[_TrackingDetection]

    def __init__(self,
                 name: str,
                 imgFrame: dai.ImgFrame,
                 tracklets: dai.Tracklets):
        super().__init__(name, imgFrame, imgFrame.getCvFrame())
        self.daiTracklets = tracklets
        self.detections = []

<<<<<<< HEAD
    def add_detection(self, img_det: dai.ImgDetection, bbox: np.ndarray, txt: str, color):
        det = TrackingDetection()
=======
    def _add_detection(self, img_det: dai.ImgDetection, bbox: np.ndarray, txt:str, color):
        det = _TrackingDetection()
>>>>>>> 7eed924f
        det.imgDetection = img_det
        det.label_str = txt
        det.color = color
        det.topLeft = (bbox[0], bbox[1])
        det.bottomRight = (bbox[2], bbox[3])
        self.detections.append(det)

    def _isSpatialDetection(self) -> bool:
        coords = self.daiTracklets.tracklets[0].spatialCoordinates
        return coords.x != 0.0 or coords.y != 0.0 or coords.z != 0.0

    def _get_spatials(self, det: dai.ImgDetection) -> dai.Point3f:
        # Not the cleanest solution, but oh well
        for t in self.daiTracklets.tracklets:
            if t.srcImgDetection == det:
                return t.spatialCoordinates


class TwoStagePacket(DetectionPacket):
    """
    Output of 2-stage NN pipeline; Image frame, Image detections and multiple NNData results. Inherits DetectionPacket.
    """
    nnData: List[dai.NNData]
    labels: List[int] = None
    _cntr: int = 0  # Label counter

    def __init__(self, name: str,
                 imgFrame: dai.ImgFrame,
                 imgDetections: dai.ImgDetections,
                 nnData: List[dai.NNData],
                 labels: List[int]):
        super().__init__(name, imgFrame, imgDetections)
        self.frame = self.imgFrame.getCvFrame()
        self.nnData = nnData
        self.labels = labels
        self._cntr = 0

<<<<<<< HEAD
    def add_detection(self, img_det: dai.ImgDetection, bbox: np.ndarray, txt: str, color):
        det = TwoStageDetection()
=======
    def _add_detection(self, img_det: dai.ImgDetection, bbox: np.ndarray, txt:str, color):
        det = _TwoStageDetection()
>>>>>>> 7eed924f
        det.imgDetection = img_det
        det.color = color
        det.topLeft = (bbox[0], bbox[1])
        det.bottomRight = (bbox[2], bbox[3])

        # Append the second stage NN result to the detection
        if self.labels is None or img_det.label in self.labels:
            det.nn_data = self.nnData[self._cntr]
            self._cntr += 1

        self.detections.append(det)


class IMUPacket:
    data: List[dai.IMUData]

    def __init__(self, data: List[dai.IMUData]):
        self.data = data

    def __str__(self):
        packet_details = []

        for imu_data in self.data:
            # TODO print more details if needed
            accelerometer_str = 'Accelerometer [m/s^2]: (x: %.2f, y: %.2f, z: %.2f)' % (
                imu_data.acceleroMeter.x,
                imu_data.acceleroMeter.y,
                imu_data.acceleroMeter.z
            )

            gyroscope_str = 'Gyroscope [rad/s]: (x: %.2f, y: %.2f, z: %.2f)' % (
                imu_data.gyroscope.x,
                imu_data.gyroscope.y,
                imu_data.gyroscope.z
            )
            dai.IMUPacket
            packet_details.append(f'{accelerometer_str}, {gyroscope_str})')

        return f'IMU Packet: {packet_details}'<|MERGE_RESOLUTION|>--- conflicted
+++ resolved
@@ -2,12 +2,8 @@
 import depthai as dai
 import numpy as np
 
-<<<<<<< HEAD
 
-class Detection:
-=======
-class _Detection():
->>>>>>> 7eed924f
+class _Detection:
     def __init__(self):
         pass
 
@@ -24,19 +20,13 @@
             int((self.bottomRight[0] + self.topLeft[0]) / 2),
             int((self.bottomRight[1] + self.topLeft[1]) / 2),
         )
-<<<<<<< HEAD
 
 
-class TrackingDetection(Detection):
+class _TrackingDetection(_Detection):
     tracklet: dai.Tracklet
 
 
-class TwoStageDetection(Detection):
-=======
-class _TrackingDetection(_Detection):
-    tracklet: dai.Tracklet
 class _TwoStageDetection(_Detection):
->>>>>>> 7eed924f
     nn_data: dai.NNData
 
 
@@ -84,13 +74,8 @@
     def _isSpatialDetection(self) -> bool:
         return isinstance(self.imgDetections, dai.SpatialImgDetections)
 
-<<<<<<< HEAD
-    def add_detection(self, img_det: dai.ImgDetection, bbox: np.ndarray, txt: str, color):
-        det = Detection()
-=======
-    def _add_detection(self, img_det: dai.ImgDetection, bbox: np.ndarray, txt:str, color):
+    def _add_detection(self, img_det: dai.ImgDetection, bbox: np.ndarray, txt: str, color):
         det = _Detection()
->>>>>>> 7eed924f
         det.imgDetection = img_det
         det.label_str = txt
         det.color = color
@@ -114,13 +99,8 @@
         self.daiTracklets = tracklets
         self.detections = []
 
-<<<<<<< HEAD
-    def add_detection(self, img_det: dai.ImgDetection, bbox: np.ndarray, txt: str, color):
-        det = TrackingDetection()
-=======
-    def _add_detection(self, img_det: dai.ImgDetection, bbox: np.ndarray, txt:str, color):
+    def _add_detection(self, img_det: dai.ImgDetection, bbox: np.ndarray, txt: str, color):
         det = _TrackingDetection()
->>>>>>> 7eed924f
         det.imgDetection = img_det
         det.label_str = txt
         det.color = color
@@ -158,13 +138,8 @@
         self.labels = labels
         self._cntr = 0
 
-<<<<<<< HEAD
-    def add_detection(self, img_det: dai.ImgDetection, bbox: np.ndarray, txt: str, color):
-        det = TwoStageDetection()
-=======
-    def _add_detection(self, img_det: dai.ImgDetection, bbox: np.ndarray, txt:str, color):
+    def _add_detection(self, img_det: dai.ImgDetection, bbox: np.ndarray, txt: str, color):
         det = _TwoStageDetection()
->>>>>>> 7eed924f
         det.imgDetection = img_det
         det.color = color
         det.topLeft = (bbox[0], bbox[1])

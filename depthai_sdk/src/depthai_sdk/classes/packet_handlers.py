import logging
import os
from abc import abstractmethod
from queue import Queue, Empty
from typing import Optional, Callable, List, Union, Dict

<<<<<<< HEAD
from depthai_sdk.classes.packets import BasePacket, FramePacket
from depthai_sdk.oak_outputs.syncing import SequenceNumSync, TimestampSync
from depthai_sdk.oak_outputs.xout.xout_base import XoutBase, ReplayStream
from depthai_sdk.components.component import Component, ComponentOutput
=======
import depthai as dai

from depthai_sdk.classes.packets import BasePacket
from depthai_sdk.components.component import Component
from depthai_sdk.oak_outputs.fps import FPS
from depthai_sdk.oak_outputs.syncing import TimestampSync
from depthai_sdk.oak_outputs.xout.xout_base import XoutBase, ReplayStream
from depthai_sdk.oak_outputs.xout.xout_frames import XoutFrames
>>>>>>> 54635c9c
from depthai_sdk.record import Record
from depthai_sdk.trigger_action.actions.abstract_action import Action
from depthai_sdk.trigger_action.actions.record_action import RecordAction
from depthai_sdk.trigger_action.trigger_action import TriggerAction
from depthai_sdk.trigger_action.triggers.abstract_trigger import Trigger
from depthai_sdk.visualize.visualizer import Visualizer


class BasePacketHandler:
    def __init__(self, main_thread=False):
        self.fps = FPS()
        self.queue = Queue(2) if main_thread else None
        self.outputs: List[ComponentOutput]
        self.sync = None

        self._packet_names = {} # Check for duplicate packet name, raise error if found (user error)

    @abstractmethod
    def setup(self, pipeline: dai.Pipeline, device: dai.Device, xout_streams: Dict[str, List]):
        raise NotImplementedError()

    def get_fps(self) -> float:
        return self.fps.fps()

    def _new_packet_callback(self, packet: BasePacket):
        """
        Callback from XoutBase. Don't override it. Does FPS counting and calls new_packet().
        """
        if self.sync is not None:
            packet = self.sync.sync(packet.get_timestamp(), packet.name, packet)
            if packet is None:
                return

        self.fps.next_iter()
        if self.queue:
            if self.queue.full():
                self.queue.get()  # Remove oldest packet
            self.queue.put(packet)
        else:
            self.new_packet(packet)

    def configure_syncing(self,
                          enable_sync: bool = True,
                          threshold_ms: int = 17):
        """
        If multiple outputs are used, then PacketHandler can do timestamp syncing of multiple packets
        before calling new_packet().
        Args:
            enable_sync: If True, then syncing is enabled.
            threshold_ms: Maximum time difference between packets in milliseconds.
        """
        if enable_sync:
            if len(self.outputs) < 2:
                logging.error('Syncing requires at least 2 outputs! Skipping syncing.')
                return
            self.sync = TimestampSync(len(self.outputs), threshold_ms)

    def _poll(self):
        """
        Called from main thread.
        """
        if self.queue:
            try:
                packet = self.queue.get_nowait()
                self.new_packet(packet)
            except Empty:
                pass

    @abstractmethod
    def new_packet(self, packet):
        raise NotImplementedError()

    def close(self):
        """
        Used as a cleanup method (eg. close recording), other classes can override it.
        """
        pass

    def _save_outputs(self, output: Union[List, ComponentOutput, Component]):
        if not isinstance(output, List):
            output = [output]

        for i in range(len(output)):
            if isinstance(output[i], Component):
                # Select default (main) output of the component
                output[i] = output[i].out.main

        self.outputs = output

<<<<<<< HEAD
    def _create_xout(self,
                     pipeline: dai.Pipeline,
                     xout: XoutBase,
                     xout_streams: Dict,
                     custom_callback: Callable = None,
                     custom_packet_postfix: str = None):
        # Check for duplicate packet name, raise error if found (user error)
        if custom_packet_postfix:
            xout.set_packet_name_postfix(custom_packet_postfix)

        name = xout.get_packet_name()
        if name in self._packet_names:
            raise ValueError(f'User specified duplicate packet name "{name}"! Please specify unique names (or leave empty) for each component output.')
        self._packet_names[name] = True

=======
    def _create_xout(self, pipeline: dai.Pipeline, xout: XoutBase, xout_streams: Dict,
                     custom_callback: Callable = None):
>>>>>>> 54635c9c
        # Assign which callback to call when packet is prepared
        xout.new_packet_callback = custom_callback or self._new_packet_callback

        for xstream in xout.xstreams():
            if xstream.name not in xout_streams:
                xout_streams[xstream.name] = []
                if not isinstance(xstream, ReplayStream):
                    xlink = pipeline.createXLinkOut()
                    xlink.setStreamName(xstream.name)
                    xstream.stream.link(xlink.input)
            xout_streams[xstream.name].append(xout.device_msg_callback)


class VisualizePacketHandler(BasePacketHandler):
    def __init__(self,
                 outputs,
                 visualizer: Visualizer,
                 callback: Callable = None,
                 record_path: Optional[str] = None,
                 main_thread: bool = True,
                 ):
        self._save_outputs(outputs)

        if 1 < len(self.outputs) and record_path is not None:
            raise Exception('Recording multiple streams is not supported! '
                            'Call oak.visualize(out, record_path="vid.mp4") for each stream separately')

        self.callback = callback  # Callback that gets called after syncing
        self.visualizer = visualizer
        self.record_path = record_path
        self.recorder = None
        # Main thread: if opencv visualizer, then we need to poll it
        super().__init__(main_thread)

    def setup(self, pipeline: dai.Pipeline, device: dai.Device, xout_streams: Dict[str, List]):
        for output in self.outputs:
            xout: XoutBase = output(device)
            self._create_xout(pipeline, xout, xout_streams)

    def new_packet(self, packet: BasePacket):
        # Create visualizer objects for the visualizer. These objects will then be visualized
        # by the selected visualizer
        packet.prepare_visualizer_objects(self.visualizer)

        if self.callback:
            # Add self.visualizer to packet attributes
            packet.visualizer = self.visualizer
            self.callback(packet)
        else:
            self.visualizer.show(packet)

        if self.recorder:
            self.recorder.write(packet)

    def close(self):
        self.visualizer.close()


class RecordPacketHandler(BasePacketHandler):
    def __init__(self, outputs, recorder: Record):
        self._save_outputs(outputs)
        self.recorder = recorder
        super().__init__()

    def setup(self, pipeline: dai.Pipeline, device: dai.Device, xout_streams: Dict[str, List]):
        xouts: List[XoutFrames] = []
        for output in self.outputs:
            xout = output(device)
            xouts.append(xout)
            self._create_xout(pipeline, xout, xout_streams)

        self.recorder.start(device, xouts)

    def new_packet(self, packet: BasePacket):
        self.recorder.write(packet)

    def close(self):
        self.recorder.close()


class CallbackPacketHandler(BasePacketHandler):
    def __init__(self, outputs, callback: Callable, main_thread=False):
        self._save_outputs(outputs)
        self.callback = callback
        super().__init__(main_thread)

    def setup(self, pipeline: dai.Pipeline, device: dai.Device, xout_streams: Dict[str, List]):
        for output in self.outputs:
            xout = output(device)
            self._create_xout(pipeline, xout, xout_streams)

    def new_packet(self, packet):
        self.callback(packet)


class QueuePacketHandler(BasePacketHandler):
    def __init__(self, outputs, max_size: int):
        super().__init__()
        self._save_outputs(outputs)
        self.queue = Queue(max_size)

    def get_queue(self) -> Queue:
        return self.queue

    def setup(self, pipeline: dai.Pipeline, device: dai.Device, xout_streams: Dict[str, List]):
        for output in self.outputs:
            xout = output(device)
            self._create_xout(pipeline, xout, xout_streams)

    def configure_syncing(self,
                          enable_sync: bool = True,
                          threshold_ms: int = 17) -> 'QueuePacketHandler':
        """
        If multiple outputs are used, then PacketHandler can do timestamp syncing of multiple packets
        before calling new_packet().
        Args:
            enable_sync: If True, then syncing is enabled.
            threshold_ms: Maximum time difference between packets in milliseconds.
        """
        super().configure_syncing(enable_sync, threshold_ms)
        return self

    def new_packet(self, packet):
        # It won't be called, we just added this function to satisfy the abstract class
        pass


class RosPacketHandler(BasePacketHandler):
    def __init__(self, outputs):
        super().__init__()
        self._save_outputs(outputs)

        envs = os.environ
        if 'ROS_VERSION' not in envs:
            raise Exception('ROS installation not found! Please install or source the ROS you would like to use.')

        version = envs['ROS_VERSION']
        if version == '1':
            raise Exception('ROS1 publsihing is not yet supported!')
            from depthai_sdk.integrations.ros.ros1_streaming import Ros1Streaming
            self.ros = Ros1Streaming()
        elif version == '2':
            from depthai_sdk.integrations.ros.ros2_streaming import Ros2Streaming
            self.ros = Ros2Streaming()
        else:
            raise Exception(f"ROS version '{version}' not recognized! Should be either '1' or '2'")

    def setup(self, pipeline: dai.Pipeline, device: dai.Device, xout_streams: Dict[str, List]):
        xouts = []
        for output in self.outputs:
            xout = output(device)
            self._create_xout(pipeline, xout, xout_streams)
            xouts.append(xout)

        self.ros.update(device, xouts)

    def new_packet(self, packet):
        # self.ros.new_msg(name, msg)
        # TODO: implement
        pass

    # def is_ros1(self) -> bool:
    #     try:
    #         import rospy
    #         return True
    #     except:
    #         return False
    #
    # def is_ros2(self):
    #     try:
    #         import rclpy
    #         return True
    #     except:
    #         return False


class TriggerActionPacketHandler(BasePacketHandler):
    def __init__(self, trigger: Trigger, action: Union[Callable, Action]):
        super().__init__()
        self.trigger = trigger
        self.action = Action(None, action) if isinstance(action, Callable) else action
        self.controller = TriggerAction(self.trigger, self.action)

    def setup(self, pipeline: dai.Pipeline, device: dai.Device, xout_streams: Dict[str, List]):
        trigger_xout: XoutBase = self.trigger.input(device)
        self._create_xout(pipeline=pipeline,
                          xout=trigger_xout,
                          xout_streams=xout_streams,
                          custom_callback=self.controller.new_packet_trigger,
                          custom_packet_postfix='trigger')

        if isinstance(self.action, Callable):
            self._save_outputs([trigger_xout])
            return

        action_xouts = []
        if self.action.inputs:
            for output in self.action.inputs:
                xout: XoutBase = output(device)
                xout.new_packet_callback = self.controller.new_packet_action
                self._create_xout(pipeline=pipeline,
                                  xout=xout,
                                  xout_streams=xout_streams,
                                  custom_callback=self.controller.new_packet_action,
                                  custom_packet_postfix='action')
                action_xouts.append(xout)

        if isinstance(self.action, RecordAction):
            self.action.setup(device, action_xouts)  # creates writers for VideoRecorder()

        self._save_outputs([trigger_xout] + action_xouts)

    def new_packet(self, packet):
        pass


class StreamPacketHandler(BasePacketHandler):
    """
    TODO. API:
    oak.stream_rtsp([color, left, right], port=8888)
    oak.stream_webrtc(color, port=8881)

    Creates a server and just sends forward
    the frames. Doesn't use any queues.

    """
    pass<|MERGE_RESOLUTION|>--- conflicted
+++ resolved
@@ -4,21 +4,14 @@
 from queue import Queue, Empty
 from typing import Optional, Callable, List, Union, Dict
 
-<<<<<<< HEAD
-from depthai_sdk.classes.packets import BasePacket, FramePacket
-from depthai_sdk.oak_outputs.syncing import SequenceNumSync, TimestampSync
-from depthai_sdk.oak_outputs.xout.xout_base import XoutBase, ReplayStream
+import depthai as dai
+
+from depthai_sdk.classes.packets import BasePacket
 from depthai_sdk.components.component import Component, ComponentOutput
-=======
-import depthai as dai
-
-from depthai_sdk.classes.packets import BasePacket
-from depthai_sdk.components.component import Component
 from depthai_sdk.oak_outputs.fps import FPS
 from depthai_sdk.oak_outputs.syncing import TimestampSync
 from depthai_sdk.oak_outputs.xout.xout_base import XoutBase, ReplayStream
 from depthai_sdk.oak_outputs.xout.xout_frames import XoutFrames
->>>>>>> 54635c9c
 from depthai_sdk.record import Record
 from depthai_sdk.trigger_action.actions.abstract_action import Action
 from depthai_sdk.trigger_action.actions.record_action import RecordAction
@@ -34,7 +27,7 @@
         self.outputs: List[ComponentOutput]
         self.sync = None
 
-        self._packet_names = {} # Check for duplicate packet name, raise error if found (user error)
+        self._packet_names = {}  # Check for duplicate packet name, raise error if found (user error)
 
     @abstractmethod
     def setup(self, pipeline: dai.Pipeline, device: dai.Device, xout_streams: Dict[str, List]):
@@ -108,7 +101,6 @@
 
         self.outputs = output
 
-<<<<<<< HEAD
     def _create_xout(self,
                      pipeline: dai.Pipeline,
                      xout: XoutBase,
@@ -121,13 +113,10 @@
 
         name = xout.get_packet_name()
         if name in self._packet_names:
-            raise ValueError(f'User specified duplicate packet name "{name}"! Please specify unique names (or leave empty) for each component output.')
+            raise ValueError(
+                f'User specified duplicate packet name "{name}"! Please specify unique names (or leave empty) for each component output.')
         self._packet_names[name] = True
 
-=======
-    def _create_xout(self, pipeline: dai.Pipeline, xout: XoutBase, xout_streams: Dict,
-                     custom_callback: Callable = None):
->>>>>>> 54635c9c
         # Assign which callback to call when packet is prepared
         xout.new_packet_callback = custom_callback or self._new_packet_callback
 

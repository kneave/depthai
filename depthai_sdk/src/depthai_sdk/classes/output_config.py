--- conflicted
+++ resolved
@@ -1,30 +1,21 @@
-import subprocess
+import os
 from abc import abstractmethod
 from pathlib import Path
 from typing import Optional, Callable, List
+
 import depthai as dai
 
-<<<<<<< HEAD
-from depthai_sdk.classes import FramePacket
-=======
-from depthai_sdk import FramePacket
 from depthai_sdk.trigger_action.actions.abstract_action import Action
 from depthai_sdk.trigger_action.actions.record_action import RecordAction
 from depthai_sdk.trigger_action.trigger_action import TriggerAction
->>>>>>> 841156e5
+from depthai_sdk.trigger_action.triggers.abstract_trigger import Trigger
 from depthai_sdk.oak_outputs.syncing import SequenceNumSync
+from depthai_sdk.oak_outputs.xout.xout_base import XoutBase
 from depthai_sdk.oak_outputs.xout.xout_depth import XoutDepth
 from depthai_sdk.oak_outputs.xout.xout_frames import XoutFrames
-from depthai_sdk.oak_outputs.xout.xout_base import XoutBase
 from depthai_sdk.record import Record
 from depthai_sdk.recorders.video_recorder import VideoRecorder
-<<<<<<< HEAD
 from depthai_sdk.visualize.visualizer import Visualizer
-import os
-=======
-from depthai_sdk.trigger_action.triggers.abstract_trigger import Trigger
-from depthai_sdk.visualize import Visualizer
->>>>>>> 841156e5
 
 
 class BaseConfig:
@@ -142,8 +133,10 @@
 
     def new_msg(self, name, msg):
         self.ros.new_msg(name, msg)
+
     def check_queue(self, block):
         pass  # No queues
+
     def start_fps(self):
         pass
 
@@ -188,11 +181,6 @@
             xoutbase.setup_base(self.new_packet)
             xouts.append(xoutbase)
 
-<<<<<<< HEAD
-        return xouts
-=======
-            xoutbase.setup_visualize(Visualizer(), xoutbase.name)
-
         return xouts
 
 
@@ -222,4 +210,3 @@
         self.action.run_thread()  # if specified any
 
         return [trigger_xout] + action_xouts
->>>>>>> 841156e5

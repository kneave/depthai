<<<<<<< HEAD
from .args_parser import ArgsParser

from .classes.output_config import OutputConfig, VisualizeConfig
from .components.imu_component import IMUComponent
=======
from .classes.output_config import OutputConfig, VisualizeConfig, RecordConfig, BaseConfig
>>>>>>> 7eed924f
from .fps import *
from .previews import *
from .utils import *
from .managers import *
from .record import *
from .replay import *
from .components.component import Component
from .components.stereo_component import StereoComponent
from .components.nn_component import NNComponent
from .components.nn_helper import  AspectRatioResizeMode
from .components.camera_component import CameraComponent
from .components.pipeline_graph import PipelineGraph
from .components.parser import *
from .classes import *
from .oak_outputs.fps import FPS
from .oak_device import OakDevice
<<<<<<< HEAD
from .oak_camera import OakCamera
=======

from typing import Optional, Callable
import depthai as dai
from pathlib import Path
from .args_parser import ArgsParser

class OakCamera:
    """
    OakCamera improves ease of use when developing apps for OAK devices.

    It abstracts DepthAI API pipeline building, different camera permutations, stream recording/replaying, it adds
    debugging features, does AI model handling, message syncing & visualization, and much more.

    It was designed with interoperability with depthai API in mind.
    """

    # User should be able to access these:
    _pipeline: dai.Pipeline = None
    _oak: OakDevice  # Init this object by default
    _args: Dict[str, Any] = None  # User defined arguments
    replay: Optional[Replay] = None
    _components: List[Component] = []  # List of components

    _usb_speed: Optional[dai.UsbSpeed] = None
    _device_name: str = None  # MxId / IP / USB port

    _out_templates: List[BaseConfig] = []

    def __init__(self,
                 device: Optional[str] = None,  # MxId / IP / USB port
                 usbSpeed: Union[None, str, dai.UsbSpeed] = None,  # Auto by default
                 recording: Optional[str] = None,
                 args: Union[bool, Dict] = True
                 ):
        """
        Initializes OakCamera

        Args:
            device (str, optional): OAK device we want to connect to
            usb2 (bool, optional): Force USB2 mode
            recording (str, optional): Use depthai-recording - either local path, or from depthai-recordings repo
            args (None, bool, Dict): Use user defined arguments when constructing the pipeline
        """
        self._device_name = device
        self._usb_speed = parse_usb_speed(usbSpeed)
        self._oak = OakDevice()
        self._pipeline = dai.Pipeline()
        self._pipeline_built = False

        if args:
            if isinstance(args, bool):
                if args:
                    self._args = ArgsParser.parseArgs()
                    # Set up the OakCamera
                    if self._args.get('recording', None):
                        recording = self._args.get('recording', None)
                    if self._args.get('deviceId', None):
                        self._device_name = self._args.get('deviceId', None)
                    if self._args.get('usbSpeed', None):
                        self._usb_speed =  parse_usb_speed(self._args.get('usbSpeed', None))

                # else False - we don't want to parse user arguments
            else:  # Already parsed
                self._args = args

        if recording:
            self.replay = Replay(recording)
            print('Available streams from recording:', self.replay.getStreams())


    def _comp(self, comp: Component) -> Union[CameraComponent, NNComponent, StereoComponent]:
        self._components.append(comp)
        return comp

    def create_camera(self,
                      source: str,
                      resolution: Union[
                          None, str, dai.ColorCameraProperties.SensorResolution, dai.MonoCameraProperties.SensorResolution] = None,
                      fps: Optional[float] = None,
                      encode: Union[None, str, bool, dai.VideoEncoderProperties.Profile] = None,
                      ) -> CameraComponent:
        """
        Creates Camera component. This abstracts ColorCamera/MonoCamera nodes and supports mocking the camera when
        recording is passed during OakCamera initialization. Mocking the camera will send frames from the host to the
        OAK device (via XLinkIn node).

        Args:
            source (str): Either 'color', 'left' or 'right' (these 2 will create MonoCamera nodes)
            resolution (str/SensorResolution): Sensor resolution of the camera.
            fps (float): Sensor FPS
            encode (bool/str/Profile): Whether we want to enable video encoding (accessible via cameraComponent.out_encoded). If True, it will use MJPEG
        """
        return self._comp(CameraComponent(
            self._pipeline,
            source=source,
            resolution=resolution,
            fps=fps,
            encode=encode,
            replay=self.replay,
            args=self._args,
        ))

    def create_nn(self,
                  model: Union[str, Path],
                  input: Union[CameraComponent, NNComponent],
                  type: Optional[str] = None,
                  tracker: bool = False,  # Enable object tracker - only for Object detection models
                  spatial: Union[None, bool, StereoComponent] = None,
                  ) -> NNComponent:
        """
        Creates Neural Network component.

        Args:
            model (str / Path): str for SDK supported model or Path to custom model's json/blob
            input (CameraComponent/NNComponent): Input to the model. If NNComponent (detector), it creates 2-stage NN
            type (str): Type of the network (yolo/mobilenet) for on-device NN result decoding (only needed if blob path was specified)
            tracker: Enable object tracker, if model is object detector (yolo/mobilenet)
            spatial: Calculate 3D spatial coordinates, if model is object detector (yolo/mobilenet) and depth stream is available
        """
        return self._comp(NNComponent(
            self._pipeline,
            model=model,
            input=input,
            nnType=type,
            tracker=tracker,
            spatial=spatial,
            replay=self.replay,
            args=self._args
        ))

    def create_stereo(self,
                      resolution: Union[None, str, dai.MonoCameraProperties.SensorResolution] = None,
                      fps: Optional[float] = None,
                      left: Union[None, dai.Node.Output, CameraComponent] = None,  # Left mono camera
                      right: Union[None, dai.Node.Output, CameraComponent] = None,  # Right mono camera
                      ) -> StereoComponent:
        """
        Create Stereo camera component. If left/right cameras/component aren't specified they will get created internally.

        Args:
            resolution (str/SensorResolution): If monochrome cameras aren't already passed, create them and set specified resolution
            fps (float): If monochrome cameras aren't already passed, create them and set specified FPS
            left (CameraComponent/dai.node.MonoCamera): Pass the camera object (component/node) that will be used for stereo camera.
            right (CameraComponent/dai.node.MonoCamera): Pass the camera object (component/node) that will be used for stereo camera.
        """
        return self._comp(StereoComponent(
            self._pipeline,
            resolution=resolution,
            fps=fps,
            left=left,
            right=right,
            replay=self.replay,
            args=self._args,
        ))

    def _init_device(self) -> None:
        """
        Connect to the OAK camera
        """
        if self._device_name:
            deviceInfo = dai.DeviceInfo(self._device_name)
        else:
            (found, deviceInfo) = dai.Device.getFirstAvailableDevice()
            if not found:
                raise Exception("No OAK device found to connect to!")

        version = self._pipeline.getOpenVINOVersion()
        if self._usb_speed == dai.UsbSpeed.SUPER:
            self._oak.device = dai.Device(
                version=version,
                deviceInfo=deviceInfo,
                usb2Mode=True
            )
        else:
            self._oak.device = dai.Device(
                version=version,
                deviceInfo=deviceInfo,
                maxUsbSpeed=dai.UsbSpeed.SUPER if self._usb_speed is None else self._usb_speed
            )

    def config_pipeline(self,
                        xlinkChunk: Optional[int] = None,
                        calib: Optional[dai.CalibrationHandler] = None,
                        tuningBlob: Optional[str] = None,
                        openvinoVersion: Union[None, str, dai.OpenVINO.Version] = None
                        ):
        """
        Configures DepthAI pipeline.

        @param xlinkChunk: Chunk size of XLink messages. 0 can result in lower latency
        @param calib: Calibration data to be uploaded to OAK
        @param tuningBlob: Camera tuning blob
        @param openvinoVersion: Force specific OpenVINO version
        """
        configPipeline(self._pipeline, xlinkChunk, calib, tuningBlob, openvinoVersion)

    def __enter__(self):
        return self

    def __exit__(self, exc_type, exc_value, tb):
        print("Closing OAK camera")
        if self._oak.device is not None:
            self._oak.device.close()
        if self.replay:
            print("Closing replay")
            self.replay.close()

        for out in self._out_templates:
            if isinstance(out, RecordConfig):
                out.rec.close()

    def start(self, blocking=False):
        """
        Start the application - upload the pipeline to the OAK device.

        Args:
            blocking (bool):  Continuously loop and call oak.poll() until program exits
        """
        if not self._pipeline_built:
            self.build() # Build the pipeline

        self._oak.device.startPipeline(self._pipeline)

        self._oak.initCallbacks(self._pipeline)

        for xout in self._oak.oak_out_streams: # Start FPS counters
            xout.start_fps()

        if self.replay:
            self.replay.createQueues(self._oak.device)
            # Called from Replay module on each new frame sent to the device.
            self.replay.start(self._oak.newMsg)

        # Check if callbacks (sync/non-sync are set)
        if blocking:
            # Constant loop: get messages, call callbacks
            while True:
                time.sleep(0.001)
                if not self.poll():
                    break

    def poll(self) -> bool:
        """
        Poll events; cv2.waitKey, send controls to OAK (if controls are enabled), update, check syncs.
        True if successful.
        """
        key = cv2.waitKey(1)
        if key == ord('q'):
            return False

        # TODO: check if components have controls enabled and check whether key == `control`

        self._oak.checkSync()

        if self.replay:
            if self.replay._stop:
                return False

        return True # TODO: check whether OAK is connected

    def build(self) -> dai.Pipeline:
        """
        Connect to the device and build the pipeline based on previously provided configuration. Configure XLink queues,
        upload the pipeline to the device. This function must only be called once!  build() is also called by start().

        Return:
            Built dai.Pipeline
        """
        if self._pipeline_built:
            raise Exception('Pipeline can be built only once!')

        self._pipeline_built = True
        if self.replay:
            self.replay.initPipeline(self._pipeline)

        # First go through each component to check whether any is forcing an OpenVINO version
        # TODO: check each component's SHAVE usage
        for c in self._components:
            ov = c._forced_openvino_version()
            if ov:
                if self._pipeline.getRequiredOpenVINOVersion() and self._pipeline.getRequiredOpenVINOVersion() != ov:
                    raise Exception(
                        'Two components forced two different OpenVINO version! Please make sure that all your models are compiled using the same OpenVINO version.')
                self._pipeline.setOpenVINOVersion(ov)

        if self._pipeline.getRequiredOpenVINOVersion() == None:
            # Force 2021.4 as it's better supported (blobconverter, compile tool) for now.
            self._pipeline.setOpenVINOVersion(dai.OpenVINO.VERSION_2021_4)

        # Connect to the OAK camera
        self._init_device()

        # Go through each component
        for component in self._components:
            # Update the component now that we can query device info
            component._update_device_info(self._pipeline, self._oak.device, self._pipeline.getOpenVINOVersion())

        # Create XLinkOuts based on visualizers/callbacks enabled

        # TODO: clean this up and potentially move elsewhere

        names = []
        for out in self._out_templates:
            xoutbase = out.setup(self._pipeline, self._oak.device, names)
            self._oak.oak_out_streams.append(xoutbase)

        # User-defined arguments
        if self._args:
            self.config_pipeline(
                xlinkChunk=self._args.get('xlinkChunkSize', None),
                tuningBlob=self._args.get('cameraTuning', None),
                openvinoVersion=self._args.get('openvinoVersion', None),
            )
            self.device.setIrLaserDotProjectorBrightness(self._args.get('irDotBrightness', None) or 0)
            self.device.setIrFloodLightBrightness(self._args.get('irFloodBrightness', None) or 0)

        return self._pipeline

    def record(self, outputs: Union[Callable, List[Callable]], path: str, type: RecordType = RecordType.VIDEO):
        """
        Record component outputs. This handles syncing multiple streams (eg. left, right, color, depth) and saving
        them to the computer in desired format (raw, mp4, mcap, bag..).

        Args:
            outputs (Component/Component output): Component output(s) to be recorded
            path: Folder path where to save these streams

        """
        if isinstance(outputs, Callable):
            outputs = [outputs] # to list

        self._out_templates.append(RecordConfig(outputs, Record(Path(path).resolve(), type)))

    def show_graph(self):
        """
        Shows DepthAI Pipeline graph, which can be useful when debugging. Builds the pipeline (oak.build()).
        """
        if not self._pipeline_built:
            self.build() # Build the pipeline

        PipelineGraph(self._pipeline.serializeToJson()['pipeline'])


    def _callback(self, output: Union[List, Callable, Component], callback: Callable, vis=None):
        if isinstance(output, List):
            for element in output:
                self._callback(element, callback, vis)
            return

        if isinstance(output, Component):
            output = output.out.main

        self._out_templates.append(OutputConfig(output, callback, vis))

    def visualize(self, output: Union[List, Callable, Component],
                  scale: Union[None, float, Tuple[int, int]] = None,
                  fps=False,
                  callback: Callable=None):
        """
        Visualize component output(s). This handles output streaming (OAK->host), message syncing, and visualizing.

        Args:
            output (Component/Component output): Component output(s) to be visualized. If component is passed, SDK will visualize its default output (out())
            scale: Optionally scale the frame before it's displayed
            fps: Show FPS of the output on the frame
            callback: Instead of showing the frame, pass the Packet to the callback function, where it can be displayed
        """

        self._callback(output, callback, VisualizeConfig(scale, fps))

    def callback(self, output: Union[List, Callable, Component], callback: Callable):
        """
        Create a callback for the component output(s). This handles output streaming (OAK->Host) and message syncing.

        Args:
            output: Component output(s) to be visualized. If component is passed, SDK will visualize its default output (out())
            callback: Handler function to which the Packet will be sent
        """
        self._callback(output, callback)

    @property
    def device(self) -> dai.Device:
        """
        Returns dai.Device object. oak.built() has to be called before querying this property!
        """
        if not self._pipeline_built:
            raise Exception("OAK device wasn't booted yet, make sure to call oak.build() or oak.start()!")
        return self._oak.device
>>>>>>> 7eed924f
<|MERGE_RESOLUTION|>--- conflicted
+++ resolved
@@ -1,35 +1,27 @@
-<<<<<<< HEAD
+from typing import Callable
+
 from .args_parser import ArgsParser
-
+from .args_parser import ArgsParser
+from .classes import *
 from .classes.output_config import OutputConfig, VisualizeConfig
+from .classes.output_config import OutputConfig, VisualizeConfig, RecordConfig, BaseConfig
+from .components.camera_component import CameraComponent
+from .components.component import Component
 from .components.imu_component import IMUComponent
-=======
-from .classes.output_config import OutputConfig, VisualizeConfig, RecordConfig, BaseConfig
->>>>>>> 7eed924f
+from .components.nn_component import NNComponent
+from .components.nn_helper import AspectRatioResizeMode
+from .components.parser import *
+from .components.pipeline_graph import PipelineGraph
+from .components.stereo_component import StereoComponent
 from .fps import *
+from .managers import *
+from .oak_device import OakDevice
+from .oak_outputs.fps import FPS
 from .previews import *
-from .utils import *
-from .managers import *
 from .record import *
 from .replay import *
-from .components.component import Component
-from .components.stereo_component import StereoComponent
-from .components.nn_component import NNComponent
-from .components.nn_helper import  AspectRatioResizeMode
-from .components.camera_component import CameraComponent
-from .components.pipeline_graph import PipelineGraph
-from .components.parser import *
-from .classes import *
-from .oak_outputs.fps import FPS
-from .oak_device import OakDevice
-<<<<<<< HEAD
-from .oak_camera import OakCamera
-=======
-
-from typing import Optional, Callable
-import depthai as dai
-from pathlib import Path
-from .args_parser import ArgsParser
+from .utils import *
+
 
 class OakCamera:
     """
@@ -84,7 +76,7 @@
                     if self._args.get('deviceId', None):
                         self._device_name = self._args.get('deviceId', None)
                     if self._args.get('usbSpeed', None):
-                        self._usb_speed =  parse_usb_speed(self._args.get('usbSpeed', None))
+                        self._usb_speed = parse_usb_speed(self._args.get('usbSpeed', None))
 
                 # else False - we don't want to parse user arguments
             else:  # Already parsed
@@ -93,7 +85,6 @@
         if recording:
             self.replay = Replay(recording)
             print('Available streams from recording:', self.replay.getStreams())
-
 
     def _comp(self, comp: Component) -> Union[CameraComponent, NNComponent, StereoComponent]:
         self._components.append(comp)
@@ -244,13 +235,13 @@
             blocking (bool):  Continuously loop and call oak.poll() until program exits
         """
         if not self._pipeline_built:
-            self.build() # Build the pipeline
+            self.build()  # Build the pipeline
 
         self._oak.device.startPipeline(self._pipeline)
 
         self._oak.initCallbacks(self._pipeline)
 
-        for xout in self._oak.oak_out_streams: # Start FPS counters
+        for xout in self._oak.oak_out_streams:  # Start FPS counters
             xout.start_fps()
 
         if self.replay:
@@ -283,7 +274,7 @@
             if self.replay._stop:
                 return False
 
-        return True # TODO: check whether OAK is connected
+        return True  # TODO: check whether OAK is connected
 
     def build(self) -> dai.Pipeline:
         """
@@ -354,7 +345,7 @@
 
         """
         if isinstance(outputs, Callable):
-            outputs = [outputs] # to list
+            outputs = [outputs]  # to list
 
         self._out_templates.append(RecordConfig(outputs, Record(Path(path).resolve(), type)))
 
@@ -363,10 +354,9 @@
         Shows DepthAI Pipeline graph, which can be useful when debugging. Builds the pipeline (oak.build()).
         """
         if not self._pipeline_built:
-            self.build() # Build the pipeline
+            self.build()  # Build the pipeline
 
         PipelineGraph(self._pipeline.serializeToJson()['pipeline'])
-
 
     def _callback(self, output: Union[List, Callable, Component], callback: Callable, vis=None):
         if isinstance(output, List):
@@ -382,7 +372,7 @@
     def visualize(self, output: Union[List, Callable, Component],
                   scale: Union[None, float, Tuple[int, int]] = None,
                   fps=False,
-                  callback: Callable=None):
+                  callback: Callable = None):
         """
         Visualize component output(s). This handles output streaming (OAK->host), message syncing, and visualizing.
 
@@ -412,5 +402,4 @@
         """
         if not self._pipeline_built:
             raise Exception("OAK device wasn't booted yet, make sure to call oak.build() or oak.start()!")
-        return self._oak.device
->>>>>>> 7eed924f
+        return self._oak.device
--- conflicted
+++ resolved
@@ -231,19 +231,10 @@
         else:
             inNn = self.outputQueue.tryGet()
         if inNn is not None:
-<<<<<<< HEAD
             self.latestData = self.decode(inNn)
-            if self._bufferSize > 0:
-                if len(self.buffer) == self._bufferSize:
-                    del self.buffer[min(self.buffer.keys())]
+            if self._sync:
                 self.buffer[inNn.getSequenceNum()] = self.latestData
             return inNn
-=======
-            data = self.decode(inNn)
-            if self._sync:
-                self.buffer[inNn.getSequenceNum()] = data
-            return data, inNn
->>>>>>> 08756f77
         else:
             return None
 

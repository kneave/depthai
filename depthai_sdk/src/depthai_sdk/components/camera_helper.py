import math
import depthai as dai
from typing import *
import numpy as np
import cv2

class ImageSensor:
    name: str
    resolutions: List[Union[
        dai.ColorCameraProperties.SensorResolution,
        dai.MonoCameraProperties.SensorResolution
    ]]
    type: dai.node

    def __eq__(self, other):
        return self.name == other

    def __init__(self,
                 name: str,
                 resolutions: List[str],
                 type: str):
        from .parser import parse_resolution
        self.name = name
        self.type = dai.node.ColorCamera if type == 'color' else dai.node.MonoCamera
        self.resolutions = [parse_resolution(self.type, resolution) for resolution in resolutions]

    @property
    def maxRes(self) -> Union[dai.ColorCameraProperties.SensorResolution, dai.MonoCameraProperties.SensorResolution]:
        return self.resolutions[0]


cameraSensors: List[ImageSensor] = [
    ImageSensor('IMX378', ['12mp', '4k', '1080p'], 'color'),
    ImageSensor('OV9282', ['800P', '720p', '400p'], 'mono'),
    ImageSensor('OV9782', ['800P', '720p', '400p'], 'color'),
    ImageSensor('OV9281', ['800P', '720p', '400p'], 'color'),
    ImageSensor('IMX214', ['13mp', '12mp', '4k', '1080p'], 'color'),
    ImageSensor('OV7750', ['480P', '400p'], 'mono'),
    ImageSensor('OV7251', ['480P', '400p'], 'mono'),
    ImageSensor('IMX477', ['12mp', '4k', '1080p'], 'color'),
    ImageSensor('IMX577', ['12mp', '4k', '1080p'], 'color'),
    ImageSensor('AR0234', ['1200P'], 'color'),
    ImageSensor('IMX582', ['48mp', '12mp', '4k'], 'color'),
]

cameraResolutions: Dict[Any, Tuple[int, int]] = {
    dai.ColorCameraProperties.SensorResolution.THE_13_MP: (4208, 3120),
    dai.ColorCameraProperties.SensorResolution.THE_12_MP: (4056, 3040),
    dai.ColorCameraProperties.SensorResolution.THE_4_K: (3840, 2160),
    dai.ColorCameraProperties.SensorResolution.THE_1200_P: (1920, 1080),
    dai.ColorCameraProperties.SensorResolution.THE_1080_P: (1920, 1080),
    dai.ColorCameraProperties.SensorResolution.THE_800_P: (1280, 800),
    dai.ColorCameraProperties.SensorResolution.THE_720_P: (1280, 720),

    dai.MonoCameraProperties.SensorResolution.THE_800_P: (1280, 800),
    dai.MonoCameraProperties.SensorResolution.THE_720_P: (1280, 720),
    dai.MonoCameraProperties.SensorResolution.THE_480_P: (640, 480),
    dai.MonoCameraProperties.SensorResolution.THE_400_P: (640, 400),
}



def availableIspScales() -> List[Tuple[int, Tuple[int, int]]]:
    """
    Calculates all supported
    @rtype: List[ratio, [Numerator, Denominator]]
    """
    lst = []
    for n in range(1, 16 + 1):
        for d in range(n, 63 + 1):
            # Chroma needs 2x extra downscaling
            if d < 32 or n % 2 == 0:
                # Only if irreducible
                if math.gcd(n, d) == 1:
                    lst.append((n / d, (n, d)))
    lst.sort(reverse=True)
    return lst

def getClosestVideoSize(width: int, height: int, videoEncoder: bool=False) -> Tuple[int, int]:
    """
    For colorCamera.video output
    """
    while True:
<<<<<<< HEAD
        if width % 2 == 0:
            if not videoEncoder or width % 32 == 0:
=======
        if width % 2 == 0: # YUV420/NV12 width needs to be an even number to be convertible to BGR on host using cv2
            if not videoEncoder or width % 32 == 0: # VideoEncoder HW limitation - width must be divisible by 32
>>>>>>> 4981eea7
                break
        width -= 1
    while True:
        if height % 2 == 0: # YUV420/NV12 height needs to be an even number to be convertible to BGR on host using cv2
            break
        height -= 1
    return (width, height)


def getClosestIspScale(camResolution: Tuple[int, int],
                       width: Optional[int] = None,
                       height: Optional[int] = None,
                       videoEncoder: bool = False,
                       encoderFlag: bool = True,
                       ) -> List[int]:
    """
    Provides the closest ISP scaling values to either specified width or height.
    @param camResolution: Resolution (W, H) of the ColorCamera
    @param width: Desired width after ISP scaling. Conflicts with height
    @param height: Desired height after ISP scaling. Conflicts with width
    @param videoEncoder: If we want to stream ISP output directly into VideoEncoder (take into account its limitations).
    Width and height scaling values won't be the same (ignore aspect ratio), as otherwise only 5 ISP scaling options are
    available.
    @param encoderFlag: Not for user. Flag to avoid infinite looping.
    @return ISP scaling values (list of 4 ints)
    """
    if width and height:
        raise ValueError("You have to specify EITHER width OR height to calculate desired ISP scaling options!")
    if not width and not height:
        raise ValueError("You have to provide width or height calculate desired ISP scaling options!")

    minError = 99999
    ispScale: List[int] = None
    for ratio, (n, d) in availableIspScales():
        newW = int((camResolution[0] * n - 1) / d + 1)
        newH = int((camResolution[1] * n - 1) / d + 1)

        if (videoEncoder and
                (width and newW % 32 != 0 or
                 height and newH % 8 != 0)):
            continue  # ISP output size isn't supported by VideoEncoder

        # Currently, new ISP width must be divisible by 2.
        # TODO: Width even number requirement was temporarily added because sometimes images were very zoomed. Engineers
        # are looking into it, and we will remove this check once this is fixed in firmware.
        if newW % 2 != 0 or newH % 2 != 0:
            continue

        err = abs((newW - width) if width else (newH - height))
        if err < minError:
            ispScale = [n, d, n, d]
            minError = err

    if videoEncoder and encoderFlag:
        # Calculate the ISP scale for the other direction. Note that this means aspect ratio won't be preserved
        if width:
            hScale = getClosestIspScale(camResolution,
                                        height=int(camResolution[1] * ispScale[0] / ispScale[1]),
                                        videoEncoder=True,
                                        encoderFlag=False  # To avoid infinite loop
                                        )
            ispScale[2] = hScale[2]
            ispScale[3] = hScale[3]
        else:
            wScale = getClosestIspScale(camResolution,
                                        width=int(camResolution[0] * ispScale[0] / ispScale[1]),
                                        videoEncoder=True,
                                        encoderFlag=False  # To avoid infinite loop
                                        )
            ispScale[0] = wScale[0]
            ispScale[1] = wScale[1]

    return ispScale


def setCameraControl(control: dai.CameraControl,
                     manualFocus: Optional[int] = None,
                     afMode: Optional[dai.CameraControl.AutoFocusMode] = None,
                     awbMode: Optional[dai.CameraControl.AutoWhiteBalanceMode] = None,
                     sceneMode: Optional[dai.CameraControl.SceneMode] = None,
                     antiBandingMode: Optional[dai.CameraControl.AntiBandingMode] = None,
                     effectMode: Optional[dai.CameraControl.EffectMode] = None,
                     sharpness: Optional[int] = None,
                     lumaDenoise: Optional[int] = None,
                     chromaDenoise: Optional[int] = None,
                     ):
    """
    This function will be used when initializing cameras (ColorCamera.initialControl) and during runtime,
    when user configures camera with keyboard (if enabled).
    """
    if manualFocus is not None:
        control.setManualFocus(manualFocus)
    if afMode is not None:
        control.setAutoFocusMode(afMode)
    if awbMode is not None:
        control.setAutoWhiteBalanceMode(awbMode)
    if sceneMode is not None:
        control.setSceneMode(sceneMode)
    if antiBandingMode is not None:
        control.setAntiBandingMode(antiBandingMode)
    if effectMode is not None:
        control.setEffectMode(effectMode)
    if sharpness is not None:
        control.setSharpness(sharpness)
    if lumaDenoise is not None:
        control.setLumaDenoise(lumaDenoise)
    if chromaDenoise is not None:
        control.setChromaDenoise(chromaDenoise)

    # TODO: Add contrast, exposure compensation, brightness, manual exposure, and saturation


def cameraSensor(sensorName: str) -> ImageSensor:
    return cameraSensors[cameraSensors.index(sensorName.upper())]


def cameraSensorType(sensorName: str) -> dai.node:
    """
    Gets camera sensor type from it's name, either MonoCamera or ColorCamera.
    @param sensorName: Name of the camera sensor
    @return: dai.node.MonoCamera or dai.node.ColorCamera
    """
    return cameraSensor(sensorName).type


def cameraSensorResolution(sensorName: str
                           ) -> Union[
    dai.ColorCameraProperties.SensorResolution, dai.MonoCameraProperties.SensorResolution]:
    """
    Gets camera sensor type from it's name, either MonoCamera or ColorCamera.
    @param sensorName: Name of the camera sensor
    @return: dai.node.MonoCamera or dai.node.ColorCamera
    """
    return cameraSensor(sensorName).maxRes


def cameraSensorResolutionSize(sensorName: str) -> Tuple[int, int]:
    res = cameraSensorResolution(sensorName)
    return cameraResolutions[res]


def getClosesResolution(sensorName: str,
                        width: Optional[int] = None,
                        height: Optional[int] = None, ):
    if width and height:
        raise ValueError("You have to specify EITHER width OR height to calculate desired ISP scaling options!")
    if not width and not height:
        raise ValueError("You have to provide width or height calculate desired ISP scaling options!")

    minError = 99999
    closestRes = None
    desired, i = (width, 0) if width else (height, 1)
    for res in cameraSensor(sensorName).resolutions:
        size = cameraResolutions[res]
        err = abs(size[i] - desired)
        if err < minError:
            minError = err
            closestRes = res
    return closestRes


def getResize(size: Tuple[int, int],
                    width: Optional[int] = None,
                    height: Optional[int] = None) -> Tuple[int, int]:
    if width and height:
        raise ValueError("You have to specify EITHER width OR height to calculate desired ISP scaling options!")
    if not width and not height:
        raise ValueError("You have to provide width or height calculate desired ISP scaling options!")

    if width:
        return width, int(size[1] / size[0] * width)
    else:
        return int(size[0] / size[1] * height), height<|MERGE_RESOLUTION|>--- conflicted
+++ resolved
@@ -47,7 +47,6 @@
     dai.ColorCameraProperties.SensorResolution.THE_13_MP: (4208, 3120),
     dai.ColorCameraProperties.SensorResolution.THE_12_MP: (4056, 3040),
     dai.ColorCameraProperties.SensorResolution.THE_4_K: (3840, 2160),
-    dai.ColorCameraProperties.SensorResolution.THE_1200_P: (1920, 1080),
     dai.ColorCameraProperties.SensorResolution.THE_1080_P: (1920, 1080),
     dai.ColorCameraProperties.SensorResolution.THE_800_P: (1280, 800),
     dai.ColorCameraProperties.SensorResolution.THE_720_P: (1280, 720),
@@ -81,13 +80,8 @@
     For colorCamera.video output
     """
     while True:
-<<<<<<< HEAD
-        if width % 2 == 0:
-            if not videoEncoder or width % 32 == 0:
-=======
         if width % 2 == 0: # YUV420/NV12 width needs to be an even number to be convertible to BGR on host using cv2
             if not videoEncoder or width % 32 == 0: # VideoEncoder HW limitation - width must be divisible by 32
->>>>>>> 4981eea7
                 break
         width -= 1
     while True:

from typing import Optional, Union, Any

import depthai as dai

from depthai_sdk.components.camera_component import CameraComponent
from depthai_sdk.components.component import Component, ComponentOutput
from depthai_sdk.components.stereo_component import StereoComponent
from depthai_sdk.oak_outputs.xout.xout_base import XoutBase, StreamXout
from depthai_sdk.oak_outputs.xout.xout_pointcloud import XoutPointcloud
from depthai_sdk.replay import Replay


class PointcloudComponent(Component):

    def __init__(self,
                 device: dai.Device,
                 pipeline: dai.Pipeline,
                 stereo: Union[None, StereoComponent, dai.node.StereoDepth, dai.Node.Output] = None,
                 colorize: Optional[CameraComponent] = None,
                 replay: Optional[Replay] = None,
                 args: Any = None):
        """
        Args:
            pipeline (dai.Pipeline): DepthAI pipeline
            replay (Replay object, optional): Replay
            args (Any, optional): Use user defined arguments when constructing the pipeline
        """
        super().__init__()
        self.out = self.Out(self)

        self.stereo_depth_node: dai.node.StereoDepth
        self.depth: dai.Node.Output  # Depth node output

        self.colorize_comp: Optional[CameraComponent] = colorize

        self._replay: Optional[Replay] = replay

        # Depth aspect
        if stereo is None:
            stereo = StereoComponent(device, pipeline, replay=replay, args=args)
            stereo.config_stereo(lr_check=True, subpixel=True, subpixel_bits=3, confidence=230)
            stereo.node.initialConfig.setNumInvalidateEdgePixels(20)

            config = stereo.node.initialConfig.get()
            config.postProcessing.speckleFilter.enable = True
            config.postProcessing.speckleFilter.speckleRange = 50
            config.postProcessing.temporalFilter.enable = True
            config.postProcessing.spatialFilter.enable = True
            config.postProcessing.spatialFilter.holeFillingRadius = 2
            config.postProcessing.spatialFilter.numIterations = 1
            config.postProcessing.thresholdFilter.minRange = 400  # 40cm
            config.postProcessing.thresholdFilter.maxRange = 20000  # 20m
            config.postProcessing.decimationFilter.decimationFactor = 2
            config.postProcessing.decimationFilter.decimationMode = dai.RawStereoDepthConfig.PostProcessing.DecimationFilter.DecimationMode.NON_ZERO_MEDIAN
            stereo.node.initialConfig.set(config)

            if self.colorize_comp is not None:
                # Align to colorize node
                stereo.config_stereo(align=self.colorize_comp)

        if isinstance(stereo, StereoComponent):
            stereo = stereo.node

        if isinstance(stereo, dai.node.StereoDepth):
            self.stereo_depth_node = stereo
            self.depth = stereo.depth
        elif isinstance(stereo, dai.Node.Output):
            self.stereo_depth_node = stereo.getParent()
            self.depth = stereo

    def config_postprocessing(self) -> None:
        """
        Configures postprocessing options.
        """
        raise NotImplementedError("config_postprocessing() not yet implemented")

    class Out:
        class PointcloudOut(ComponentOutput):
            def __call__(self, device: dai.Device) -> XoutBase:
                colorize = None
                if self._comp.colorize_comp is not None:
                    colorize = StreamXout(self._comp.colorize_comp.stream, name="Color")
                return XoutPointcloud(device,
                        StreamXout(self._comp.depth),
                        color_frames=colorize).set_comp_out(self)

<<<<<<< HEAD
        def __init__(self, component: 'PointcloudComponent'):
            self.pointcloud = self.PointcloudOut(component)
            self.main = self.pointcloud
=======
        def pointcloud(self, pipeline: dai.Pipeline, device: dai.Device) -> XoutBase:
            colorize = None
            if self._comp.colorize_comp is not None:
                colorize = StreamXout(self._comp.colorize_comp.stream, name="Color")

            return XoutPointcloud(device,
                                  StreamXout(self._comp.depth, name=self._comp.name),
                                  color_frames=colorize)
>>>>>>> 54635c9c
<|MERGE_RESOLUTION|>--- conflicted
+++ resolved
@@ -81,20 +81,9 @@
                 if self._comp.colorize_comp is not None:
                     colorize = StreamXout(self._comp.colorize_comp.stream, name="Color")
                 return XoutPointcloud(device,
-                        StreamXout(self._comp.depth),
-                        color_frames=colorize).set_comp_out(self)
+                                      StreamXout(self._comp.depth),
+                                      color_frames=colorize).set_comp_out(self)
 
-<<<<<<< HEAD
         def __init__(self, component: 'PointcloudComponent'):
             self.pointcloud = self.PointcloudOut(component)
-            self.main = self.pointcloud
-=======
-        def pointcloud(self, pipeline: dai.Pipeline, device: dai.Device) -> XoutBase:
-            colorize = None
-            if self._comp.colorize_comp is not None:
-                colorize = StreamXout(self._comp.colorize_comp.stream, name="Color")
-
-            return XoutPointcloud(device,
-                                  StreamXout(self._comp.depth, name=self._comp.name),
-                                  color_frames=colorize)
->>>>>>> 54635c9c
+            self.main = self.pointcloud
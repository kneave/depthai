--- conflicted
+++ resolved
@@ -469,7 +469,9 @@
                     mono_frames=self._comp._mono_frames(),
                     colorize=self._comp._colorize,
                     colormap=self._comp._postprocess_colormap,
-                    ir_settings=self._comp.ir_settings
+                    ir_settings=self._comp.ir_settings,
+                    confidence_map=self._try_get_confidence_map()
+
                 ).set_comp_out(self)
 
         class DisparityOut(ComponentOutput):
@@ -484,6 +486,7 @@
                     colormap=self._comp._postprocess_colormap,
                     wls_config=self._comp.wls_config,
                     ir_settings=self._comp.ir_settings,
+                    confidence_map=self._try_get_confidence_map()
                 ).set_comp_out(self)
 
         class RectifiedLeftOut(ComponentOutput):
@@ -506,92 +509,12 @@
         def __init__(self, stereo_component: 'StereoComponent'):
             self._comp = stereo_component
 
-<<<<<<< HEAD
-        def _mono_frames(self):
-            """
-            Create mono frames output if WLS filter is enabled or colorize is set to RGBD
-            """
-            mono_frames = None
-            if self._comp.wls_config['enabled'] or self._comp._colorize == StereoColor.RGBD:
-                mono_frames = StreamXout(self._comp.node.id, self._comp._right_stream, name=self._comp.name)
-            return mono_frames
-
-        def main(self, pipeline: dai.Pipeline, device: dai.Device) -> XoutBase:
-            # By default, we want to show disparity
-            return self.depth(pipeline, device)
-
-        def disparity(self, pipeline: dai.Pipeline, device: dai.Device) -> XoutBase:
-            fps = self._comp.left.get_fps() if self._comp._replay is None else self._comp._replay.get_fps()
-
-            out = XoutDisparity(
-                device=device,
-                frames=StreamXout(self._comp.node.id, self._comp.disparity, name=self._comp.name),
-                disp_factor=255.0 / self._comp.node.getMaxDisparity(),
-                fps=fps,
-                mono_frames=self._mono_frames(),
-                colorize=self._comp._colorize,
-                colormap=self._comp._postprocess_colormap,
-                wls_config=self._comp.wls_config,
-                ir_settings=self._comp.ir_settings,
-                confidence_map=self._try_get_confidence_map()
-            )
-
-            return self._comp._create_xout(pipeline, out)
-
-        def rectified_left(self, pipeline: dai.Pipeline, device: dai.Device) -> XoutBase:
-            fps = self._comp.left.get_fps() if self._comp._replay is None else self._comp._replay.get_fps()
-            out = XoutFrames(
-                frames=StreamXout(self._comp.node.id, self._comp.node.rectifiedLeft),
-                fps=fps)
-            out.name = 'Rectified left'
-            return self._comp._create_xout(pipeline, out)
-
-        def rectified_right(self, pipeline: dai.Pipeline, device: dai.Device) -> XoutBase:
-            fps = self._comp.left.get_fps() if self._comp._replay is None else self._comp._replay.get_fps()
-            out = XoutFrames(
-                frames=StreamXout(self._comp.node.id, self._comp.node.rectifiedRight),
-                fps=fps)
-            out.name = 'Rectified right'
-            return self._comp._create_xout(pipeline, out)
-
-        def depth(self, pipeline: dai.Pipeline, device: dai.Device) -> XoutBase:
-            fps = self._comp.left.get_fps() if self._comp._replay is None else self._comp._replay.get_fps()
-
-            out = XoutDepth(
-                device=device,
-                frames=StreamXout(self._comp.node.id, self._comp.depth, name=self._comp.name),
-                dispScaleFactor=depth_to_disp_factor(device, self._comp.node),
-                fps=fps,
-                mono_frames=self._mono_frames(),
-                colorize=self._comp._colorize,
-                colormap=self._comp._postprocess_colormap,
-                wls_config=self._comp.wls_config,
-                ir_settings=self._comp.ir_settings,
-                confidence_map=self._try_get_confidence_map()
-            )
-            return self._comp._create_xout(pipeline, out)
-
-        def encoded(self, pipeline: dai.Pipeline, device: dai.Device) -> XoutBase:
-            if not self._comp.encoder:
-                raise RuntimeError('Encoder not enabled, cannot output encoded frames')
-
-            if self._comp.wls_config['enabled']:
-                warnings.warn('WLS filter is enabled, but cannot be applied to encoded frames.')
-
-            if self._comp._encoderProfile == dai.VideoEncoderProperties.Profile.MJPEG:
-                out = XoutMjpeg(frames=StreamXout(self._comp.encoder.id, self._comp.encoder.bitstream),
-                                color=self._comp.colormap is not None,
-                                lossless=self._comp.encoder.getLossless(),
-                                fps=self._comp.encoder.getFrameRate(),
-                                frame_shape=(1200, 800))
-            else:
-                out = XoutH26x(frames=StreamXout(self._comp.encoder.id, self._comp.encoder.bitstream),
-                               color=self._comp.colormap is not None,
-                               profile=self._comp._encoderProfile,
-                               fps=self._comp.encoder.getFrameRate(),
-                               frame_shape=(1200, 800))
-
-            return self._comp._create_xout(pipeline, out)
+            self.depth = self.DepthOut(stereo_component)
+            self.rectified_left = self.RectifiedLeftOut(stereo_component)
+            self.rectified_right = self.RectifiedRightOut(stereo_component)
+            self.disparity = self.DisparityOut(stereo_component)
+            self.encoded = self.EncodedOut(stereo_component)
+            self.main = self.depth
 
         def _try_get_confidence_map(self):
             confidence_map = None
@@ -599,12 +522,4 @@
                 confidence_map = StreamXout(self._comp.node.id,
                                             self._comp.node.confidenceMap,
                                             name='depth_score')
-            return confidence_map
-=======
-            self.depth = self.DepthOut(stereo_component)
-            self.rectified_left = self.RectifiedLeftOut(stereo_component)
-            self.rectified_right = self.RectifiedRightOut(stereo_component)
-            self.disparity = self.DisparityOut(stereo_component)
-            self.encoded = self.EncodedOut(stereo_component)
-            self.main = self.depth
->>>>>>> a0154909
+            return confidence_map
from abc import ABC
<<<<<<< HEAD
=======

>>>>>>> 54635c9c
import depthai as dai


class Component(ABC):
    """
    SDK component is used as an abstraction to the current DepthAI API node or group of nodes.    
    """

    def on_pipeline_started(self, device: dai.Device) -> None:
        """
        This function gets called after the pipeline has been started. It is called from the main thread.
        It can be used to eg. initialize XlinkIn queues.
        """
<<<<<<< HEAD
        pass


    # So users can use:
    # packets: Dict[Packet] = q.get()
    # depthPacket = packets['depth']
    # depthPacket = packets[stereoComp]
    def __str__(self):
        return self.out.main.__str__()

    def __hash__(self):
        return self.__str__().__hash__()

    def __eq__(self, other):
        if isinstance(other, Component):
            return str(self) == str(other)
        elif isinstance(other, str):
            return str(self) == other
        else:
            return False

class ComponentOutput(ABC):
    """
    Output of a component
    """
    def __init__(self, component: Component):
        """
        If user hasn't specified component's output name, we will
        generate one in Xout class
        """
        self.name = None
        self._comp = component

    def set_name(self, name: str) -> 'ComponentOutput':
        """
        Name component's output, which will be used for packet names. If not specified, it
        will be generated automatically after pipeline is started (after `oak.start()`) by
        combining all Xout Stream names (eg. "6_out;3_out").
        """
        self.name = name
        return self

    # So users can use:
    # packets: Dict[Packet] = q.get()
    # depthPacket = packets['depth']
    # depthPacket = packets[stereoComp.out.depth]
    def __str__(self):
        return self.name

    def __hash__(self):
        return self.__str__().__hash__()

    def __eq__(self, other):
        if isinstance(other, ComponentOutput):
            return str(self) == str(other)
        elif isinstance(other, str):
            return str(self) == other
        else:
            return False
=======
        pass
>>>>>>> 54635c9c
<|MERGE_RESOLUTION|>--- conflicted
+++ resolved
@@ -1,8 +1,4 @@
 from abc import ABC
-<<<<<<< HEAD
-=======
-
->>>>>>> 54635c9c
 import depthai as dai
 
 
@@ -16,7 +12,6 @@
         This function gets called after the pipeline has been started. It is called from the main thread.
         It can be used to eg. initialize XlinkIn queues.
         """
-<<<<<<< HEAD
         pass
 
 
@@ -76,6 +71,3 @@
             return str(self) == other
         else:
             return False
-=======
-        pass
->>>>>>> 54635c9c

from typing import Dict

from depthai_sdk.components.camera_helper import *
from depthai_sdk.components.component import Component
from depthai_sdk.components.parser import parse_resolution, parse_encode, parse_camera_socket
from depthai_sdk.oak_outputs.xout import XoutFrames, XoutMjpeg, XoutH26x
from depthai_sdk.oak_outputs.xout_base import XoutBase, StreamXout, ReplayStream
from depthai_sdk.replay import Replay


class CameraComponent(Component):
<<<<<<< HEAD
    # Users should have access to these nodes
    node: Union[dai.node.MonoCamera, dai.node.XLinkIn, dai.node.ColorCamera]

    encoder: dai.node.VideoEncoder

    stream: dai.Node.Output  # Node output to be used as eg. an input into NN
    stream_size: Tuple[int, int]  # Output size

    # Setting passed at init
    _replay: Replay  # Replay module
    _args: Dict
    _control: bool
    _source: str

    # Parsed from settings
    _encoderProfile: dai.VideoEncoderProperties.Profile = None

=======
>>>>>>> 4981eea7
    def __init__(self,
                 pipeline: dai.Pipeline,
                 source: str,
                 resolution: Optional[Union[
                     str, dai.ColorCameraProperties.SensorResolution, dai.MonoCameraProperties.SensorResolution
                 ]] = None,
                 fps: Optional[float] = None,
                 encode: Union[None, str, bool, dai.VideoEncoderProperties.Profile] = None,
                 rotation: Optional[int] = None,
                 replay: Optional[Replay] = None,
                 name: Optional[str] = None,
                 args: Dict = None,
                 ):
        """
        Creates Camera component. This abstracts ColorCamera/MonoCamera nodes and supports mocking the camera when
        recording is passed during OakCamera initialization. Mocking the camera will send frames from the host to the
        OAK device (via XLinkIn node).

        Args:
            source (str): Source of the camera. Either color/rgb/right/left
            resolution (optional): Camera resolution, eg. '800p' or '4k'
            fps (float, optional): Camera FPS
            encode: Encode streams before sending them to the host. Either True (use default), or mjpeg/h264/h265
            rotation (int, optional): Rotate the camera by 90, 180, 270 degrees
            replay (Replay object): Replay object to use for mocking the camera
            name (str, optional): Name of the output stream
            args (Dict): Use user defined arguments when constructing the pipeline
        """
        super().__init__()
        self.out = self.Out(self)

        self.node: Optional[Union[dai.node.MonoCamera, dai.node.XLinkIn, dai.node.ColorCamera]] = None
        self.encoder: Optional[dai.node.VideoEncoder] = None
        self.stream: Optional[dai.Node.Output] = None  # Node output to be used as eg. an input into NN
        self.stream_size: Optional[Tuple[int, int]] = None  # Output size

        # Save passed settings
        self._source = source
        self._replay: Replay = replay
        self._args: Dict = args
        self.name = name

        if rotation not in [None, 0, 90, 180, 270]:
            raise ValueError(f'Angle {rotation} not supported! Use 0, 90, 180, 270.')

        self._rotation = rotation

        self._create_node(pipeline, source.upper())

        self.encoder = None
        if encode:
            self.encoder = pipeline.createVideoEncoder()
            # MJPEG by default
            self._encoder_profile = parse_encode(encode)

        self._resolution_forced: bool = resolution is not None
        if resolution:
            self._set_resolution(resolution)
        if fps:
            self.set_fps(fps)

    def _update_device_info(self, pipeline: dai.Pipeline, device: dai.Device, version: dai.OpenVINO.Version):
        if self.is_replay():  # If replay, don't create camera node
            res = self._replay.getShape(self._source)
            # print('resolution', res)
            # resize = getResize(res, width=1200)
            # self._replay.setResizeColor(resize)
            self.node: dai.node.XLinkIn = getattr(self._replay, self._source)
            # print('resize', resize)
            self.node.setMaxDataSize(res[0] * res[1] * 3)
            self.stream_size = res
            self.stream = self.node.out
            if self._rotation:
                rot_manip = self._create_rotation_manip(pipeline) if self._rotation else None
                self.node.out.link(rot_manip.inputImage)
                self.stream = rot_manip.out
            else:
                self.stream = self.node.out

        if isinstance(self.node, dai.node.ColorCamera):
            # DepthAI uses CHW (Planar) channel layout convention for NN inferencing
            self.node.setInterleaved(False)
            # DepthAI uses BGR color order convention for NN inferencing
            self.node.setColorOrder(dai.ColorCameraProperties.ColorOrder.BGR)
            self.node.setPreviewNumFramesPool(4)

            cams = device.getCameraSensorNames()
            # print('Available sensors on OAK:', cams)
            sensor_name = cams[dai.CameraBoardSocket.RGB]

            if not self._resolution_forced:  # Find the closest resolution
                self.node.setResolution(getClosesResolution(sensor_name, width=1300))
                scale = getClosestIspScale(self.node.getIspSize(), width=1300, videoEncoder=(self.encoder is not None))
                self.node.setIspScale(*scale)

            currSize = self.node.getVideoSize()
            closest = getClosestVideoSize(*currSize)
            self.node.setVideoSize(*closest)
            self.node.setVideoNumFramesPool(2)  # We will increase it later if we are streaming to host

            self.node.setPreviewSize(*self.node.getVideoSize())
            self.stream_size = self.node.getPreviewSize()
            self.stream = self.node.preview if self.encoder is None else self.node.video

        elif isinstance(self.node, dai.node.MonoCamera):
            self.stream_size = self.node.getResolutionSize()
            self.stream = self.node.out

        if self._args:
            self._config_camera_args(self._args)

        if self._rotation:
            rot_manip = self._create_rotation_manip(pipeline) if self._rotation else None
            self.stream.link(rot_manip.inputImage)
            self.stream = rot_manip.out

        if self.encoder:
            self.encoder.setDefaultProfilePreset(self.get_fps(), self._encoder_profile)
            if self.is_replay():  # TODO - this might be not needed, we check for replay above and return
                # Create ImageManip to convert to NV12
                type_manip = pipeline.createImageManip()
                type_manip.setFrameType(dai.ImgFrame.Type.NV12)
                type_manip.setMaxOutputFrameSize(self.stream_size[0] * self.stream_size[1] * 3)

                self.stream.link(type_manip.inputImage)
                type_manip.out.link(self.encoder.input)
            elif self.is_mono():
                self.stream.link(self.encoder.input)
            elif self.is_color():
                self.stream.link(self.encoder.input)
            else:
                raise ValueError('CameraComponent is neither Color, Mono, nor Replay!')

    def _create_rotation_manip(self, pipeline: dai.Pipeline):
        rot_manip = pipeline.createImageManip()
        rgb_rr = dai.RotatedRect()
        w, h = self.stream_size
        rgb_rr.center.x, rgb_rr.center.y = w // 2, h // 2
        rgb_rr.size.width, rgb_rr.size.height = (w, h) if self._rotation % 180 == 0 else (h, w)
        rgb_rr.angle = self._rotation
        rot_manip.initialConfig.setCropRotatedRect(rgb_rr, False)
        rot_manip.setMaxOutputFrameSize(w * h * 3)
        return rot_manip

    def _create_node(self, pipeline: dai.Pipeline, source: str) -> None:
        """
        Called from __init__ to parse passed `source` argument.
        @param source: User-input source
        """
<<<<<<< HEAD
        if "," in source: # For OAK FFC cameras, so you can eg. specify "rgb,c" as source
=======
        if "," in source:  # For OAK FFC cameras, so you can eg. specify "rgb,c" as source
>>>>>>> 4981eea7
            parts = source.split(',')
            source = parts[0]

            if parts[1] in ["C", "COLOR"]:
                self.node = pipeline.createColorCamera()
            elif parts[1] in ["M", "MONO"]:
                self.node = pipeline.createMonoCamera()

            self.node.setBoardSocket(parse_camera_socket(source))
            return

        if self.is_replay():
<<<<<<< HEAD
            if source not in self._replay.getStreams():
=======
            if source.casefold() not in list(map(lambda x: x.casefold(), self._replay.getStreams())):
>>>>>>> 4981eea7
                raise Exception(f"{source} stream was not found in specified depthai-recording!")
            return

        socket = parse_camera_socket(source)
        # By default, we will assume color camera is connected to CAM_A,
        # while 2x stereo cameras are connected to CAM_B and CAM_C
        if socket == dai.CameraBoardSocket.CAM_A:
            self.node = pipeline.createColorCamera()
        elif socket in [dai.CameraBoardSocket.CAM_B, dai.CameraBoardSocket.CAM_C]:
            self.node = pipeline.createMonoCamera()
        else:
<<<<<<< HEAD
            raise Exception("When specifying other camera sockets, you need to specify whether it's color or mono camera! You can do this with eg. `cam_d,c` for color camera, or `cam_d,m` for mono camera.")
=======
            raise Exception(
                "When specifying other camera sockets, you need to specify whether it's color or mono camera!"
                "You can do this with eg. `cam_d,c` for color camera, or `cam_d,m` for mono camera."
            )
>>>>>>> 4981eea7

        self.node.setBoardSocket(socket)

    # Should be mono/color camera agnostic. Also call this from __init__ if args is enabled
    def config_camera(self,
                      # preview: Union[None, str, Tuple[int, int]] = None,
                      fps: Optional[float] = None,
                      resolution: Optional[Union[
                          str, dai.ColorCameraProperties.SensorResolution, dai.MonoCameraProperties.SensorResolution
                      ]] = None
                      ) -> None:
        """
        Configure resolution, scale, FPS, etc.
        """

        # TODO
        if fps: self.set_fps(fps)
        if resolution: self._set_resolution(resolution)

        # if preview:
        #     from .parser import parse_size
        #     preview = parse_size(preview)
        #
        #     self.stream_size = preview
        #
        #     if self._replay:
        #         self._replay.setResizeColor(preview)
        #     elif self.is_color():
        #         self.node.setPreviewSize(preview)
        #     else:
        #         # TODO: Use ImageManip to set mono frame size
        #
        #         raise NotImplementedError("Not yet implemented")

    def _config_camera_args(self, args: Dict):
        if not isinstance(args, Dict):
            args = vars(args)  # Namespace -> Dict

        if self.is_color():
            self.config_camera(
                fps=args.get('rgbFps', None),
                resolution=args.get('rgbResolution', None),
            )
            self.config_color_camera(
                manual_focus=args.get('manualFocus', None),
                af_mode=args.get('afMode', None),
                awb_mode=args.get('awbMode', None),
                scene_mode=args.get('sceneMode', None),
                anti_banding_mode=args.get('antiBandingMode', None),
                effect_mode=args.get('effectMode', None),
                isp_scale=args.get('ispScale', None),
                sharpness=args.get('sharpness', None),
                luma_denoise=args.get('lumaDenoise', None),
                chroma_denoise=args.get('chromaDenoise', None),
            )
        elif self.is_mono():
            self.config_camera(
                fps=args.get('monoFps', None),
                resolution=args.get('monoResolution', None),
            )
        else:  # Replay
            self.config_camera(fps=args.get('fps', None))

    def config_color_camera(self,
                            size: Optional[Tuple[int, int]] = None,
                            interleaved: Optional[bool] = None,
                            color_order: Union[None, dai.ColorCameraProperties.ColorOrder, str] = None,
                            # Cam control
                            manual_focus: Optional[int] = None,
                            af_mode: Optional[dai.CameraControl.AutoFocusMode] = None,
                            awb_mode: Optional[dai.CameraControl.AutoWhiteBalanceMode] = None,
                            scene_mode: Optional[dai.CameraControl.SceneMode] = None,
                            anti_banding_mode: Optional[dai.CameraControl.AntiBandingMode] = None,
                            effect_mode: Optional[dai.CameraControl.EffectMode] = None,
                            # IQ settings
                            isp_scale: Optional[Tuple[int, int]] = None,
                            sharpness: Optional[int] = None,
                            luma_denoise: Optional[int] = None,
                            chroma_denoise: Optional[int] = None,
                            ) -> None:
        if not self.is_color():
            print("Attempted to configure ColorCamera, but this component doesn't have it. Config attempt ignored.")
            return

        if self._replay is not None:
            print('Tried configuring ColorCamera, but replaying is enabled. Config attempt ignored.')
            return

        self.node: dai.node.ColorCamera

        if size:
            self.node.setStillSize(*size)
            self.node.setVideoSize(*size)
            self.node.setPreviewSize(*size)

        if interleaved: self.node.setInterleaved(interleaved)
        if color_order:
            if isinstance(color_order, str):
                color_order = getattr(dai.ColorCameraProperties.ColorOrder, color_order.upper())
            self.node.setColorOrder(color_order)

        if manual_focus: self.node.initialControl.setManualFocus(manual_focus)
        if af_mode: self.node.initialControl.setAutoFocusMode(af_mode)
        if awb_mode: self.node.initialControl.setAutoWhiteBalanceMode(awb_mode)
        if scene_mode: self.node.initialControl.setSceneMode(scene_mode)
        if anti_banding_mode: self.node.initialControl.setAntiBandingMode(anti_banding_mode)
        if effect_mode: self.node.initialControl.setEffectMode(effect_mode)
        # EQ settings
        if isp_scale:
            self._resolution_forced = True
            self.node.setIspScale(*isp_scale)
        if sharpness: self.node.initialControl.setSharpness(sharpness)
        if luma_denoise: self.node.initialControl.setLumaDenoise(luma_denoise)
        if chroma_denoise: self.node.initialControl.setChromaDenoise(chroma_denoise)

    def _set_resolution(self, resolution):
        if not self.is_replay():
            self.node.setResolution(parse_resolution(type(self.node), resolution))
        # TODO: support potentially downscaling depthai-recording

    def is_replay(self) -> bool:
        return self._replay is not None

    def is_color(self) -> bool:
        return isinstance(self.node, dai.node.ColorCamera)

    def is_mono(self) -> bool:
        return isinstance(self.node, dai.node.MonoCamera)

    def get_fps(self):
        return (self._replay if self.is_replay() else self.node).getFps()

    def set_fps(self, fps: float):
        (self._replay if self._replay else self.node).setFps(fps)

    def config_encoder_h26x(self,
                            rate_control_mode: Optional[dai.VideoEncoderProperties.RateControlMode] = None,
                            keyframe_freq: Optional[int] = None,
                            bitrate_kbps: Optional[int] = None,
                            num_b_frames: Optional[int] = None,
                            ):
        if self.encoder is None:
            raise Exception('Video encoder was not enabled!')
        if self._encoder_profile == dai.VideoEncoderProperties.Profile.MJPEG:
            raise Exception('Video encoder was set to MJPEG while trying to configure H26X attributes!')

        if rate_control_mode:
            self.encoder.setRateControlMode(rate_control_mode)
        if keyframe_freq:
            self.encoder.setKeyframeFrequency(keyframe_freq)
        if bitrate_kbps:
            self.encoder.setBitrateKbps(bitrate_kbps)
        if num_b_frames:
            self.encoder.setNumBFrames(num_b_frames)

    def config_encoder_mjpeg(self,
                             quality: Optional[int] = None,
                             lossless: bool = False
                             ):
        if self.encoder is None:
            raise Exception('Video encoder was not enabled!')
        if self._encoder_profile != dai.VideoEncoderProperties.Profile.MJPEG:
            raise Exception(
                f'Video encoder was set to {self._encoder_profile} while trying to configure MJPEG attributes!'
            )

        if quality:
            self.encoder.setQuality(quality)
        if lossless:
            self.encoder.setLossless(lossless)

    def get_stream_xout(self) -> StreamXout:
        if self.is_replay():
            return ReplayStream(self._source)
        elif self.is_mono():
            return StreamXout(self.node.id, self.stream, name=self.name)
        else:  # ColorCamera
            self.node.setVideoNumFramesPool(10)
            return StreamXout(self.node.id, self.stream, name=self.name)

    """
    Available outputs (to the host) of this component
    """

    class Out:
        def __init__(self, camera_component: 'CameraComponent'):
            self._comp = camera_component

        def main(self, pipeline: dai.Pipeline, device: dai.Device) -> XoutBase:
            """
            Default output. Uses either camera(), replay(), or encoded() depending on the component settings.
            """
            if self._comp.encoder:
                return self.encoded(pipeline, device)
            elif self._comp.is_replay():
                return self.replay(pipeline, device)
            else:
                return self.camera(pipeline, device)

        def camera(self, pipeline: dai.Pipeline, device: dai.Device) -> XoutFrames:
            """
            Streams camera output to the OAK camera. Produces FramePacket.
            """
            out = XoutFrames(self._comp.get_stream_xout(), self._comp.get_fps())
            out.name = self._comp._source
            return self._comp._create_xout(pipeline, out)

        def replay(self, pipeline: dai.Pipeline, device: dai.Device) -> XoutBase:
            """
            If depthai-recording was used, it won't stream anything, but it will instead use frames that were sent to the OAK.
            Produces FramePacket.
            """
            out = XoutFrames(ReplayStream(self._comp._source), self._comp.get_fps())
            return self._comp._create_xout(pipeline, out)

        def encoded(self, pipeline: dai.Pipeline, device: dai.Device) -> XoutBase:
            """
            If encoding was enabled, it will stream bitstream from VideoEncoder node to the host.
            Produces FramePacket.
            """
            if self._comp._encoder_profile == dai.VideoEncoderProperties.Profile.MJPEG:
                out = XoutMjpeg(
                    frames=StreamXout(self._comp.encoder.id, self._comp.encoder.bitstream, name=self._comp.name),
                    color=self._comp.is_color(),
                    lossless=self._comp.encoder.getLossless(),
                    fps=self._comp.encoder.getFrameRate(),
                    frame_shape=self._comp.stream_size
                )
            else:
                out = XoutH26x(
                    frames=StreamXout(self._comp.encoder.id, self._comp.encoder.bitstream, name=self._comp.name),
                    color=self._comp.is_color(),
                    profile=self._comp._encoder_profile,
                    fps=self._comp.encoder.getFrameRate(),
                    frame_shape=self._comp.stream_size
                )
            out.name = self._comp._source
            return self._comp._create_xout(pipeline, out)<|MERGE_RESOLUTION|>--- conflicted
+++ resolved
@@ -9,26 +9,6 @@
 
 
 class CameraComponent(Component):
-<<<<<<< HEAD
-    # Users should have access to these nodes
-    node: Union[dai.node.MonoCamera, dai.node.XLinkIn, dai.node.ColorCamera]
-
-    encoder: dai.node.VideoEncoder
-
-    stream: dai.Node.Output  # Node output to be used as eg. an input into NN
-    stream_size: Tuple[int, int]  # Output size
-
-    # Setting passed at init
-    _replay: Replay  # Replay module
-    _args: Dict
-    _control: bool
-    _source: str
-
-    # Parsed from settings
-    _encoderProfile: dai.VideoEncoderProperties.Profile = None
-
-=======
->>>>>>> 4981eea7
     def __init__(self,
                  pipeline: dai.Pipeline,
                  source: str,
@@ -178,11 +158,7 @@
         Called from __init__ to parse passed `source` argument.
         @param source: User-input source
         """
-<<<<<<< HEAD
-        if "," in source: # For OAK FFC cameras, so you can eg. specify "rgb,c" as source
-=======
         if "," in source:  # For OAK FFC cameras, so you can eg. specify "rgb,c" as source
->>>>>>> 4981eea7
             parts = source.split(',')
             source = parts[0]
 
@@ -195,11 +171,7 @@
             return
 
         if self.is_replay():
-<<<<<<< HEAD
-            if source not in self._replay.getStreams():
-=======
             if source.casefold() not in list(map(lambda x: x.casefold(), self._replay.getStreams())):
->>>>>>> 4981eea7
                 raise Exception(f"{source} stream was not found in specified depthai-recording!")
             return
 
@@ -211,14 +183,10 @@
         elif socket in [dai.CameraBoardSocket.CAM_B, dai.CameraBoardSocket.CAM_C]:
             self.node = pipeline.createMonoCamera()
         else:
-<<<<<<< HEAD
-            raise Exception("When specifying other camera sockets, you need to specify whether it's color or mono camera! You can do this with eg. `cam_d,c` for color camera, or `cam_d,m` for mono camera.")
-=======
             raise Exception(
                 "When specifying other camera sockets, you need to specify whether it's color or mono camera!"
                 "You can do this with eg. `cam_d,c` for color camera, or `cam_d,m` for mono camera."
             )
->>>>>>> 4981eea7
 
         self.node.setBoardSocket(socket)
 
@@ -397,7 +365,9 @@
             return StreamXout(self.node.id, self.stream, name=self.name)
         else:  # ColorCamera
             self.node.setVideoNumFramesPool(10)
-            return StreamXout(self.node.id, self.stream, name=self.name)
+            # node.video instead of preview (self.stream) was used to reduce bandwidth
+            # consumption by 2 (3bytes/pixel vs 1.5bytes/pixel)
+            return StreamXout(self.node.id, self.node.video, name=self.name)
 
     """
     Available outputs (to the host) of this component

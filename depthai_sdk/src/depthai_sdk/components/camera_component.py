from typing import Dict

from depthai_sdk.classes.enum import ResizeMode
from depthai_sdk.components.camera_helper import *
from depthai_sdk.components.component import Component
from depthai_sdk.components.parser import parse_resolution, parse_encode, parse_camera_socket
from depthai_sdk.oak_outputs.xout import XoutFrames, XoutMjpeg, XoutH26x
from depthai_sdk.oak_outputs.xout_base import XoutBase, StreamXout, ReplayStream
from depthai_sdk.replay import Replay


class CameraComponent(Component):
<<<<<<< HEAD
    # Users should have access to these nodes
    node: Union[dai.node.MonoCamera, dai.node.XLinkIn, dai.node.ColorCamera]

    encoder: dai.node.VideoEncoder

    stream: dai.Node.Output  # Node output to be used as eg. an input into NN
    stream_size: Tuple[int, int]  # Output size

    # Setting passed at init
    _replay: Replay  # Replay module
    _args: Dict
    _control: bool
    _source_name: str

    # Parsed from settings
    _encoderProfile: dai.VideoEncoderProperties.Profile = None

=======
>>>>>>> 4981eea7
    def __init__(self,
                 pipeline: dai.Pipeline,
                 source: str,
                 resolution: Optional[Union[
                     str, dai.ColorCameraProperties.SensorResolution, dai.MonoCameraProperties.SensorResolution
                 ]] = None,
                 fps: Optional[float] = None,
                 encode: Union[None, str, bool, dai.VideoEncoderProperties.Profile] = None,
                 rotation: Optional[int] = None,
                 replay: Optional[Replay] = None,
                 name: Optional[str] = None,
                 args: Dict = None,
                 ):
        """
        Creates Camera component. This abstracts ColorCamera/MonoCamera nodes and supports mocking the camera when
        recording is passed during OakCamera initialization. Mocking the camera will send frames from the host to the
        OAK device (via XLinkIn node).

        Args:
            source (str): Source of the camera. Either color/rgb/right/left
            resolution (optional): Camera resolution, eg. '800p' or '4k'
            fps (float, optional): Camera FPS
            encode: Encode streams before sending them to the host. Either True (use default), or mjpeg/h264/h265
            rotation (int, optional): Rotate the camera by 90, 180, 270 degrees
            replay (Replay object): Replay object to use for mocking the camera
            name (str, optional): Name of the output stream
            args (Dict): Use user defined arguments when constructing the pipeline
        """
        super().__init__()
        self.out = self.Out(self)

        self.node: Optional[Union[dai.node.MonoCamera, dai.node.XLinkIn, dai.node.ColorCamera]] = None
        self.encoder: Optional[dai.node.VideoEncoder] = None
        self.stream: Optional[dai.Node.Output] = None  # Node output to be used as eg. an input into NN
        self.stream_size: Optional[Tuple[int, int]] = None  # Output size

        # Save passed settings
        self._source_name = source
        self._replay: Replay = replay
        self._args: Dict = args
        self.name = name

        if rotation not in [None, 0, 90, 180, 270]:
            raise ValueError(f'Angle {rotation} not supported! Use 0, 90, 180, 270.')

        self._rotation = rotation

        self._create_node(pipeline, source.upper())

        self.encoder = None
        if encode:
            self.encoder = pipeline.createVideoEncoder()
            # MJPEG by default
            self._encoder_profile = parse_encode(encode)

        self._resolution_forced: bool = resolution is not None
        if resolution:
            self._set_resolution(resolution)
        if fps:
            self.set_fps(fps)

    def _update_device_info(self, pipeline: dai.Pipeline, device: dai.Device, version: dai.OpenVINO.Version):
        if self.is_replay():  # If replay, don't create camera node
            res = self._replay.getShape(self._source_name)
            # print('resolution', res)
            # resize = getResize(res, width=1200)
            # self._replay.setResizeColor(resize)
            self.node = self._replay.streams[self._source_name].node
            # print('resize', resize)
            self.node.setMaxDataSize(res[0] * res[1] * 3)
            self.stream_size = res
            self.stream = self.node.out
            if self._rotation:
                rot_manip = self._create_rotation_manip(pipeline) if self._rotation else None
                self.node.out.link(rot_manip.inputImage)
                self.stream = rot_manip.out
            else:
                self.stream = self.node.out
        else: # Live-streaming, check whether camera sensor was found on specified port
            features = [f for f in device.getConnectedCameraFeatures() if f.socket == self.node.getBoardSocket()][0]

            err = "Camera sensor '{}' was found on socket '{}' which doesn't support '{}' sensor type! Supported sensor types: {}."
            if isinstance(self.node, dai.node.ColorCamera) and dai.CameraSensorType.COLOR not in features.supportedTypes:
                raise ValueError(err.format(features.sensorName, features.socket, 'COLOR',features.supportedTypes))
            if isinstance(self.node, dai.node.MonoCamera) and dai.CameraSensorType.MONO not in features.supportedTypes:
                raise ValueError(err.format(features.sensorName, features.socket, 'MONO',features.supportedTypes))

        if isinstance(self.node, dai.node.ColorCamera):
            # DepthAI uses CHW (Planar) channel layout convention for NN inferencing
            self.node.setInterleaved(False)
            # DepthAI uses BGR color order convention for NN inferencing
            self.node.setColorOrder(dai.ColorCameraProperties.ColorOrder.BGR)
            self.node.setPreviewNumFramesPool(4)

            cams = device.getCameraSensorNames()
            # print('Available sensors on OAK:', cams)
            sensor_name = cams[self.node.getBoardSocket()]

            if not self._resolution_forced:  # Find the closest resolution
                self.node.setResolution(getClosesResolution(sensor_name, width=1300))
                scale = getClosestIspScale(self.node.getIspSize(), width=1300, videoEncoder=(self.encoder is not None))
                self.node.setIspScale(*scale)

            currSize = self.node.getVideoSize()
            closest = getClosestVideoSize(*currSize)
            self.node.setVideoSize(*closest)
            self.node.setVideoNumFramesPool(2)  # We will increase it later if we are streaming to host

            self.node.setPreviewSize(*self.node.getVideoSize())
            self.stream_size = self.node.getPreviewSize()
            self.stream = self.node.preview if self.encoder is None else self.node.video

        elif isinstance(self.node, dai.node.MonoCamera):
            self.stream_size = self.node.getResolutionSize()
            self.stream = self.node.out

        if self._args:
            self._config_camera_args(self._args)

        if self._rotation:
            rot_manip = self._create_rotation_manip(pipeline) if self._rotation else None
            self.stream.link(rot_manip.inputImage)
            self.stream = rot_manip.out

        if self.encoder:
            self.encoder.setDefaultProfilePreset(self.get_fps(), self._encoder_profile)
            if self.is_replay():  # TODO - this might be not needed, we check for replay above and return
                # Create ImageManip to convert to NV12
                type_manip = pipeline.createImageManip()
                type_manip.setFrameType(dai.ImgFrame.Type.NV12)
                type_manip.setMaxOutputFrameSize(self.stream_size[0] * self.stream_size[1] * 3)

                self.stream.link(type_manip.inputImage)
                type_manip.out.link(self.encoder.input)
            elif self.is_mono():
                self.stream.link(self.encoder.input)
            elif self.is_color():
                self.stream.link(self.encoder.input)
            else:
                raise ValueError('CameraComponent is neither Color, Mono, nor Replay!')

    # def enable_undistortion(self, ):



    def _create_rotation_manip(self, pipeline: dai.Pipeline):
        rot_manip = pipeline.createImageManip()
        rgb_rr = dai.RotatedRect()
        w, h = self.stream_size
        rgb_rr.center.x, rgb_rr.center.y = w // 2, h // 2
        rgb_rr.size.width, rgb_rr.size.height = (w, h) if self._rotation % 180 == 0 else (h, w)
        rgb_rr.angle = self._rotation
        rot_manip.initialConfig.setCropRotatedRect(rgb_rr, False)
        rot_manip.setMaxOutputFrameSize(w * h * 3)
        return rot_manip

    def _create_node(self, pipeline: dai.Pipeline, source: str) -> None:
        """
        Called from __init__ to parse passed `source` argument.
        @param source: User-input source
        """
        if "," in source:  # For OAK FFC cameras, so you can eg. specify "rgb,c" as source
            parts = source.split(',')
            source = parts[0]

            if parts[1] in ["C", "COLOR"]:
                self.node = pipeline.createColorCamera()
            elif parts[1] in ["M", "MONO"]:
                self.node = pipeline.createMonoCamera()

            self.node.setBoardSocket(parse_camera_socket(source))
            return

        if self.is_replay():
            if source.casefold() not in list(map(lambda x: x.casefold(), self._replay.getStreams())):
                raise Exception(f"{source} stream was not found in specified depthai-recording!")
            return

        socket = parse_camera_socket(source)
        # By default, we will assume color camera is connected to CAM_A,
        # while 2x stereo cameras are connected to CAM_B and CAM_C
        if socket == dai.CameraBoardSocket.CAM_A:
            self.node = pipeline.createColorCamera()
        elif socket in [dai.CameraBoardSocket.CAM_B, dai.CameraBoardSocket.CAM_C]:
            self.node = pipeline.createMonoCamera()
        else:
            raise Exception(
                "When specifying other camera sockets, you need to specify whether it's color or mono camera!"
                "You can do this with eg. `cam_d,c` for color camera, or `cam_d,m` for mono camera."
            )

        self.node.setBoardSocket(socket)

    # Should be mono/color camera agnostic. Also call this from __init__ if args is enabled
    def config_camera(self,
                      # preview: Union[None, str, Tuple[int, int]] = None,
                      size: Union[None, Tuple[int, int], str] = None,
                      resize_mode: ResizeMode = ResizeMode.CROP,
                      fps: Optional[float] = None,
                      resolution: Optional[Union[
                          str, dai.ColorCameraProperties.SensorResolution, dai.MonoCameraProperties.SensorResolution
                      ]] = None
                      ) -> None:
        """
        Configure resolution, scale, FPS, etc.
        """

        # TODO
        if fps: self.set_fps(fps)
        if resolution: self._set_resolution(resolution)

        if size:
            from .parser import parse_size
            size_tuple = parse_size(size)

            if self._replay:
                self._replay.resize(self._source_name, size_tuple, resize_mode)
            elif self.is_color():
                self.node.setStillSize(*size_tuple)
                self.node.setVideoSize(*size_tuple)
                self.node.setPreviewSize(*size_tuple)
                if resize_mode != ResizeMode.CROP:
                    raise ValueError("Currently only ResizeMode.CROP is supported mode for specifying size!")
            else:
                # TODO: Use ImageManip to set mono frame size

                raise NotImplementedError("Not yet implemented")

    def _config_camera_args(self, args: Dict):
        if not isinstance(args, Dict):
            args = vars(args)  # Namespace -> Dict

        if self.is_color():
            self.config_camera(
                fps=args.get('rgbFps', None),
                resolution=args.get('rgbResolution', None),
            )
            self.config_color_camera(
                manual_focus=args.get('manualFocus', None),
                af_mode=args.get('afMode', None),
                awb_mode=args.get('awbMode', None),
                scene_mode=args.get('sceneMode', None),
                anti_banding_mode=args.get('antiBandingMode', None),
                effect_mode=args.get('effectMode', None),
                isp_scale=args.get('ispScale', None),
                sharpness=args.get('sharpness', None),
                luma_denoise=args.get('lumaDenoise', None),
                chroma_denoise=args.get('chromaDenoise', None),
            )
        elif self.is_mono():
            self.config_camera(
                fps=args.get('monoFps', None),
                resolution=args.get('monoResolution', None),
            )
        else:  # Replay
            self.config_camera(fps=args.get('fps', None))

    def config_color_camera(self,
<<<<<<< HEAD
=======
                            size: Optional[Tuple[int, int]] = None,
>>>>>>> 4981eea7
                            interleaved: Optional[bool] = None,
                            color_order: Union[None, dai.ColorCameraProperties.ColorOrder, str] = None,
                            # Cam control
                            manual_focus: Optional[int] = None,
                            af_mode: Optional[dai.CameraControl.AutoFocusMode] = None,
                            awb_mode: Optional[dai.CameraControl.AutoWhiteBalanceMode] = None,
                            scene_mode: Optional[dai.CameraControl.SceneMode] = None,
                            anti_banding_mode: Optional[dai.CameraControl.AntiBandingMode] = None,
                            effect_mode: Optional[dai.CameraControl.EffectMode] = None,
                            # IQ settings
                            isp_scale: Optional[Tuple[int, int]] = None,
                            sharpness: Optional[int] = None,
                            luma_denoise: Optional[int] = None,
                            chroma_denoise: Optional[int] = None,
                            ) -> None:
        if not self.is_color():
            print("Attempted to configure ColorCamera, but this component doesn't have it. Config attempt ignored.")
            return

        if self._replay is not None:
            print('Tried configuring ColorCamera, but replaying is enabled. Config attempt ignored.')
            return

        self.node: dai.node.ColorCamera

        if interleaved: self.node.setInterleaved(interleaved)
        if color_order:
            if isinstance(color_order, str):
                color_order = getattr(dai.ColorCameraProperties.ColorOrder, color_order.upper())
            self.node.setColorOrder(color_order)

        if manual_focus: self.node.initialControl.setManualFocus(manual_focus)
        if af_mode: self.node.initialControl.setAutoFocusMode(af_mode)
        if awb_mode: self.node.initialControl.setAutoWhiteBalanceMode(awb_mode)
        if scene_mode: self.node.initialControl.setSceneMode(scene_mode)
        if anti_banding_mode: self.node.initialControl.setAntiBandingMode(anti_banding_mode)
        if effect_mode: self.node.initialControl.setEffectMode(effect_mode)
        # EQ settings
        if isp_scale:
            self._resolution_forced = True
            self.node.setIspScale(*isp_scale)
        if sharpness: self.node.initialControl.setSharpness(sharpness)
        if luma_denoise: self.node.initialControl.setLumaDenoise(luma_denoise)
        if chroma_denoise: self.node.initialControl.setChromaDenoise(chroma_denoise)

    def _set_resolution(self, resolution):
        if not self.is_replay():
            self.node.setResolution(parse_resolution(type(self.node), resolution))
        # TODO: support potentially downscaling depthai-recording

    def is_replay(self) -> bool:
        return self._replay is not None

    def is_color(self) -> bool:
        return isinstance(self.node, dai.node.ColorCamera)

    def is_mono(self) -> bool:
        return isinstance(self.node, dai.node.MonoCamera)

    def get_fps(self):
        return (self._replay if self.is_replay() else self.node).getFps()

    def set_fps(self, fps: float):
        (self._replay if self._replay else self.node).setFps(fps)

    def config_encoder_h26x(self,
                            rate_control_mode: Optional[dai.VideoEncoderProperties.RateControlMode] = None,
                            keyframe_freq: Optional[int] = None,
                            bitrate_kbps: Optional[int] = None,
                            num_b_frames: Optional[int] = None,
                            ):
        if self.encoder is None:
            raise Exception('Video encoder was not enabled!')
        if self._encoder_profile == dai.VideoEncoderProperties.Profile.MJPEG:
            raise Exception('Video encoder was set to MJPEG while trying to configure H26X attributes!')

        if rate_control_mode:
            self.encoder.setRateControlMode(rate_control_mode)
        if keyframe_freq:
            self.encoder.setKeyframeFrequency(keyframe_freq)
        if bitrate_kbps:
            self.encoder.setBitrateKbps(bitrate_kbps)
        if num_b_frames:
            self.encoder.setNumBFrames(num_b_frames)

    def config_encoder_mjpeg(self,
                             quality: Optional[int] = None,
                             lossless: bool = False
                             ):
        if self.encoder is None:
            raise Exception('Video encoder was not enabled!')
        if self._encoder_profile != dai.VideoEncoderProperties.Profile.MJPEG:
            raise Exception(
                f'Video encoder was set to {self._encoder_profile} while trying to configure MJPEG attributes!'
            )

        if quality:
            self.encoder.setQuality(quality)
        if lossless:
            self.encoder.setLossless(lossless)

    def get_stream_xout(self) -> StreamXout:
        if self.is_replay():
            return ReplayStream(self._source_name)
        elif self.is_mono():
            return StreamXout(self.node.id, self.stream, name=self.name)
        else:  # ColorCamera
            self.node.setVideoNumFramesPool(10)
            return StreamXout(self.node.id, self.stream, name=self.name)

    """
    Available outputs (to the host) of this component
    """

    class Out:
        def __init__(self, camera_component: 'CameraComponent'):
            self._comp = camera_component

        def main(self, pipeline: dai.Pipeline, device: dai.Device) -> XoutBase:
            """
            Default output. Uses either camera(), replay(), or encoded() depending on the component settings.
            """
            if self._comp.encoder:
                return self.encoded(pipeline, device)
            elif self._comp.is_replay():
                return self.replay(pipeline, device)
            else:
                return self.camera(pipeline, device)

        def camera(self, pipeline: dai.Pipeline, device: dai.Device) -> XoutFrames:
            """
            Streams camera output to the OAK camera. Produces FramePacket.
            """
<<<<<<< HEAD
            out = XoutFrames(self._comp.get_stream_xout(), self._comp.getFps())
            out.name = self._comp._source_name
=======
            out = XoutFrames(self._comp.get_stream_xout(), self._comp.get_fps())
            out.name = self._comp._source
>>>>>>> 4981eea7
            return self._comp._create_xout(pipeline, out)

        def replay(self, pipeline: dai.Pipeline, device: dai.Device) -> XoutBase:
            """
            If depthai-recording was used, it won't stream anything, but it will instead use frames that were sent to the OAK.
            Produces FramePacket.
            """
<<<<<<< HEAD
            out = XoutFrames(ReplayStream(self._comp._source_name), self._comp.getFps())
=======
            out = XoutFrames(ReplayStream(self._comp._source), self._comp.get_fps())
>>>>>>> 4981eea7
            return self._comp._create_xout(pipeline, out)

        def encoded(self, pipeline: dai.Pipeline, device: dai.Device) -> XoutBase:
            """
            If encoding was enabled, it will stream bitstream from VideoEncoder node to the host.
            Produces FramePacket.
            """
            if self._comp._encoder_profile == dai.VideoEncoderProperties.Profile.MJPEG:
                out = XoutMjpeg(
                    frames=StreamXout(self._comp.encoder.id, self._comp.encoder.bitstream, name=self._comp.name),
                    color=self._comp.is_color(),
                    lossless=self._comp.encoder.getLossless(),
                    fps=self._comp.encoder.getFrameRate(),
                    frame_shape=self._comp.stream_size
                )
            else:
                out = XoutH26x(
                    frames=StreamXout(self._comp.encoder.id, self._comp.encoder.bitstream, name=self._comp.name),
                    color=self._comp.is_color(),
                    profile=self._comp._encoder_profile,
                    fps=self._comp.encoder.getFrameRate(),
                    frame_shape=self._comp.stream_size
                )
<<<<<<< HEAD
            out.name = self._comp._source_name
            return self._comp._create_xout(pipeline, out)

    out: Out
=======
            out.name = self._comp._source
            return self._comp._create_xout(pipeline, out)
>>>>>>> 4981eea7
<|MERGE_RESOLUTION|>--- conflicted
+++ resolved
@@ -10,26 +10,6 @@
 
 
 class CameraComponent(Component):
-<<<<<<< HEAD
-    # Users should have access to these nodes
-    node: Union[dai.node.MonoCamera, dai.node.XLinkIn, dai.node.ColorCamera]
-
-    encoder: dai.node.VideoEncoder
-
-    stream: dai.Node.Output  # Node output to be used as eg. an input into NN
-    stream_size: Tuple[int, int]  # Output size
-
-    # Setting passed at init
-    _replay: Replay  # Replay module
-    _args: Dict
-    _control: bool
-    _source_name: str
-
-    # Parsed from settings
-    _encoderProfile: dai.VideoEncoderProperties.Profile = None
-
-=======
->>>>>>> 4981eea7
     def __init__(self,
                  pipeline: dai.Pipeline,
                  source: str,
@@ -288,10 +268,6 @@
             self.config_camera(fps=args.get('fps', None))
 
     def config_color_camera(self,
-<<<<<<< HEAD
-=======
-                            size: Optional[Tuple[int, int]] = None,
->>>>>>> 4981eea7
                             interleaved: Optional[bool] = None,
                             color_order: Union[None, dai.ColorCameraProperties.ColorOrder, str] = None,
                             # Cam control
@@ -425,13 +401,8 @@
             """
             Streams camera output to the OAK camera. Produces FramePacket.
             """
-<<<<<<< HEAD
             out = XoutFrames(self._comp.get_stream_xout(), self._comp.getFps())
             out.name = self._comp._source_name
-=======
-            out = XoutFrames(self._comp.get_stream_xout(), self._comp.get_fps())
-            out.name = self._comp._source
->>>>>>> 4981eea7
             return self._comp._create_xout(pipeline, out)
 
         def replay(self, pipeline: dai.Pipeline, device: dai.Device) -> XoutBase:
@@ -439,11 +410,7 @@
             If depthai-recording was used, it won't stream anything, but it will instead use frames that were sent to the OAK.
             Produces FramePacket.
             """
-<<<<<<< HEAD
             out = XoutFrames(ReplayStream(self._comp._source_name), self._comp.getFps())
-=======
-            out = XoutFrames(ReplayStream(self._comp._source), self._comp.get_fps())
->>>>>>> 4981eea7
             return self._comp._create_xout(pipeline, out)
 
         def encoded(self, pipeline: dai.Pipeline, device: dai.Device) -> XoutBase:
@@ -467,12 +434,5 @@
                     fps=self._comp.encoder.getFrameRate(),
                     frame_shape=self._comp.stream_size
                 )
-<<<<<<< HEAD
             out.name = self._comp._source_name
-            return self._comp._create_xout(pipeline, out)
-
-    out: Out
-=======
-            out.name = self._comp._source
-            return self._comp._create_xout(pipeline, out)
->>>>>>> 4981eea7
+            return self._comp._create_xout(pipeline, out)
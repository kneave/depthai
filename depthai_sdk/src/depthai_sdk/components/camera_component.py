import logging
from typing import Dict

from depthai_sdk.classes.enum import ResizeMode
from depthai_sdk.components.camera_control import CameraControl
from depthai_sdk.components.camera_helper import *
<<<<<<< HEAD
from depthai_sdk.components.component import Component, ComponentOutput
from depthai_sdk.components.parser import parse_resolution, parse_encode, parse_camera_socket, encoder_profile_to_fourcc
=======
from depthai_sdk.components.component import Component
from depthai_sdk.components.parser import parse_resolution, parse_encode, encoder_profile_to_fourcc
>>>>>>> 54635c9c
from depthai_sdk.oak_outputs.xout.xout_base import XoutBase, StreamXout, ReplayStream
from depthai_sdk.oak_outputs.xout.xout_frames import XoutFrames
from depthai_sdk.replay import Replay
from depthai_sdk.types import Resolution


class CameraComponent(Component):
    def __init__(self,
                 device: dai.Device,
                 pipeline: dai.Pipeline,
                 source: dai.CameraBoardSocket,
                 resolution: Optional[Union[
                     str, dai.ColorCameraProperties.SensorResolution, dai.MonoCameraProperties.SensorResolution
                 ]] = None,
                 fps: Optional[float] = None,
                 encode: Union[None, str, bool, dai.VideoEncoderProperties.Profile] = None,
                 sensor_type: Optional[dai.CameraSensorType] = None,
                 rotation: Optional[int] = None,
                 replay: Optional[Replay] = None,
                 args: Dict = None):
        """
        Creates Camera component. This abstracts ColorCamera/MonoCamera nodes and supports mocking the camera when
        recording is passed during OakCamera initialization. Mocking the camera will send frames from the host to the
        OAK device (via XLinkIn node).

        Args:
            device (dai.Device): OAK device
            pipeline (dai.Pipeline): OAK pipeline
            source (str or dai.CameraBoardSocket): Source of the camera. Either color/rgb/right/left
            resolution (optional): Camera resolution, eg. '800p' or '4k'
            fps (float, optional): Camera FPS
            encode: Encode streams before sending them to the host. Either True (use default), or mjpeg/h264/h265
            sensor_type: To force color/mono/tof camera
            rotation (int, optional): Rotate the camera by 90, 180, 270 degrees
            replay (Replay object): Replay object to use for mocking the camera
            args (Dict): Use user defined arguments when constructing the pipeline
        """
        super().__init__()
        # _replay should be set before .out, as it's used in .out
        self._replay: Optional[Replay] = replay
        self.out = self.Out(self)

        self._pipeline = pipeline
        self._device = device

        self.node: Optional[Union[dai.node.ColorCamera, dai.node.MonoCamera, dai.node.XLinkIn]] = None
        self.encoder: Optional[dai.node.VideoEncoder] = None

        self.stream: Optional[dai.Node.Output] = None  # Node output to be used as eg. an input into NN
        self.stream_size: Optional[Tuple[int, int]] = None  # Output size

        self._source = str(source)
        if self._source.startswith('CameraBoardSocket.'):
            self._source = self._source[len('CameraBoardSocket.'):]

        self._socket = source
        self._args: Dict = args

        if rotation not in [None, 0, 90, 180, 270]:
            raise ValueError(f'Angle {rotation} not supported! Use 0, 90, 180, 270.')

        self._num_frames_pool = 10
        self._preview_num_frames_pool = 4

        if self.is_replay():
            stream_name = None
            for name, stream in self._replay.streams.items():
                if stream.get_socket() == self._socket:
                    stream_name = name
                    break
            if stream_name is None:
                raise Exception(f"{source} stream was not found in specified depthai-recording!")
            self._source = stream_name
            res = self._replay.getShape(self._source)
            # print('resolution', res)
            # resize = getResize(res, width=1200)
            # self._replay.setResizeColor(resize)
            stream = self._replay.streams[self._source]
            if stream.node is None:
                return  # Stream disabled

            self.node = stream.node
            # print('resize', resize)
            self.node.setMaxDataSize(res[0] * res[1] * 3)
            self.stream_size = res
            self.stream = self.node.out

            if rotation in [90, 180, 270]:
                rot_manip = self._create_rotation_manip(pipeline, rotation)
                self.node.out.link(rot_manip.inputImage)
                self.stream = rot_manip.out
                if rotation in [90, 270]:
                    self.stream_size = self.stream_size[::-1]
        # Livestreaming, not replay
        else:
            node_type: dai.node = None
            sensors = [f for f in device.getConnectedCameraFeatures() if f.socket == source]
            if len(sensors) == 0:
                raise Exception(f"No camera found on user-specified socket {source}")
            sensor = sensors[0]

            sensor_type = sensor_type or sensor.supportedTypes[0]
            if sensor_type == dai.CameraSensorType.COLOR:
                node_type = dai.node.ColorCamera
            elif sensor_type == dai.CameraSensorType.MONO:
                node_type = dai.node.MonoCamera
            else:
                raise Exception(f"{sensor} doesn't support either COLOR or MONO ")

            # Create the node, and set the socket
            self.node = pipeline.create(node_type)
            self.node.setBoardSocket(source)

        self._resolution_forced: bool = resolution is not None
        if resolution:
            self._set_resolution(resolution)
        if fps:
            self.set_fps(fps)

        # Default configuration for the nodes
        if isinstance(self.node, dai.node.ColorCamera):
            # DepthAI uses CHW (Planar) channel layout convention for NN inferencing
            self.node.setInterleaved(False)
            # DepthAI uses BGR color order convention for NN inferencing
            self.node.setColorOrder(dai.ColorCameraProperties.ColorOrder.BGR)
            self.node.setPreviewNumFramesPool(self._preview_num_frames_pool)

            if not self._resolution_forced:  # Find the closest resolution
                sensor = [f for f in device.getConnectedCameraFeatures() if f.socket == self.node.getBoardSocket()][0]
                sensor_type = dai.CameraSensorType.COLOR if dai.node.ColorCamera else dai.CameraSensorType.MONO
                targetWidthRes = 1300
                targetWidthIsp = targetWidthRes
                if self._args["defaultResolution"] == "min":
                    targetWidthRes = 0
                    targetWidthIsp = 1300  # Still keep the same target for the ISP
                elif self._args["defaultResolution"] == "max":
                    targetWidthRes = 1000000  # Some big number
                    targetWidthIsp = targetWidthRes
                res = getClosesResolution(sensor, sensor_type, width=targetWidthRes)
                self.node.setResolution(res)
                scale = getClosestIspScale(self.node.getIspSize(), width=targetWidthIsp,
                                           videoEncoder=(encode is not None))
                self.node.setIspScale(*scale)

            curr_size = self.node.getVideoSize()
            closest = getClosestVideoSize(*curr_size, videoEncoder=encode)
            self.node.setVideoSize(*closest)
            self.node.setVideoNumFramesPool(2)  # We will increase it later if we are streaming to host

            self.node.setPreviewSize(*self.node.getVideoSize())
            self.stream_size = self.node.getPreviewSize()
            self.stream = self.node.preview

        elif isinstance(self.node, dai.node.MonoCamera):
            self.stream_size = self.node.getResolutionSize()
            self.stream = self.node.out

        if rotation and not self.is_replay():
            if rotation == 180:
                self.node.setImageOrientation(dai.CameraImageOrientation.ROTATE_180_DEG)
            else:
                rot_manip = self._create_rotation_manip(pipeline, rotation)
                self.stream.link(rot_manip.inputImage)
                self.stream = rot_manip.out
                self.stream_size = self.stream_size[::-1]

        if encode:
            self.encoder = pipeline.createVideoEncoder()
            self._encoder_profile = parse_encode(encode)  # MJPEG by default
            self.encoder.setDefaultProfilePreset(self.get_fps(), self._encoder_profile)

            if self.is_replay():  # TODO - this might be not needed, we check for replay above and return
                # Create ImageManip to convert to NV12
                type_manip = pipeline.createImageManip()
                type_manip.setFrameType(dai.ImgFrame.Type.NV12)
                type_manip.setMaxOutputFrameSize(self.stream_size[0] * self.stream_size[1] * 3)

                self.stream.link(type_manip.inputImage)
                type_manip.out.link(self.encoder.input)
            elif self.is_mono():
                self.stream.link(self.encoder.input)
            elif self.is_color():
                self.node.video.link(self.encoder.input)
            else:
                raise ValueError('CameraComponent is neither Color, Mono, nor Replay!')

        if self._args:
            self._config_camera_args(self._args)

        # Runtime camera control
        self.control = CameraControl()
        self._control_xlink_in = None
        if not self.is_replay():
            self._control_xlink_in = pipeline.create(dai.node.XLinkIn)
            self._control_xlink_in.setStreamName(f"{self.node.id}_inputControl")
            self._control_xlink_in.out.link(self.node.inputControl)
            # CameraControl message doesn't use any additional data (only metadata)
            self._control_xlink_in.setMaxDataSize(1)

    def on_pipeline_started(self, device: dai.Device):
        if self._control_xlink_in is not None:
            queue = device.getInputQueue(self._control_xlink_in.getStreamName())
            self.control.set_input_queue(queue)

    def _create_rotation_manip(self, pipeline: dai.Pipeline, rotation: int):
        rot_manip = pipeline.createImageManip()
        rgb_rr = dai.RotatedRect()
        w, h = self.stream_size
        rgb_rr.center.x, rgb_rr.center.y = w // 2, h // 2
        rgb_rr.size.width, rgb_rr.size.height = (w, h) if rotation % 180 == 0 else (h, w)
        rgb_rr.angle = rotation
        rot_manip.initialConfig.setCropRotatedRect(rgb_rr, False)
        rot_manip.setMaxOutputFrameSize(w * h * 3)
        return rot_manip

    def config_camera(self,
                      # preview: Union[None, str, Tuple[int, int]] = None,
                      size: Union[None, Tuple[int, int], str] = None,
                      resize_mode: ResizeMode = ResizeMode.CROP,
                      fps: Optional[float] = None,
                      resolution: Optional[Resolution] = None
                      ) -> None:
        """
        Configure resolution, scale, FPS, etc.
        """
        # TODO: Should be mono/color camera agnostic. Also call this from __init__ if args is enabled
        if fps:
            self.set_fps(fps)
        if resolution:
            self._set_resolution(resolution)

        if size:
            from .parser import parse_size
            size_tuple = parse_size(size)

            if self._replay:
                self._replay.resize(self._source, size_tuple, resize_mode)
            elif self.is_color():
                self.node.setStillSize(*size_tuple)
                self.node.setVideoSize(*size_tuple)
                self.node.setPreviewSize(*size_tuple)
                if resize_mode != ResizeMode.CROP:
                    raise ValueError("Currently only ResizeMode.CROP is supported mode for specifying size!")
            else:
                # TODO: Use ImageManip to set mono frame size
                raise NotImplementedError("Not yet implemented")

    def _config_camera_args(self, args: Dict):
        if not isinstance(args, Dict):
            args = vars(args)  # Namespace -> Dict

        if self.is_color():
            self.config_camera(
                fps=args.get('rgbFps', None),
                resolution=args.get('rgbResolution', None),
            )
            self.config_color_camera(
                manual_focus=args.get('manualFocus', None),
                af_mode=args.get('afMode', None),
                awb_mode=args.get('awbMode', None),
                scene_mode=args.get('sceneMode', None),
                anti_banding_mode=args.get('antiBandingMode', None),
                effect_mode=args.get('effectMode', None),
                isp_scale=args.get('ispScale', None),
                sharpness=args.get('sharpness', None),
                luma_denoise=args.get('lumaDenoise', None),
                chroma_denoise=args.get('chromaDenoise', None),
            )
        elif self.is_mono():
            self.config_camera(
                fps=args.get('monoFps', None),
                resolution=args.get('monoResolution', None),
            )
        else:  # Replay
            self.config_camera(fps=args.get('fps', None))

    def control_with_nn(self, detection_component: 'NNComponent', auto_focus=True, auto_exposure=True, debug=False):
        """
        Control the camera AF/AE/AWB based on the object detection results.

        :param detection_component: NNComponent that will be used to control the camera
        :param auto_focus: Enable auto focus to the object
        :param auto_exposure: Enable auto exposure to the object
        """

        if not auto_focus and not auto_exposure:
            logging.error('Attempted to control camera with NN, '
                          'but both Auto-Focus and Auto-Exposure were disabled! Attempt ignored.')
            return

        if 'NNComponent' not in str(type(detection_component)):
            raise ValueError('nn_component must be an instance of NNComponent!')
        if not detection_component.is_detector():
            raise ValueError('nn_component must be a object detection model (YOLO/MobileNetSSD based)!')

        from depthai_sdk.components.control_camera_with_nn import control_camera_with_nn

        control_camera_with_nn(
            pipeline=self._pipeline,
            camera_control=self.node.inputControl,
            nn_output=detection_component.node.out,
            resize_mode=detection_component._ar_resize_mode,
            resolution=self.node.getResolution(),
            nn_size=detection_component._size,
            af=auto_focus,
            ae=auto_exposure,
            debug=debug
        )

    def config_color_camera(self,
                            interleaved: Optional[bool] = None,
                            color_order: Union[None, dai.ColorCameraProperties.ColorOrder, str] = None,
                            # Cam control
                            manual_focus: Optional[int] = None,
                            af_mode: Optional[dai.CameraControl.AutoFocusMode] = None,
                            awb_mode: Optional[dai.CameraControl.AutoWhiteBalanceMode] = None,
                            scene_mode: Optional[dai.CameraControl.SceneMode] = None,
                            anti_banding_mode: Optional[dai.CameraControl.AntiBandingMode] = None,
                            effect_mode: Optional[dai.CameraControl.EffectMode] = None,
                            # IQ settings
                            isp_scale: Optional[Tuple[int, int]] = None,
                            sharpness: Optional[int] = None,
                            luma_denoise: Optional[int] = None,
                            chroma_denoise: Optional[int] = None,
                            ) -> None:
        if not self.is_color():
            logging.info('Attempted to configure ColorCamera, '
                         'but this component doesn\'t have it. Config attempt ignored.')
            return

        if self.is_replay():
            logging.info('Tried configuring ColorCamera, but replaying is enabled. Config attempt ignored.')
            return

        if interleaved is not None: self.node.setInterleaved(interleaved)
        if color_order:
            if isinstance(color_order, str):
                color_order = getattr(dai.ColorCameraProperties.ColorOrder, color_order.upper())
            self.node.setColorOrder(color_order)

        if manual_focus is not None: self.node.initialControl.setManualFocus(manual_focus)
        if af_mode: self.node.initialControl.setAutoFocusMode(af_mode)
        if awb_mode: self.node.initialControl.setAutoWhiteBalanceMode(awb_mode)
        if scene_mode: self.node.initialControl.setSceneMode(scene_mode)
        if anti_banding_mode: self.node.initialControl.setAntiBandingMode(anti_banding_mode)
        if effect_mode: self.node.initialControl.setEffectMode(effect_mode)
        # EQ settings
        if isp_scale:
            self._resolution_forced = True
            self.node.setIspScale(*isp_scale)

            self.node.setPreviewSize(*self.node.getIspSize())
            self.node.setVideoSize(*self.node.getIspSize())
            self.stream_size = self.node.getIspSize()
            self.stream = self.node.preview

        if sharpness is not None: self.node.initialControl.setSharpness(sharpness)
        if luma_denoise is not None: self.node.initialControl.setLumaDenoise(luma_denoise)
        if chroma_denoise is not None: self.node.initialControl.setChromaDenoise(chroma_denoise)

    def _set_resolution(self, resolution):
        if not self.is_replay():
            if isinstance(resolution, str) and resolution.lower() in ['max', 'maximum']:
                sensor = [f for f in self._device.getConnectedCameraFeatures() if f.socket == self._socket][0]
                resolution = get_max_resolution(type(self.node), sensor)
            else:
                resolution = parse_resolution(type(self.node), resolution)
            self.node.setResolution(resolution)
        # TODO: support potentially downscaling depthai-recording

    def is_replay(self) -> bool:
        return self._replay is not None

    def is_color(self) -> bool:
        return isinstance(self.node, dai.node.ColorCamera)

    def is_mono(self) -> bool:
        return isinstance(self.node, dai.node.MonoCamera)

    def get_fps(self) -> float:
        if self.is_replay():
            return self._replay.get_fps()
        else:
            return self.node.getFps()

    def set_fps(self, fps: float):
        if self.is_replay():
            self._replay.set_fps(fps)
        else:
            self.node.setFps(fps)

    def config_encoder_h26x(self,
                            rate_control_mode: Optional[dai.VideoEncoderProperties.RateControlMode] = None,
                            keyframe_freq: Optional[int] = None,
                            bitrate_kbps: Optional[int] = None,
                            num_b_frames: Optional[int] = None,
                            ):
        if self.encoder is None:
            raise Exception('Video encoder was not enabled!')
        if self._encoder_profile == dai.VideoEncoderProperties.Profile.MJPEG:
            raise Exception('Video encoder was set to MJPEG while trying to configure H26X attributes!')

        if rate_control_mode is not None:
            self.encoder.setRateControlMode(rate_control_mode)
        if keyframe_freq is not None:
            self.encoder.setKeyframeFrequency(keyframe_freq)
        if bitrate_kbps is not None:
            self.encoder.setBitrateKbps(bitrate_kbps)
        if num_b_frames is not None:
            self.encoder.setNumBFrames(num_b_frames)

    def config_encoder_mjpeg(self,
                             quality: Optional[int] = None,
                             lossless: bool = False
                             ):
        if self.encoder is None:
            raise Exception('Video encoder was not enabled!')
        if self._encoder_profile != dai.VideoEncoderProperties.Profile.MJPEG:
            raise Exception(
                f'Video encoder was set to {self._encoder_profile} while trying to configure MJPEG attributes!'
            )

        if quality is not None:
            self.encoder.setQuality(quality)
        if lossless is not None:
            self.encoder.setLossless(lossless)

    def get_stream_xout(self, fourcc: Optional[str] = None) -> StreamXout:
        if self.encoder is not None and fourcc is not None:
            return StreamXout(self.encoder.bitstream, self._source + '_bitstream')
        elif self.is_replay():
            return ReplayStream(self._source)
        elif self.is_mono():
            return StreamXout(self.stream, self._source + '_mono')
        else:  # ColorCamera
            self.node.setVideoNumFramesPool(self._num_frames_pool)
            self.node.setPreviewNumFramesPool(self._preview_num_frames_pool)
            # node.video instead of preview (self.stream) was used to reduce bandwidth
            # consumption by 2 (3bytes/pixel vs 1.5bytes/pixel)
            return StreamXout(self.node.video, self._source + '_video')

    def set_num_frames_pool(self, num_frames: int, preview_num_frames: Optional[int] = None):
        """
        Set the number of frames to be stored in the pool.

        :param num_frames: Number of frames to be stored in the pool.
        :param preview_num_frames: Number of frames to be stored in the pool for the preview stream.
        """
        if self.is_color():
            self._num_frames_pool = num_frames
            if preview_num_frames is not None:
                self._preview_num_frames_pool = preview_num_frames

    def get_fourcc(self) -> Optional[str]:
        if self.encoder is None:
            return None
        return encoder_profile_to_fourcc(self._encoder_profile)

    """
    Available outputs (to the host) of this component
    """

    class Out:
        class CameraOut(ComponentOutput):
            def __call__(self, device: dai.Device, fourcc: Optional[str] = None) -> XoutBase:
                return XoutFrames(self._comp.get_stream_xout(fourcc), fourcc).set_comp_out(self)

        class ReplayOut(ComponentOutput):
            def __call__(self, device: dai.Device) -> XoutBase:
                return XoutFrames(ReplayStream(self._comp._source)).set_comp_out(self)

        class EncodedOut(CameraOut):
            def __call__(self, device: dai.Device) -> XoutBase:
                return super().__call__(device, fourcc=self._comp.get_fourcc())


        def __init__(self, camera_component: 'CameraComponent'):
<<<<<<< HEAD
            self.replay = self.ReplayOut(camera_component)
            self.camera = self.CameraOut(camera_component)
            self.encoded = self.EncodedOut(camera_component)

            self.main = self.replay if camera_component.is_replay() else self.camera
=======
            self._comp = camera_component

        def main(self, pipeline: dai.Pipeline, device: dai.Device) -> XoutBase:
            """
            Default output. Uses either camera(), replay(), or encoded() depending on the component settings.
            """
            if self._comp.is_replay():
                return self.replay(pipeline, device)
            else:
                return self.camera(pipeline, device)

        def camera(self, pipeline: dai.Pipeline, device: dai.Device, fourcc: Optional[str] = None) -> XoutFrames:
            """
            Streams camera output to the OAK camera. Produces FramePacket.
            """
            return XoutFrames(self._comp.get_stream_xout(fourcc), fourcc)

        def replay(self, pipeline: dai.Pipeline, device: dai.Device) -> XoutBase:
            """
            If depthai-recording was used, it won't stream anything, but it will instead use frames that were sent to the OAK.
            Produces FramePacket.
            """
            return XoutFrames(ReplayStream(self._comp._source))

        def encoded(self, pipeline: dai.Pipeline, device: dai.Device) -> XoutBase:
            return self.camera(pipeline, device, fourcc=self._comp.get_fourcc())
>>>>>>> 54635c9c
<|MERGE_RESOLUTION|>--- conflicted
+++ resolved
@@ -4,13 +4,8 @@
 from depthai_sdk.classes.enum import ResizeMode
 from depthai_sdk.components.camera_control import CameraControl
 from depthai_sdk.components.camera_helper import *
-<<<<<<< HEAD
 from depthai_sdk.components.component import Component, ComponentOutput
-from depthai_sdk.components.parser import parse_resolution, parse_encode, parse_camera_socket, encoder_profile_to_fourcc
-=======
-from depthai_sdk.components.component import Component
 from depthai_sdk.components.parser import parse_resolution, parse_encode, encoder_profile_to_fourcc
->>>>>>> 54635c9c
 from depthai_sdk.oak_outputs.xout.xout_base import XoutBase, StreamXout, ReplayStream
 from depthai_sdk.oak_outputs.xout.xout_frames import XoutFrames
 from depthai_sdk.replay import Replay
@@ -30,6 +25,7 @@
                  sensor_type: Optional[dai.CameraSensorType] = None,
                  rotation: Optional[int] = None,
                  replay: Optional[Replay] = None,
+                 name: Optional[str] = None,
                  args: Dict = None):
         """
         Creates Camera component. This abstracts ColorCamera/MonoCamera nodes and supports mocking the camera when
@@ -46,6 +42,7 @@
             sensor_type: To force color/mono/tof camera
             rotation (int, optional): Rotate the camera by 90, 180, 270 degrees
             replay (Replay object): Replay object to use for mocking the camera
+            name (str, optional): Name of the output stream
             args (Dict): Use user defined arguments when constructing the pipeline
         """
         super().__init__()
@@ -67,7 +64,10 @@
             self._source = self._source[len('CameraBoardSocket.'):]
 
         self._socket = source
+        self._replay: Optional[Replay] = replay
         self._args: Dict = args
+
+        self.name = name
 
         if rotation not in [None, 0, 90, 180, 270]:
             raise ValueError(f'Angle {rotation} not supported! Use 0, 90, 180, 270.')
@@ -440,17 +440,17 @@
 
     def get_stream_xout(self, fourcc: Optional[str] = None) -> StreamXout:
         if self.encoder is not None and fourcc is not None:
-            return StreamXout(self.encoder.bitstream, self._source + '_bitstream')
+            return StreamXout(self.encoder.bitstream, name=self.name or self._source + '_bitstream')
         elif self.is_replay():
-            return ReplayStream(self._source)
+            return ReplayStream(self.name or self._source)
         elif self.is_mono():
-            return StreamXout(self.stream, self._source + '_mono')
+            return StreamXout(self.stream, name=self.name or self._source + '_mono')
         else:  # ColorCamera
             self.node.setVideoNumFramesPool(self._num_frames_pool)
             self.node.setPreviewNumFramesPool(self._preview_num_frames_pool)
             # node.video instead of preview (self.stream) was used to reduce bandwidth
             # consumption by 2 (3bytes/pixel vs 1.5bytes/pixel)
-            return StreamXout(self.node.video, self._source + '_video')
+            return StreamXout(self.node.video, name=self.name or self._source + '_video')
 
     def set_num_frames_pool(self, num_frames: int, preview_num_frames: Optional[int] = None):
         """
@@ -488,37 +488,8 @@
 
 
         def __init__(self, camera_component: 'CameraComponent'):
-<<<<<<< HEAD
             self.replay = self.ReplayOut(camera_component)
             self.camera = self.CameraOut(camera_component)
             self.encoded = self.EncodedOut(camera_component)
 
-            self.main = self.replay if camera_component.is_replay() else self.camera
-=======
-            self._comp = camera_component
-
-        def main(self, pipeline: dai.Pipeline, device: dai.Device) -> XoutBase:
-            """
-            Default output. Uses either camera(), replay(), or encoded() depending on the component settings.
-            """
-            if self._comp.is_replay():
-                return self.replay(pipeline, device)
-            else:
-                return self.camera(pipeline, device)
-
-        def camera(self, pipeline: dai.Pipeline, device: dai.Device, fourcc: Optional[str] = None) -> XoutFrames:
-            """
-            Streams camera output to the OAK camera. Produces FramePacket.
-            """
-            return XoutFrames(self._comp.get_stream_xout(fourcc), fourcc)
-
-        def replay(self, pipeline: dai.Pipeline, device: dai.Device) -> XoutBase:
-            """
-            If depthai-recording was used, it won't stream anything, but it will instead use frames that were sent to the OAK.
-            Produces FramePacket.
-            """
-            return XoutFrames(ReplayStream(self._comp._source))
-
-        def encoded(self, pipeline: dai.Pipeline, device: dai.Device) -> XoutBase:
-            return self.camera(pipeline, device, fourcc=self._comp.get_fourcc())
->>>>>>> 54635c9c
+            self.main = self.replay if camera_component.is_replay() else self.camera
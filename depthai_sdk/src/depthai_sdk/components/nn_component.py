--- conflicted
+++ resolved
@@ -1,10 +1,8 @@
-import asyncio
 import json
 import logging
 import warnings
 from collections import defaultdict
 from pathlib import Path
-from threading import Thread
 from typing import Callable, Union, List, Dict
 
 try:
@@ -68,10 +66,12 @@
         self.detections = self.DetectionsTrigger(self)
 
         self.triggers = defaultdict(list)
-        self.node: Union[None,
-                         dai.node.NeuralNetwork,
-                         dai.node.MobileNetDetectionNetwork, dai.node.MobileNetSpatialDetectionNetwork,
-                         dai.node.YoloDetectionNetwork, dai.node.YoloSpatialDetectionNetwork] = None
+        self.node: Optional[
+            dai.node.NeuralNetwork,
+            dai.node.MobileNetDetectionNetwork,
+            dai.node.MobileNetSpatialDetectionNetwork,
+            dai.node.YoloDetectionNetwork,
+            dai.node.YoloSpatialDetectionNetwork] = None
 
         # ImageManip used to resize the input to match the expected NN input size
         self.image_manip: Optional[dai.node.ImageManip] = None
@@ -119,27 +119,6 @@
         self.node = pipeline.create(self._node_type)
         self._update_config()
 
-<<<<<<< HEAD
-=======
-    def get_name(self):
-        model = self._config.get('model', None)
-        if model is not None:
-            return model.get('model_name', None)
-        return None
-
-    def get_labels(self):
-        return [l.upper() if isinstance(l, str) else l[0].upper() for l in self._labels]
-
-    def _forced_openvino_version(self) -> dai.OpenVINO.Version:
-        """
-        Checks whether the component forces a specific OpenVINO version. This function is called after
-        Camera has been configured and right before we connect to the OAK camera.
-        @return: Forced OpenVINO version (optional).
-        """
-        return self._forced_version
-
-    def _update_device_info(self, pipeline: dai.Pipeline, device: dai.Device, version: dai.OpenVINO.Version):
->>>>>>> 841156e5
         if self._roboflow:
             path = self._roboflow.device_update(device)
             self._parse_config(path)
@@ -234,13 +213,14 @@
             if self._is_spatial():
                 self._config_spatials_args(self._args)
 
-    def forced_openvino_version(self) -> dai.OpenVINO.Version:
-        """
-        Checks whether the component forces a specific OpenVINO version. This function is called after
-        Camera has been configured and right before we connect to the OAK camera.
-        @return: Forced OpenVINO version (optional).
-        """
-        return self._forced_version
+    def get_name(self):
+        model = self._config.get('model', None)
+        if model is not None:
+            return model.get('model_name', None)
+        return None
+
+    def get_labels(self):
+        return [l.upper() if isinstance(l, str) else l[0].upper() for l in self._labels]
 
     def _parse_model(self, model):
         """
@@ -613,83 +593,6 @@
     """
     Available outputs (to the host) of this component
     """
-
-    class Trigger:
-        def __init__(self, nn_component: 'NNComponent'):
-            self._comp = nn_component
-
-    class DetectionTrigger(Trigger):
-        def __init__(self, nn_component: 'NNComponent'):
-            super().__init__(nn_component)
-
-    class DetectionsTrigger(Trigger):
-        def __init__(self, nn_component: 'NNComponent'):
-            super().__init__(nn_component)
-            self.condition_func = None
-            self.dir_path = None
-            self.stream = None
-            self.offset = None
-            self.duration = None
-            self.threads = []
-
-        def __exit__(self, exc_type, exc_val, exc_tb):
-            for t in self.threads:
-                t.join()
-
-        async def save(self):
-            await asyncio.sleep(self.offset)
-            self.stream._video_recorder.save_snapshot(self.dir_path, self.offset + self.duration)
-
-        def run_async_loop_in_thread(self):
-            asyncio.run(self.save())
-
-        def check_trigger(self, condition_input: Any = None) -> None:
-            if self.condition_func is None:
-                return
-
-            if self.condition_func(condition_input):
-                thread = Thread(target=self.run_async_loop_in_thread)
-                thread.start()
-                self.threads.append(thread)
-
-        def record(self,
-                   condition_func: Callable[[Any], bool],
-                   dir_path: Union[Path, str],
-                   stream: XoutBase,
-                   offset: int = 0,  # From which frame before/after trigger should we start recording frames
-                   duration: int = 10,  # After how many frames after the last trigger should we stop recording
-                   ):
-            """
-            Record frames from a stream to a directory on condition.
-
-            Args:
-                condition_func: Function that takes detections and returns True if we should record.
-                dir_path: Path to the directory where to save the video.
-                stream: Stream to record.
-                offset: From which second before/after trigger should we start recording frames.
-                duration: Duration of the recording in seconds.
-            """
-            assert condition_func is not None, 'Condition function must be provided'
-            self.condition_func = condition_func
-            self.dir_path = dir_path
-            self.stream = stream
-            self.offset = offset
-            self.duration = duration
-
-            self._comp._add_trigger('detections', self)
-
-    detection: DetectionTrigger
-    detections: DetectionsTrigger
-
-    def _add_trigger(self, trigger_name, trigger: Trigger):
-        """
-        Adds a trigger to a directory.
-
-        Args:
-            trigger_name: Name of the trigger.
-            trigger: Trigger object.
-        """
-        self.triggers[trigger_name].append(trigger)
 
     class Out:
         def __init__(self, nn_component: 'NNComponent'):

--- conflicted
+++ resolved
@@ -20,47 +20,6 @@
 
 
 class NNComponent(Component):
-<<<<<<< HEAD
-=======
-    # Public properties
-    node: Union[
-        None,
-        dai.node.NeuralNetwork,
-        dai.node.MobileNetDetectionNetwork,
-        dai.node.MobileNetSpatialDetectionNetwork,
-        dai.node.YoloDetectionNetwork,
-        dai.node.YoloSpatialDetectionNetwork,
-    ]
-    tracker: dai.node.ObjectTracker
-    image_manip: dai.node.ImageManip = None  # ImageManip used to resize the input to match the expected NN input size
-
-    # Private properties
-    _ar_resize_mode: ResizeMode = ResizeMode.LETTERBOX  # Default
-    _input: Union[CameraComponent, 'NNComponent']  # Input to the NNComponent node passed on initialization
-    _stream_input: dai.Node.Output  # Node Output that will be used as the input for this NNComponent
-
-    _blob: dai.OpenVINO.Blob = None
-    _forced_version: Optional[dai.OpenVINO.Version] = None  # Forced OpenVINO version
-    _size: Tuple[int, int]  # Input size to the NN
-    _args: Dict = None
-    _config: Dict = None
-    _node_type: dai.node = dai.node.NeuralNetwork  # Type of the node for `node`
-    _roboflow: RoboflowIntegration = None
-
-    _multi_stage_nn: MultiStageNN = None
-    _multi_stage_config: MultiStageConfig = None
-
-    x_in = None
-    _input_queue = None
-
-    _spatial: Union[None, bool, StereoComponent] = None
-    _replay: Replay  # Replay module
-
-    # For visualizer
-    _labels: List = None  # obj detector labels
-    _handler: Callable = None  # Custom model handler for decoding
-
->>>>>>> ec55504f
     def __init__(self,
                  pipeline: dai.Pipeline,
                  model: Union[str, Path, Dict],  # str for SDK supported model or Path to custom model's json
@@ -107,7 +66,7 @@
         self.tracker = pipeline.createObjectTracker() if tracker else None
 
         # Private properties
-        self._ar_resize_mode: AspectRatioResizeMode = AspectRatioResizeMode.LETTERBOX  # Default
+        self._ar_resize_mode: ResizeMode = ResizeMode.LETTERBOX  # Default
         self._input: Union[CameraComponent, 'NNComponent']  # Input to the NNComponent node passed on initialization
         self._stream_input: dai.Node.Output  # Node Output that will be used as the input for this NNComponent
 

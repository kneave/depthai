import json
import logging
import warnings
from collections import defaultdict
from pathlib import Path
from typing import Callable, Union, List, Dict

from depthai_sdk.types import NNNode
from depthai_sdk.visualize.bbox import BoundingBox

try:
    import blobconverter
except ImportError:
    blobconverter = None

from depthai_sdk.classes.nn_config import Config
from depthai_sdk.components.camera_component import CameraComponent
from depthai_sdk.components.component import Component, ComponentOutput
from depthai_sdk.integrations.roboflow import RoboflowIntegration
from depthai_sdk.components.multi_stage_nn import MultiStageNN
from depthai_sdk.components.nn_helper import *
from depthai_sdk.classes.enum import ResizeMode
from depthai_sdk.components.parser import *
from depthai_sdk.components.stereo_component import StereoComponent
from depthai_sdk.visualize.visualizer_helper import depth_to_disp_factor
from depthai_sdk.oak_outputs.xout.xout_base import StreamXout, XoutBase
from depthai_sdk.oak_outputs.xout.xout_frames import XoutFrames
from depthai_sdk.oak_outputs.xout.xout_nn import XoutTwoStage, XoutNnResults, XoutSpatialBbMappings, XoutNnData
from depthai_sdk.oak_outputs.xout.xout_tracker import XoutTracker
from depthai_sdk.replay import Replay


class NNComponent(Component):
    def __init__(self,
                 device: dai.Device,
                 pipeline: dai.Pipeline,
                 model: Union[str, Path, Dict],  # str for SDK supported model or Path to custom model's json
                 input: Union[CameraComponent, 'NNComponent', dai.Node.Output],
                 nn_type: Optional[str] = None,  # Either 'yolo' or 'mobilenet'
                 decode_fn: Optional[Callable] = None,
                 tracker: bool = False,  # Enable object tracker - only for Object detection models
                 spatial: Optional[StereoComponent] = None,
                 replay: Optional[Replay] = None,
                 args: Dict = None,  # User defined args
                 ) -> None:
        """
        Neural Network component abstracts:
         - DepthAI API nodes: NeuralNetwork, *DetectionNetwork, *SpatialDetectionNetwork, ObjectTracker
         - Downloading NN models (supported SDK NNs), parsing NN json configs and setting up the pipeline based on it
         - Decoding NN results
         - MultiStage pipelines - cropping high-res frames based on detections and use them for second NN inferencing

        Args:
            model (Union[str, Path, Dict]): str for SDK supported model / Path to blob or custom model's json
            input: (Union[Component, dai.Node.Output, dai.Node.Output]): Input to the NN. If nn_component that is object detector, crop HQ frame at detections (Script node + ImageManip node)
            nn_type (str, optional): Type of the NN - Either 'Yolo' or 'MobileNet'
            tracker (bool, default False): Enable object tracker - only for Object detection models
            spatial (bool, default False): Enable getting Spatial coordinates (XYZ), only for Obj detectors. Yolo/SSD use on-device spatial calc, others on-host (gen2-calc-spatials-on-host)
            replay (Replay object): Replay
            args (Any, optional): Use user defined arguments when constructing the pipeline
        """
        super().__init__()

        self.out = self.Out(self)

        self.triggers = defaultdict(list)
        self.node: Optional[NNNode] = None

        # ImageManip used to resize the input to match the expected NN input size
        self.image_manip: Optional[dai.node.ImageManip] = None
        self.x_in: Optional[dai.node.XLinkIn] = None  # Used for multi-stage pipeline
        # Tracker:
        self.tracker = pipeline.createObjectTracker() if tracker else None
        self.apply_tracking_filter = True  # Enable by default
        self.calculate_speed = True
        self.forget_after_n_frames = None

        # Private properties
        self._ar_resize_mode: ResizeMode = ResizeMode.LETTERBOX  # Default
        # Input to the NNComponent node passed on initialization
        self._input: Union[CameraComponent, 'NNComponent', dai.Node.Output] = input
        self._stream_input: dai.Node.Output  # Node Output that will be used as the input for this NNComponent

        self._blob: Optional[dai.OpenVINO.Blob] = None
        self._forced_version: Optional[dai.OpenVINO.Version] = None  # Forced OpenVINO version
        self._size: Optional[Tuple[int, int]] = None  # Input size to the NN
        self._args: Optional[Dict] = args
        self._config: Optional[Dict] = None
        self._node_type: dai.node = dai.node.NeuralNetwork  # Type of the node for `node`
        self._roboflow: Optional[RoboflowIntegration] = None

        # Multi-stage pipeline
        self._multi_stage_nn: Optional[MultiStageNN] = None

        self._input_queue = Optional[None]  # Input queue for multi-stage pipeline

        self._spatial: Optional[StereoComponent] = spatial
        self._replay: Optional[Replay] = replay  # Replay module

        # For visualizer
        self._labels: Optional[List] = None  # Obj detector labels
        self._handler: Optional[Callable] = None  # Custom model handler for decoding

        # Save passed settings
        self._decode_fn = decode_fn or None  # Decode function that will be used to decode NN results

        # Parse passed settings
        self._parse_model(model)
        if nn_type:
            self._parse_node_type(nn_type)

        # Create NN node
        self.node = pipeline.create(self._node_type)
        self._update_config()

        if self._roboflow:
            path = self._roboflow.device_update(device)
            self._parse_config(path)
            self._update_config()

        if self._blob is None:
            self._blob = dai.OpenVINO.Blob(self._blob_from_config(
                self._config['model'],
                self._config.get('openvino_version', None)
            ))

        # TODO: update NN input based on camera resolution
        self.node.setBlob(self._blob)
        self._out = self.node.out

        if 1 < len(self._blob.networkInputs):
            raise NotImplementedError()

        nn_in: dai.TensorInfo = next(iter(self._blob.networkInputs.values()))
        # TODO: support models that expect mono img
        self._size: Tuple[int, int] = (nn_in.dims[0], nn_in.dims[1])

        # Creates ImageManip node that resizes the input to match the expected NN input size.
        # DepthAI uses CHW (Planar) channel layout and BGR color order convention.
        self.image_manip = pipeline.createImageManip()
        # Configures ImageManip node. Letterbox by default
        self._change_resize_mode(ResizeMode.LETTERBOX)

        if isinstance(self._input, CameraComponent):
            self._stream_input = self._input.stream
            self._stream_input.link(self.image_manip.inputImage)
            # Link ImageManip output to NN node
            self.image_manip.out.link(self.node.input)
        elif isinstance(self._input, dai.Node.Output):
            self._stream_input = self._input
            self._stream_input.link(self.image_manip.inputImage)
            # Link ImageManip output to NN node
            self.image_manip.out.link(self.node.input)
        elif self.is_multi_stage():
            # Here, ImageManip will only crop the high-res frame to correct aspect ratio
            # (without resizing!) and it also acts as a buffer (by default, its pool size is set to 20).
            self.image_manip = pipeline.createImageManip()
            self.image_manip.setNumFramesPool(20)
            self._input._stream_input.link(self.image_manip.inputImage)
            frame_full_size = self._get_input_frame_size()

            if self._input.is_detector():
                self.image_manip.setMaxOutputFrameSize(frame_full_size[0] * frame_full_size[1] * 3)

                # Create script node, get HQ frames from input.
                self._multi_stage_nn = MultiStageNN(pipeline=pipeline,
                                                    detection_node=self._input.node,
                                                    high_res_frames=self.image_manip.out,
                                                    size=self._size,
                                                    frame_size=frame_full_size,
                                                    det_nn_size=self._input._size,
                                                    resize_mode=self._input._ar_resize_mode,
                                                    num_frames_pool=20)
                self._multi_stage_nn.out.link(self.node.input)  # Cropped frames

                # For debugging, for integral counter
                self.node.out.link(self._multi_stage_nn.script.inputs['recognition'])
                self.node.input.setBlocking(True)
                self.node.input.setQueueSize(20)
            else:
                logging.debug('Using on-host decoding for multi-stage NN')
                # Custom NN
                self.image_manip.setResize(*self._size)
                self.image_manip.setMaxOutputFrameSize(self._size[0] * self._size[1] * 3)

                # TODO pass frame on device, and just send config from host
                self.x_in = pipeline.createXLinkIn()
                self.x_in.setStreamName("input_queue")
                self.x_in.setMaxDataSize(frame_full_size[0] * frame_full_size[1] * 3)
                self.x_in.out.link(self.image_manip.inputImage)

                self.x_in_cfg = pipeline.createXLinkIn()
                self.x_in_cfg.setStreamName("input_queue_cfg")
                self.x_in_cfg.out.link(self.image_manip.inputConfig)

                self.image_manip.out.link(self.node.input)
                self.node.input.setQueueSize(20)
        else:
            raise ValueError(
                "'input' argument passed on init isn't supported!"
                "You can only use NnComponent or CameraComponent as the input."
            )

        if self._spatial:
            self._stereo_node: dai.node.StereoDepth = self._spatial.node
            self._spatial.depth.link(self.node.inputDepth)
            self._spatial.config_stereo(align=self._input)
            # Configure Spatial Detection Network

        if self._args:
            if self.is_spatial():
                self._config_spatials_args(self._args)

    def get_name(self):
        model = self._config.get('model', None)
        if model is not None:
            return model.get('model_name', None)
        return None

    def get_labels(self):
        return [l.upper() if isinstance(l, str) else l[0].upper() for l in self._labels]

    def _parse_model(self, model):
        """
        Called when NNComponent is initialized. Parses "model" argument passed by user.
        """
        if isinstance(model, Dict):
            self._parse_config(model)
            return
        # Parse the input config/model
        elif isinstance(model, str):
            # Download from the web, or convert to Path
            model = getBlob(model) if isUrl(model) else Path(model)

        if model.suffix in ['.blob', '.json']:
            if model.suffix == '.blob':
                self._blob = dai.OpenVINO.Blob(model.resolve())
                self._forced_version = self._blob.version
            elif model.suffix == '.json':  # json config file was passed
                self._parse_config(model)
        else:  # SDK supported model
            models = getSupportedModels(printModels=False)
            zoo_models = blobconverter.zoo_list()

            if str(model) in models:
                model = models[str(model)] / 'config.json'
                self._parse_config(model)
            elif str(model) in zoo_models:
                logging.warning(
                    'Models from the OpenVINO Model Zoo do not carry any metadata'
                    ' (e.g., label map, decoding logic). Please keep this in mind when using models from Zoo.'
                )
                self._blob = dai.OpenVINO.Blob(blobconverter.from_zoo(str(model), shaves=6))
                self._forced_version = self._blob.version
            else:
                raise ValueError(f"Specified model '{str(model)}' is not supported by DepthAI SDK.\n"
                                 "Check SDK documentation page to see which models are supported.")

    def _parse_node_type(self, nn_type: str) -> None:
        self._node_type = dai.node.NeuralNetwork
        if nn_type:
            if nn_type.upper() == 'YOLO':
                self._node_type = dai.node.YoloSpatialDetectionNetwork if self.is_spatial() else dai.node.YoloDetectionNetwork
            elif nn_type.upper() == 'MOBILENET':
                self._node_type = dai.node.MobileNetSpatialDetectionNetwork if self.is_spatial() else dai.node.MobileNetDetectionNetwork

    def _config_spatials_args(self, args):
        if not isinstance(args, Dict):
            args = vars(args)  # Namespace -> Dict
        self.config_spatial(
            bb_scale_factor=args.get('sbbScaleFactor', None),
            lower_threshold=args.get('minDepth', None),
            upper_threshold=args.get('maxDepth', None),
        )

    def _parse_config(self, model_config: Union[Path, str, Dict]):
        """
        Called when NNComponent is initialized. Reads config.json file and parses relevant setting from there
        """
        parent_folder = None
        if isinstance(model_config, str):
            model_config = Path(model_config).resolve()

        if isinstance(model_config, Path):
            parent_folder = model_config.parent
            with model_config.open() as f:
                self._config = Config().load(json.loads(f.read()))
        else:  # Dict
            self._config = model_config

        if 'source' in self._config:
            if self._config['source'] == 'roboflow':
                from depthai_sdk.integrations.roboflow import RoboflowIntegration
                self._roboflow = RoboflowIntegration(self._config)
                self._parse_node_type('YOLO')  # Roboflow only supports YOLO models
                return
            else:
                raise ValueError(f"[NN Dict configuration] Source '{self._config['source']}' not supported")

        # Get blob from the config file
        if 'model' in self._config:
            model = self._config['model']

            # Resolve the paths inside config
            if parent_folder:
                for name in ['blob', 'xml', 'bin']:
                    if name in model:
                        model[name] = str((parent_folder / model[name]).resolve())

            if 'blob' in model:
                self._blob = dai.OpenVINO.Blob(model['blob'])

        # Parse OpenVINO version
        if "openvino_version" in self._config:
            self._forced_version = parse_open_vino_version(self._config.get("openvino_version"))

        # Save for visualization
        self._labels = self._config.get("mappings", {}).get("labels", None)

        # Handler.py logic to decode raw NN results into standardized AI results
        if 'handler' in self._config:
            self._handler = loadModule(model_config.parent / self._config["handler"])

            if not callable(getattr(self._handler, "decode", None)):
                logging.debug("Custom model handler does not contain 'decode' method!")
            else:
                self._decode_fn = self._handler.decode if self._decode_fn is None else self._decode_fn

        if 'nn_config' in self._config:
            nn_config = self._config.get("nn_config", {})

            # Parse node type
            nn_family = nn_config.get("NN_family", None)
            if nn_family:
                self._parse_node_type(nn_family)

    def _blob_from_config(self, model: Dict, version: Union[None, str, dai.OpenVINO.Version] = None) -> str:
        """
        Gets the blob from the config file.
        """
        if isinstance(version, dai.OpenVINO.Version):
            version = str(version)
        if isinstance(version, str):
            if version.startswith('VERSION_'):
                version = version[8:]
            if '_' in version:
                vals = version.split('_')
                version = f'{vals[0]}.{vals[1]}'

        if 'model_name' in model:  # Use blobconverter to download the model
            zoo_type = model.get("zoo", 'intel')
            return blobconverter.from_zoo(model['model_name'],
                                          zoo_type=zoo_type,
                                          shaves=6,  # TODO: Calculate ideal shave amount
                                          version=version)

        if 'xml' in model and 'bin' in model:
            return blobconverter.from_openvino(xml=model['xml'],
                                               bin=model['bin'],
                                               data_type="FP16",  # Myriad X
                                               shaves=6,  # TODO: Calculate ideal shave amount
                                               version=version)

        raise ValueError("Specified `model` values in json config files are incorrect!")

    def _change_resize_mode(self, mode: ResizeMode) -> None:
        """
        Changes the resize mode of the ImageManip node.

        Args:
            mode (ResizeMode): Resize mode to use
        """
        if self.is_multi_stage():
            return  # We need high-res frames for multi-stage NN, so we can crop them later

        self._ar_resize_mode = mode

        # Reset ImageManip node config
        self.image_manip.initialConfig.set(dai.RawImageManipConfig())
        self.image_manip.setFrameType(dai.RawImgFrame.Type.BGR888p)
        self.image_manip.setMaxOutputFrameSize(self._size[0] * self._size[1] * 3)
        self.image_manip.inputImage.setBlocking(False)
        self.image_manip.inputImage.setQueueSize(2)

        if self._ar_resize_mode == ResizeMode.CROP:
            self.image_manip.initialConfig.setResize(self._size)
            # With .setCenterCrop(1), ImageManip will first crop the frame to the correct aspect ratio,
            # and then resize it to the NN input size
            self.image_manip.initialConfig.setCenterCrop(1, self._size[0] / self._size[1])
        elif self._ar_resize_mode == ResizeMode.LETTERBOX:
            self.image_manip.initialConfig.setResizeThumbnail(*self._size)
        elif self._ar_resize_mode == ResizeMode.STRETCH:
            # Not keeping aspect ratio -> stretching the image
            self.image_manip.initialConfig.setKeepAspectRatio(False)
            self.image_manip.initialConfig.setResize(self._size)

    def config_multistage_nn(self,
                             debug=False,
                             labels: Optional[List[int]] = None,
                             scale_bb: Optional[Tuple[int, int]] = None,
                             num_frame_pool: int = None
                             ) -> None:
        """
        Configures the MultiStage NN pipeline. Available if the input to this NNComponent is Detection NNComponent.

        Args:
            debug (bool, default False): Debug script node
            labels (List[int], optional): Crop & run inference only on objects with these labels
            scale_bb (Tuple[int, int], optional): Scale detection bounding boxes (x, y) before cropping the frame. In %.
            num_frame_pool (int, optional): Number of frames to pool for inference. If None, will use the default value.
        """
        if not self.is_multi_stage():
            logging.warning("Input to this model was not a NNComponent, so 2-stage NN inferencing isn't possible!"
                            "This configuration attempt will be ignored.")
            return

        if num_frame_pool is not None:
            # This ImageManip crops the the saved frame based on the detection.
            # Script node sends frame + config to it dynamically.
            self._multi_stage_nn.manip.setNumFramesPool(num_frame_pool)
            # This ImageManip crops the high-res frames and acts as a before
            # prior to Script node (which saves these cropped frames in an array)
            self.image_manip.setNumFramesPool(num_frame_pool)

        self._multi_stage_nn.configure(debug, labels, scale_bb)

    def _parse_label(self, label: Union[str, int]) -> int:
        if isinstance(label, int):
            return label
        elif isinstance(label, str):
            if not self._labels:
                raise ValueError("Incorrect trackLabels type! Make sure to pass NN configuration to "
                                 "the NNComponent so it can deccode string labels!")
            # Label map is Dict of either "name", or ["name", "color"]
            label_strs = [l.upper() if isinstance(l, str) else l[0].upper() for l in self._labels]

            if label.upper() not in label_strs: raise ValueError(f"String '{label}' wasn't found in passed labels!")
            return label_strs.index(label.upper())
        else:
            raise Exception('_parse_label only accepts int or str')

    def config_tracker(self,
                       tracker_type: Optional[dai.TrackerType] = None,
                       track_labels: Optional[List[Union[int, str]]] = None,
                       assignment_policy: Optional[dai.TrackerIdAssignmentPolicy] = None,
                       max_obj: Optional[int] = None,
                       threshold: Optional[float] = None,
                       apply_tracking_filter: Optional[bool] = None,
                       forget_after_n_frames: Optional[int] = None,
                       calculate_speed: Optional[bool] = None
                       ) -> None:
        """
        Configure Object Tracker node (if it's enabled).

        Args:
            tracker_type (dai.TrackerType, optional): Set object tracker type
            track_labels (List[int], optional): Set detection labels to track
            assignment_policy (dai.TrackerType, optional): Set object tracker ID assignment policy
            max_obj (int, optional): Set max objects to track. Max 60.
            threshold (float, optional): Specify tracker threshold. Default: 0.0
            apply_tracking_filter (bool, optional): Set whether to apply Kalman filter to the tracked objects. Done on the host.
            forget_after_n_frames (int, optional): Set how many frames to track an object before forgetting it.
            calculate_speed (bool, optional): Set whether to calculate object speed. Done on the host.
        """

        if self.tracker is None:
            warnings.warn("Tracker was not enabled! Enable with cam.create_nn('[model]', tracker=True)."
                          "This configuration attempt will be ignored.")
            return

        if tracker_type is not None:
            self.tracker.setTrackerType(type=tracker_type)

        if track_labels is not None and 0 < len(track_labels):
            labels = [self._parse_label(l) for l in track_labels]
            self.tracker.setDetectionLabelsToTrack(labels)

        if assignment_policy is not None:
            self.tracker.setTrackerIdAssignmentPolicy(assignment_policy)

        if max_obj is not None:
            if 60 < max_obj:
                raise ValueError("Maximum objects to track is 60!")
            self.tracker.setMaxObjectsToTrack(max_obj)

        if threshold is not None:
            self.tracker.setTrackerThreshold(threshold)

        if apply_tracking_filter is not None:
            self.apply_tracking_filter = apply_tracking_filter

        if forget_after_n_frames is not None:
            self.forget_after_n_frames = forget_after_n_frames

        if calculate_speed is not None:
            self.calculate_speed = calculate_speed

    def config_yolo_from_metadata(self, metadata: Dict) -> None:
        """
        Configures (Spatial) Yolo Detection Network node with a dictionary. Calls config_yolo().
        """
        self.config_yolo(
            num_classes=metadata['classes'],
            coordinate_size=metadata['coordinates'],
            anchors=metadata['anchors'],
            masks=metadata['anchor_masks'],
            iou_threshold=metadata['iou_threshold'],
            conf_threshold=metadata['confidence_threshold'],
        )

    def config_yolo(self,
                    num_classes: int,
                    coordinate_size: int,
                    anchors: List[float],
                    masks: Dict[str, List[int]],
                    iou_threshold: float,
                    conf_threshold: Optional[float] = None,
                    ) -> None:
        """
        Configures (Spatial) Yolo Detection Network node.
        """
        if not self.is_yolo():
            logging.warning('This is not a YOLO detection network! This configuration attempt will be ignored.')
            return

        if not self.node:
            raise Exception('YOLO node not initialized!')

        self.node.setNumClasses(num_classes)
        self.node.setCoordinateSize(coordinate_size)
        self.node.setAnchors(anchors)
        self.node.setAnchorMasks(masks)
        self.node.setIouThreshold(iou_threshold)

        if conf_threshold is not None:
            self.node.setConfidenceThreshold(conf_threshold)

    def config_nn(self,
                  conf_threshold: Optional[float] = None,
                  resize_mode: Union[ResizeMode, str] = None
                  ) -> None:
        """
        Configures the Detection Network node.

        Args:
            conf_threshold: (float, optional): Confidence threshold for the detections (0..1]
            resize_mode: (ResizeMode, optional): Change aspect ratio resizing mode - to either STRETCH, CROP, or LETTERBOX.
        """
        if resize_mode:
            self._ar_resize_mode = ResizeMode.parse(resize_mode)
            self._change_resize_mode(self._ar_resize_mode)

        if conf_threshold is not None and self.is_detector():
            self.node.setConfidenceThreshold(conf_threshold)

    def config_spatial(self,
                       bb_scale_factor: Optional[float] = None,
                       lower_threshold: Optional[int] = None,
                       upper_threshold: Optional[int] = None,
                       calc_algo: Optional[dai.SpatialLocationCalculatorAlgorithm] = None
                       ) -> None:
        """
        Configures the Spatial Detection Network node.

        Args:
            bb_scale_factor (float, optional): Specifies scale factor for detected bounding boxes (0..1]
            lower_threshold (int, optional): Specifies lower threshold in depth units (millimeter by default) for depth values which will used to calculate spatial data
            upper_threshold (int, optional): Specifies upper threshold in depth units (millimeter by default) for depth values which will used to calculate spatial data
            calc_algo (dai.SpatialLocationCalculatorAlgorithm, optional): Specifies spatial location calculator algorithm: Average/Min/Max
        """
        if not self.is_spatial():
            logging.warning('This is not a Spatial Detection network! This configuration attempt will be ignored.')
            return

        if bb_scale_factor is not None:
            self.node.setBoundingBoxScaleFactor(bb_scale_factor)
        if lower_threshold is not None:
            self.node.setDepthLowerThreshold(lower_threshold)
        if upper_threshold is not None:
            self.node.setDepthUpperThreshold(upper_threshold)
        if calc_algo:
            self.node.setSpatialCalculationAlgorithm(calc_algo)

    def _update_config(self) -> None:
        if self.node is None or self._config is None:
            return

        nn_config = self._config.get("nn_config", {})

        meta = nn_config.get('NN_specific_metadata', None)
        if self.is_yolo() and meta:
            self.config_yolo_from_metadata(metadata=meta)

        self.config_nn(conf_threshold=nn_config.get('conf_threshold', None))

    def _get_camera_comp(self) -> CameraComponent:
        if self.is_multi_stage():
            return self._input._get_camera_comp()
        return self._input

    def _get_input_frame_size(self) -> Tuple[int, int]:
        # TODO: if user passes node output as the NN input (eg. examples/mixed/switch_between_models.py),
        # this function will fail
        return self._get_camera_comp().stream_size

    #
    def get_bbox(self) -> BoundingBox:
        if self.is_multi_stage():
            return self._input.get_bbox()
        else:
            try:
                stream_size = self._get_input_frame_size()
                old_ar = stream_size[0] / stream_size[1]
                new_ar = self._size[0] / self._size[1]
                return BoundingBox().resize_to_aspect_ratio(old_ar, new_ar, self._ar_resize_mode)
            except (AttributeError, ZeroDivisionError, ValueError):
                return BoundingBox()

    """
    Available outputs (to the host) of this component
    """

    class Out:

        class MainOut(ComponentOutput):
            """
            Default output. Streams NN results and high-res frames that were downscaled and used for inferencing.
            Produces DetectionPacket or TwoStagePacket (if it's 2. stage NNComponent).
            """
<<<<<<< HEAD
            def __call__(self, device: dai.Device, fourcc: Optional[str] = None) -> XoutBase:
                if self._comp._is_multi_stage():
                    det_nn_out = StreamXout(out=self._comp._input.node.out)
                    second_nn_out = StreamXout(out=self._comp.node.out)

                    return XoutTwoStage(det_nn=self._comp._input,
=======
            if self._comp.is_multi_stage():
                det_nn_out = StreamXout(out=self._comp._input.node.out)
                second_nn_out = StreamXout(out=self._comp.node.out, name=self._comp.name)

                return XoutTwoStage(det_nn=self._comp._input,
>>>>>>> 54635c9c
                                    second_nn=self._comp,
                                    frames=self._comp._input._input.get_stream_xout(),
                                    det_out=det_nn_out,
                                    second_nn_out=second_nn_out,
                                    device=device,
                                    input_queue_name="input_queue" if self._comp.x_in else None,
<<<<<<< HEAD
                                    bbox=self._comp.get_bbox()).set_fourcc(fourcc).set_comp_out(self)
                else:
                    # TODO: refactor. This is a bit hacky, as we want to support passing node output as the input
                    # to the NNComponent. In such case, we don't have access to VideoEnc (inside CameraComponent)
                    det_nn_out = StreamXout(out=self._comp.node.out)
                    input_stream = self._comp._stream_input
                    if fourcc is None:
                        frame_stream = StreamXout(out=input_stream)
                    else:
                        frame_stream = self._comp._get_camera_comp().get_stream_xout(fourcc)
                    return XoutNnResults(det_nn=self._comp,
                                        frames=frame_stream,
                                        nn_results=det_nn_out,
                                        bbox=self._comp.get_bbox()).set_fourcc(fourcc).set_comp_out(self)

        class PassThroughOut(ComponentOutput):
            def __call__(self, device: dai.Device) -> XoutBase:
                """
                Default output. Streams NN results and passthrough frames (frames used for inferencing)
                Produces DetectionPacket or TwoStagePacket (if it's 2. stage NNComponent).
                """
                if self._comp._is_multi_stage():
                    return XoutTwoStage(det_nn=self._comp._input,
                                    second_nn=self._comp,
                                    frames=StreamXout(out=self._comp._input.node.passthrough),
                                    det_out=StreamXout(out=self._comp._input.node.out),
                                    second_nn_out=StreamXout(self._comp.node.out),
                                    device=device,
                                    input_queue_name="input_queue" if self._comp.x_in else None,
                                    bbox=self._comp.get_bbox()).set_comp_out(self)
                else:
                    return XoutNnResults(det_nn=self._comp,
                                        frames=StreamXout(out=self._comp.node.passthrough),
                                        nn_results=StreamXout(out=self._comp.node.out),
                                        bbox=BoundingBox()
                                        ).set_comp_out(self)
        class ImgManipOut(ComponentOutput):
            def __call__(self, device: dai.Device) -> XoutBase:
                return XoutFrames(StreamXout(out=self._comp.image_manip.out)).set_comp_out(self)

        class InputOut(ComponentOutput):
            def __call__(self, device: dai.Device) -> XoutBase:
                return XoutFrames(StreamXout(out=self._comp._stream_input)).set_comp_out(self)

        class SpatialOut(ComponentOutput):
            def __call__(self, device: dai.Device) -> XoutSpatialBbMappings:
                """
                Streams depth and bounding box mappings (``SpatialDetectionNework.boundingBoxMapping``). Produces SpatialBbMappingPacket.
                """
                if not self._comp._is_spatial():
                    raise Exception('SDK tried to output spatial data (depth + bounding box mappings),'
                                    'but this is not a Spatial Detection network!')

                return XoutSpatialBbMappings(
                    device=device,
                    stereo=self._comp._stereo_node,
                    frames=StreamXout(out=self._comp.node.passthroughDepth),
                    configs=StreamXout(out=self._comp.node.out),
                    dispScaleFactor=depth_to_disp_factor(device, self._comp._stereo_node),
                    bbox=self._comp.get_bbox()
                ).set_comp_out(self)

        class TwoStageOut(ComponentOutput):
            def __call__(self, device: dai.Device) -> XoutFrames:
                """
                Streams 2. stage cropped frames to the host. Produces FramePacket.
                """
                if not self._comp._is_multi_stage():
                    raise Exception('SDK tried to output TwoStage crop frames, but this is not a Two-Stage NN component!')

                return XoutFrames(frames=StreamXout(out=self._comp._multi_stage_nn.manip.out)).set_comp_out(self)

        class TrackerOut(ComponentOutput):
            def __call__(self, device: dai.Device) -> XoutTracker:
                """
                Streams ObjectTracker tracklets and high-res frames that were downscaled and used for inferencing. Produces TrackerPacket.
                """
                if not self._comp._is_tracker():
                    raise Exception('Tracker was not enabled! Enable with cam.create_nn("[model]", tracker=True)!')

                self._comp.node.passthrough.link(self._comp.tracker.inputDetectionFrame)
                self._comp.node.out.link(self._comp.tracker.inputDetections)

                # TODO: add support for full frame tracking
                self._comp.node.passthrough.link(self._comp.tracker.inputTrackerFrame)

                return XoutTracker(det_nn=self._comp,
                                frames=self._comp._input.get_stream_xout(),  # CameraComponent
                                device=device,
                                tracklets=StreamXout(self._comp.tracker.out),
                                bbox=self._comp.get_bbox(),
                                apply_kalman=self._comp.apply_tracking_filter,
                                forget_after_n_frames=self._comp.forget_after_n_frames,
                                calculate_speed=self._comp.calculate_speed,
                                ).set_comp_out(self)

        class EncodedOut(MainOut):
            def __call__(self, device: dai.Device) -> XoutNnResults:
                """
                Streams NN results and encoded frames (frames used for inferencing)
                Produces DetectionPacket or TwoStagePacket (if it's 2. stage NNComponent).
                """
                # A bit hacky, maybe we can remove this alltogether
                return super().__call__(device, fourcc=self._comp._get_camera_comp().get_fourcc())

        class NnDataOut(ComponentOutput):
            def __call__(self, device: dai.Device) -> XoutNnData:
                node_output = self._comp.node.out if \
                    type(self._comp.node) == dai.node.NeuralNetwork else \
                        self._comp.node.outNetwork

                return XoutNnData(xout=StreamXout(node_output)).set_comp_out(self)

        def __init__(self, nn_component: 'NNComponent'):
            self.main = self.MainOut(nn_component)
            self.passthrough = self.PassThroughOut(nn_component)
            self.image_manip = self.ImgManipOut(nn_component)
            self.input = self.InputOut(nn_component)
            self.spatials = self.SpatialOut(nn_component)
            self.twostage_crops = self.TwoStageOut(nn_component)
            self.tracker = self.TrackerOut(nn_component)
            self.encoded = self.EncodedOut(nn_component)
            self.nn_data = self.NnDataOut(nn_component)
=======
                                    bbox=self._comp.get_bbox()).set_fourcc(fourcc)
            else:
                # TODO: refactor. This is a bit hacky, as we want to support passing node output as the input
                # to the NNComponent. In such case, we don't have access to VideoEnc (inside CameraComponent)
                det_nn_out = StreamXout(out=self._comp.node.out, name=self._comp.name)
                input_stream = self._comp._stream_input
                if fourcc is None:
                    frame_stream = StreamXout(out=input_stream)
                else:
                    frame_stream = self._comp._get_camera_comp().get_stream_xout(fourcc)
                return XoutNnResults(det_nn=self._comp,
                                     frames=frame_stream,
                                     nn_results=det_nn_out,
                                     bbox=self._comp.get_bbox()).set_fourcc(fourcc)

        def passthrough(self, pipeline: dai.Pipeline, device: dai.Device) -> XoutBase:
            """
            Default output. Streams NN results and passthrough frames (frames used for inferencing)
            Produces DetectionPacket or TwoStagePacket (if it's 2. stage NNComponent).
            """
            if self._comp.is_multi_stage():
                return XoutTwoStage(det_nn=self._comp._input,
                                    second_nn=self._comp,
                                    frames=StreamXout(out=self._comp._input.node.passthrough),
                                    det_out=StreamXout(out=self._comp._input.node.out),
                                    second_nn_out=StreamXout(self._comp.node.out, name=self._comp.name),
                                    device=device,
                                    input_queue_name="input_queue" if self._comp.x_in else None,
                                    bbox=self._comp.get_bbox())
            else:
                return XoutNnResults(det_nn=self._comp,
                                     frames=StreamXout(out=self._comp.node.passthrough),
                                     nn_results=StreamXout(out=self._comp.node.out, name=self._comp.name),
                                     bbox=BoundingBox()
                                     )

        def image_manip(self, pipeline: dai.Pipeline, device: dai.Device) -> XoutBase:
            return XoutFrames(StreamXout(out=self._comp.image_manip.out))

        def input(self, pipeline: dai.Pipeline, device: dai.Device) -> XoutBase:
            return XoutFrames(StreamXout(out=self._comp._stream_input))

        def spatials(self, pipeline: dai.Pipeline, device: dai.Device) -> XoutSpatialBbMappings:
            """
            Streams depth and bounding box mappings (``SpatialDetectionNework.boundingBoxMapping``). Produces SpatialBbMappingPacket.
            """
            if not self._comp.is_spatial():
                raise Exception('SDK tried to output spatial data (depth + bounding box mappings),'
                                'but this is not a Spatial Detection network!')

            return XoutSpatialBbMappings(
                device=device,
                stereo=self._comp._stereo_node,
                frames=StreamXout(out=self._comp.node.passthroughDepth, name=self._comp.name),
                configs=StreamXout(out=self._comp.node.out),
                dispScaleFactor=depth_to_disp_factor(device, self._comp._stereo_node),
                bbox=self._comp.get_bbox()
            )

        def twostage_crops(self, pipeline: dai.Pipeline, device: dai.Device) -> XoutFrames:
            """
            Streams 2. stage cropped frames to the host. Produces FramePacket.
            """
            if not self._comp.is_multi_stage():
                raise Exception('SDK tried to output TwoStage crop frames, but this is not a Two-Stage NN component!')

            return XoutFrames(frames=StreamXout(out=self._comp._multi_stage_nn.manip.out))

        def tracker(self, pipeline: dai.Pipeline, device: dai.Device) -> XoutTracker:
            """
            Streams ObjectTracker tracklets and high-res frames that were downscaled and used for inferencing. Produces TrackerPacket.
            """
            if not self._comp.is_tracker():
                raise Exception('Tracker was not enabled! Enable with cam.create_nn("[model]", tracker=True)!')

            self._comp.node.passthrough.link(self._comp.tracker.inputDetectionFrame)
            self._comp.node.out.link(self._comp.tracker.inputDetections)

            # TODO: add support for full frame tracking
            self._comp.node.passthrough.link(self._comp.tracker.inputTrackerFrame)

            return XoutTracker(det_nn=self._comp,
                               frames=self._comp._input.get_stream_xout(),  # CameraComponent
                               device=device,
                               tracklets=StreamXout(self._comp.tracker.out),
                               bbox=self._comp.get_bbox(),
                               apply_kalman=self._comp.apply_tracking_filter,
                               forget_after_n_frames=self._comp.forget_after_n_frames,
                               calculate_speed=self._comp.calculate_speed)

        def encoded(self, pipeline: dai.Pipeline, device: dai.Device) -> XoutNnResults:
            """
            Streams NN results and encoded frames (frames used for inferencing)
            Produces DetectionPacket or TwoStagePacket (if it's 2. stage NNComponent).
            """
            # A bit hacky, maybe we can remove this alltogether
            return self.main(pipeline, device, fourcc=self._comp._get_camera_comp().get_fourcc())

        def nn_data(self, pipeline: dai.Pipeline, device: dai.Device) -> XoutNnData:
            if type(self._comp.node) == dai.node.NeuralNetwork:
                return XoutNnData(xout=StreamXout(self._comp.node.out))
            else:
                return XoutNnData(xout=StreamXout(self._comp.node.outNetwork))
>>>>>>> 54635c9c

    # Checks
    def is_spatial(self) -> bool:
        return self._spatial is not None  # todo fix if spatial is bool and equals to False

    def is_tracker(self) -> bool:
        # Currently, only object detectors are supported
        return self.is_detector() and self.tracker is not None

    def is_yolo(self) -> bool:
        return (
                self._node_type == dai.node.YoloDetectionNetwork or
                self._node_type == dai.node.YoloSpatialDetectionNetwork
        )

    def is_mobile_net(self) -> bool:
        return (
                self._node_type == dai.node.MobileNetDetectionNetwork or
                self._node_type == dai.node.MobileNetSpatialDetectionNetwork
        )

    def is_detector(self) -> bool:
        """
        Currently these 2 object detectors are supported
        """
        return self.is_yolo() or self.is_mobile_net()

    def is_multi_stage(self):
        if not isinstance(self._input, type(self)):
            return False

        if not isinstance(self._input, Component):
            return False

        # if not self._input._is_detector():
        #     raise Exception('Only object detector models can be used as an input to the NNComponent!')

        return True<|MERGE_RESOLUTION|>--- conflicted
+++ resolved
@@ -627,28 +627,20 @@
             Default output. Streams NN results and high-res frames that were downscaled and used for inferencing.
             Produces DetectionPacket or TwoStagePacket (if it's 2. stage NNComponent).
             """
-<<<<<<< HEAD
+
             def __call__(self, device: dai.Device, fourcc: Optional[str] = None) -> XoutBase:
                 if self._comp._is_multi_stage():
                     det_nn_out = StreamXout(out=self._comp._input.node.out)
                     second_nn_out = StreamXout(out=self._comp.node.out)
 
                     return XoutTwoStage(det_nn=self._comp._input,
-=======
-            if self._comp.is_multi_stage():
-                det_nn_out = StreamXout(out=self._comp._input.node.out)
-                second_nn_out = StreamXout(out=self._comp.node.out, name=self._comp.name)
-
-                return XoutTwoStage(det_nn=self._comp._input,
->>>>>>> 54635c9c
-                                    second_nn=self._comp,
-                                    frames=self._comp._input._input.get_stream_xout(),
-                                    det_out=det_nn_out,
-                                    second_nn_out=second_nn_out,
-                                    device=device,
-                                    input_queue_name="input_queue" if self._comp.x_in else None,
-<<<<<<< HEAD
-                                    bbox=self._comp.get_bbox()).set_fourcc(fourcc).set_comp_out(self)
+                                        second_nn=self._comp,
+                                        frames=self._comp._input._input.get_stream_xout(),
+                                        det_out=det_nn_out,
+                                        second_nn_out=second_nn_out,
+                                        device=device,
+                                        input_queue_name="input_queue" if self._comp.x_in else None,
+                                        bbox=self._comp.get_bbox()).set_fourcc(fourcc).set_comp_out(self)
                 else:
                     # TODO: refactor. This is a bit hacky, as we want to support passing node output as the input
                     # to the NNComponent. In such case, we don't have access to VideoEnc (inside CameraComponent)
@@ -659,9 +651,9 @@
                     else:
                         frame_stream = self._comp._get_camera_comp().get_stream_xout(fourcc)
                     return XoutNnResults(det_nn=self._comp,
-                                        frames=frame_stream,
-                                        nn_results=det_nn_out,
-                                        bbox=self._comp.get_bbox()).set_fourcc(fourcc).set_comp_out(self)
+                                         frames=frame_stream,
+                                         nn_results=det_nn_out,
+                                         bbox=self._comp.get_bbox()).set_fourcc(fourcc).set_comp_out(self)
 
         class PassThroughOut(ComponentOutput):
             def __call__(self, device: dai.Device) -> XoutBase:
@@ -671,19 +663,20 @@
                 """
                 if self._comp._is_multi_stage():
                     return XoutTwoStage(det_nn=self._comp._input,
-                                    second_nn=self._comp,
-                                    frames=StreamXout(out=self._comp._input.node.passthrough),
-                                    det_out=StreamXout(out=self._comp._input.node.out),
-                                    second_nn_out=StreamXout(self._comp.node.out),
-                                    device=device,
-                                    input_queue_name="input_queue" if self._comp.x_in else None,
-                                    bbox=self._comp.get_bbox()).set_comp_out(self)
+                                        second_nn=self._comp,
+                                        frames=StreamXout(out=self._comp._input.node.passthrough),
+                                        det_out=StreamXout(out=self._comp._input.node.out),
+                                        second_nn_out=StreamXout(self._comp.node.out),
+                                        device=device,
+                                        input_queue_name="input_queue" if self._comp.x_in else None,
+                                        bbox=self._comp.get_bbox()).set_comp_out(self)
                 else:
                     return XoutNnResults(det_nn=self._comp,
-                                        frames=StreamXout(out=self._comp.node.passthrough),
-                                        nn_results=StreamXout(out=self._comp.node.out),
-                                        bbox=BoundingBox()
-                                        ).set_comp_out(self)
+                                         frames=StreamXout(out=self._comp.node.passthrough),
+                                         nn_results=StreamXout(out=self._comp.node.out),
+                                         bbox=BoundingBox()
+                                         ).set_comp_out(self)
+
         class ImgManipOut(ComponentOutput):
             def __call__(self, device: dai.Device) -> XoutBase:
                 return XoutFrames(StreamXout(out=self._comp.image_manip.out)).set_comp_out(self)
@@ -716,7 +709,8 @@
                 Streams 2. stage cropped frames to the host. Produces FramePacket.
                 """
                 if not self._comp._is_multi_stage():
-                    raise Exception('SDK tried to output TwoStage crop frames, but this is not a Two-Stage NN component!')
+                    raise Exception(
+                        'SDK tried to output TwoStage crop frames, but this is not a Two-Stage NN component!')
 
                 return XoutFrames(frames=StreamXout(out=self._comp._multi_stage_nn.manip.out)).set_comp_out(self)
 
@@ -735,14 +729,14 @@
                 self._comp.node.passthrough.link(self._comp.tracker.inputTrackerFrame)
 
                 return XoutTracker(det_nn=self._comp,
-                                frames=self._comp._input.get_stream_xout(),  # CameraComponent
-                                device=device,
-                                tracklets=StreamXout(self._comp.tracker.out),
-                                bbox=self._comp.get_bbox(),
-                                apply_kalman=self._comp.apply_tracking_filter,
-                                forget_after_n_frames=self._comp.forget_after_n_frames,
-                                calculate_speed=self._comp.calculate_speed,
-                                ).set_comp_out(self)
+                                   frames=self._comp._input.get_stream_xout(),  # CameraComponent
+                                   device=device,
+                                   tracklets=StreamXout(self._comp.tracker.out),
+                                   bbox=self._comp.get_bbox(),
+                                   apply_kalman=self._comp.apply_tracking_filter,
+                                   forget_after_n_frames=self._comp.forget_after_n_frames,
+                                   calculate_speed=self._comp.calculate_speed,
+                                   ).set_comp_out(self)
 
         class EncodedOut(MainOut):
             def __call__(self, device: dai.Device) -> XoutNnResults:
@@ -757,7 +751,7 @@
             def __call__(self, device: dai.Device) -> XoutNnData:
                 node_output = self._comp.node.out if \
                     type(self._comp.node) == dai.node.NeuralNetwork else \
-                        self._comp.node.outNetwork
+                    self._comp.node.outNetwork
 
                 return XoutNnData(xout=StreamXout(node_output)).set_comp_out(self)
 
@@ -771,111 +765,6 @@
             self.tracker = self.TrackerOut(nn_component)
             self.encoded = self.EncodedOut(nn_component)
             self.nn_data = self.NnDataOut(nn_component)
-=======
-                                    bbox=self._comp.get_bbox()).set_fourcc(fourcc)
-            else:
-                # TODO: refactor. This is a bit hacky, as we want to support passing node output as the input
-                # to the NNComponent. In such case, we don't have access to VideoEnc (inside CameraComponent)
-                det_nn_out = StreamXout(out=self._comp.node.out, name=self._comp.name)
-                input_stream = self._comp._stream_input
-                if fourcc is None:
-                    frame_stream = StreamXout(out=input_stream)
-                else:
-                    frame_stream = self._comp._get_camera_comp().get_stream_xout(fourcc)
-                return XoutNnResults(det_nn=self._comp,
-                                     frames=frame_stream,
-                                     nn_results=det_nn_out,
-                                     bbox=self._comp.get_bbox()).set_fourcc(fourcc)
-
-        def passthrough(self, pipeline: dai.Pipeline, device: dai.Device) -> XoutBase:
-            """
-            Default output. Streams NN results and passthrough frames (frames used for inferencing)
-            Produces DetectionPacket or TwoStagePacket (if it's 2. stage NNComponent).
-            """
-            if self._comp.is_multi_stage():
-                return XoutTwoStage(det_nn=self._comp._input,
-                                    second_nn=self._comp,
-                                    frames=StreamXout(out=self._comp._input.node.passthrough),
-                                    det_out=StreamXout(out=self._comp._input.node.out),
-                                    second_nn_out=StreamXout(self._comp.node.out, name=self._comp.name),
-                                    device=device,
-                                    input_queue_name="input_queue" if self._comp.x_in else None,
-                                    bbox=self._comp.get_bbox())
-            else:
-                return XoutNnResults(det_nn=self._comp,
-                                     frames=StreamXout(out=self._comp.node.passthrough),
-                                     nn_results=StreamXout(out=self._comp.node.out, name=self._comp.name),
-                                     bbox=BoundingBox()
-                                     )
-
-        def image_manip(self, pipeline: dai.Pipeline, device: dai.Device) -> XoutBase:
-            return XoutFrames(StreamXout(out=self._comp.image_manip.out))
-
-        def input(self, pipeline: dai.Pipeline, device: dai.Device) -> XoutBase:
-            return XoutFrames(StreamXout(out=self._comp._stream_input))
-
-        def spatials(self, pipeline: dai.Pipeline, device: dai.Device) -> XoutSpatialBbMappings:
-            """
-            Streams depth and bounding box mappings (``SpatialDetectionNework.boundingBoxMapping``). Produces SpatialBbMappingPacket.
-            """
-            if not self._comp.is_spatial():
-                raise Exception('SDK tried to output spatial data (depth + bounding box mappings),'
-                                'but this is not a Spatial Detection network!')
-
-            return XoutSpatialBbMappings(
-                device=device,
-                stereo=self._comp._stereo_node,
-                frames=StreamXout(out=self._comp.node.passthroughDepth, name=self._comp.name),
-                configs=StreamXout(out=self._comp.node.out),
-                dispScaleFactor=depth_to_disp_factor(device, self._comp._stereo_node),
-                bbox=self._comp.get_bbox()
-            )
-
-        def twostage_crops(self, pipeline: dai.Pipeline, device: dai.Device) -> XoutFrames:
-            """
-            Streams 2. stage cropped frames to the host. Produces FramePacket.
-            """
-            if not self._comp.is_multi_stage():
-                raise Exception('SDK tried to output TwoStage crop frames, but this is not a Two-Stage NN component!')
-
-            return XoutFrames(frames=StreamXout(out=self._comp._multi_stage_nn.manip.out))
-
-        def tracker(self, pipeline: dai.Pipeline, device: dai.Device) -> XoutTracker:
-            """
-            Streams ObjectTracker tracklets and high-res frames that were downscaled and used for inferencing. Produces TrackerPacket.
-            """
-            if not self._comp.is_tracker():
-                raise Exception('Tracker was not enabled! Enable with cam.create_nn("[model]", tracker=True)!')
-
-            self._comp.node.passthrough.link(self._comp.tracker.inputDetectionFrame)
-            self._comp.node.out.link(self._comp.tracker.inputDetections)
-
-            # TODO: add support for full frame tracking
-            self._comp.node.passthrough.link(self._comp.tracker.inputTrackerFrame)
-
-            return XoutTracker(det_nn=self._comp,
-                               frames=self._comp._input.get_stream_xout(),  # CameraComponent
-                               device=device,
-                               tracklets=StreamXout(self._comp.tracker.out),
-                               bbox=self._comp.get_bbox(),
-                               apply_kalman=self._comp.apply_tracking_filter,
-                               forget_after_n_frames=self._comp.forget_after_n_frames,
-                               calculate_speed=self._comp.calculate_speed)
-
-        def encoded(self, pipeline: dai.Pipeline, device: dai.Device) -> XoutNnResults:
-            """
-            Streams NN results and encoded frames (frames used for inferencing)
-            Produces DetectionPacket or TwoStagePacket (if it's 2. stage NNComponent).
-            """
-            # A bit hacky, maybe we can remove this alltogether
-            return self.main(pipeline, device, fourcc=self._comp._get_camera_comp().get_fourcc())
-
-        def nn_data(self, pipeline: dai.Pipeline, device: dai.Device) -> XoutNnData:
-            if type(self._comp.node) == dai.node.NeuralNetwork:
-                return XoutNnData(xout=StreamXout(self._comp.node.out))
-            else:
-                return XoutNnData(xout=StreamXout(self._comp.node.outNetwork))
->>>>>>> 54635c9c
 
     # Checks
     def is_spatial(self) -> bool:

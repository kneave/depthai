import asyncio
import json
import logging
import warnings
from collections import defaultdict
from pathlib import Path
from threading import Thread
from typing import Callable, Union, List, Dict

try:
    import blobconverter
except ImportError:
    blobconverter = None

from depthai_sdk.classes.nn_config import Config
from depthai_sdk.components.camera_component import CameraComponent
from depthai_sdk.components.component import Component
from depthai_sdk.integrations.roboflow import RoboflowIntegration
from depthai_sdk.components.multi_stage_nn import MultiStageNN, MultiStageConfig
from depthai_sdk.components.nn_helper import *
from depthai_sdk.classes.enum import ResizeMode
from depthai_sdk.components.parser import *
from depthai_sdk.components.stereo_component import StereoComponent
from depthai_sdk.oak_outputs.xout.xout_base import StreamXout, XoutBase
from depthai_sdk.oak_outputs.xout.xout_frames import XoutFrames
from depthai_sdk.oak_outputs.xout.xout_nn import XoutTwoStage, XoutNnResults, XoutSpatialBbMappings, XoutNnData
from depthai_sdk.oak_outputs.xout.xout_nn_encoded import XoutNnMjpeg, XoutNnH26x
from depthai_sdk.oak_outputs.xout.xout_tracker import XoutTracker
from depthai_sdk.replay import Replay


class NNComponent(Component):
    def __init__(self,
                 device: dai.Device,
                 pipeline: dai.Pipeline,
                 model: Union[str, Path, Dict],  # str for SDK supported model or Path to custom model's json
                 input: Union[CameraComponent, 'NNComponent', dai.Node.Output],
                 nn_type: Optional[str] = None,  # Either 'yolo' or 'mobilenet'
                 decode_fn: Optional[Callable] = None,
                 tracker: bool = False,  # Enable object tracker - only for Object detection models
                 spatial: Union[None, bool, StereoComponent] = None,
                 replay: Optional[Replay] = None,
                 args: Dict = None,  # User defined args
                 name: Optional[str] = None
                 ) -> None:
        """
        Neural Network component abstracts:
         - DepthAI API nodes: NeuralNetwork, *DetectionNetwork, *SpatialDetectionNetwork, ObjectTracker
         - Downloading NN models (supported SDK NNs), parsing NN json configs and setting up the pipeline based on it
         - Decoding NN results
         - MultiStage pipelines - cropping high-res frames based on detections and use them for second NN inferencing

        Args:
            model (Union[str, Path, Dict]): str for SDK supported model / Path to blob or custom model's json
            input: (Union[Component, dai.Node.Output, dai.Node.Output]): Input to the NN. If nn_component that is object detector, crop HQ frame at detections (Script node + ImageManip node)
            nn_type (str, optional): Type of the NN - Either 'Yolo' or 'MobileNet'
            tracker (bool, default False): Enable object tracker - only for Object detection models
            spatial (bool, default False): Enable getting Spatial coordinates (XYZ), only for Obj detectors. Yolo/SSD use on-device spatial calc, others on-host (gen2-calc-spatials-on-host)
            replay (Replay object): Replay
            args (Any, optional): Use user defined arguments when constructing the pipeline
            name (str, optional): Name of the output stream
        """
        super().__init__()

        self.name = name
        self.out = self.Out(self)
<<<<<<< HEAD
        self.detection = self.DetectionTrigger(self)
        self.detections = self.DetectionsTrigger(self)

        self.triggers = defaultdict(list)
=======
        self.node: Union[None,
                         dai.node.NeuralNetwork,
                         dai.node.MobileNetDetectionNetwork, dai.node.MobileNetSpatialDetectionNetwork,
                         dai.node.YoloDetectionNetwork, dai.node.YoloSpatialDetectionNetwork] = None

        # ImageManip used to resize the input to match the expected NN input size
        self.image_manip: Optional[dai.node.ImageManip] = None
        self.x_in: Optional[dai.node.XLinkIn] = None  # Used for multi-stage pipeline
        self.tracker = pipeline.createObjectTracker() if tracker else None
        self.apply_tracking_filter = False
        self.forget_after_n_frames = None
>>>>>>> 535da321

        # Private properties
        self._ar_resize_mode: ResizeMode = ResizeMode.LETTERBOX  # Default
        self._input: Union[CameraComponent, 'NNComponent', dai.Node.Output] = input  # Input to the NNComponent node passed on initialization
        self._stream_input: dai.Node.Output  # Node Output that will be used as the input for this NNComponent

        self._blob: Optional[dai.OpenVINO.Blob] = None
        self._forced_version: Optional[dai.OpenVINO.Version] = None  # Forced OpenVINO version
        self._size: Optional[Tuple[int, int]] = None  # Input size to the NN
        self._args: Optional[Dict] = args
        self._config: Optional[Dict] = None
        self._node_type: dai.node = dai.node.NeuralNetwork  # Type of the node for `node`
        self._roboflow: Optional[RoboflowIntegration] = None

        # Multi-stage pipeline
        self._multi_stage_nn: Optional[MultiStageNN] = None
        self._multi_stage_config: Optional[MultiStageConfig] = None
        self._multi_stage_num_frame_pool = 20

        self._input_queue = Optional[None]  # Input queue for multi-stage pipeline

        self._spatial: Optional[Union[bool, StereoComponent]] = spatial
        self._replay: Optional[Replay] = replay  # Replay module

        # For visualizer
        self._labels: Optional[List] = None  # Obj detector labels
        self._handler: Optional[Callable] = None  # Custom model handler for decoding

        # Save passed settings
        self._decode_fn = decode_fn or None  # Decode function that will be used to decode NN results

        # Parse passed settings
        self._parse_model(model)
        if nn_type:
            self._parse_node_type(nn_type)

        # Create NN node
        self.node = pipeline.create(self._node_type)
        self._update_config()

        if self._roboflow:
            path = self._roboflow.device_update(device)
            self._parse_config(path)
            self._update_config()

        if self._blob is None:
            self._blob = dai.OpenVINO.Blob(self._blob_from_config(self._config['model']))

        # TODO: update NN input based on camera resolution
        self.node.setBlob(self._blob)
        self._out = self.node.out

        if 1 < len(self._blob.networkInputs):
            raise NotImplementedError()

        nn_in: dai.TensorInfo = next(iter(self._blob.networkInputs.values()))
        # TODO: support models that expect mono img
        self._size: Tuple[int, int] = (nn_in.dims[0], nn_in.dims[1])
        # maxSize = dims

        if isinstance(self._input, CameraComponent):
            self._stream_input = self._input.stream
            self._setup_resize_manip(pipeline).link(self.node.input)
        elif self._is_multi_stage():
            # Calculate crop shape of the object detector
            frame_size = self._input._input.stream_size
            nn_size = self._input._size
            scale = frame_size[0] / nn_size[0], frame_size[1] / nn_size[1]
            i = 0 if scale[0] < scale[1] else 1
            crop = int(scale[i] * nn_size[0]), int(scale[i] * nn_size[1])
            # Crop the high-resolution frames, so it matches object detection frame aspect ratio

            self.image_manip = pipeline.createImageManip()
            self.image_manip.setNumFramesPool(self._multi_stage_num_frame_pool)
            self.image_manip_config = dai.ImageManipConfig()
            self.image_manip.initialConfig.setFrameType(dai.RawImgFrame.Type.BGR888p)

            self._input._stream_input.link(self.image_manip.inputImage)
            if self._input._is_detector() and self._decode_fn is None:
                self.image_manip.setResize(*crop)
                self.image_manip.setMaxOutputFrameSize(crop[0] * crop[1] * 3)

                # Create script node, get HQ frames from input.
                self._multi_stage_nn = MultiStageNN(pipeline=pipeline,
                                                    detection_node=self._input.node,
                                                    high_res_frames=self.image_manip.out,
                                                    size=self._size,
                                                    num_frames_pool=self._multi_stage_num_frame_pool)
                self._multi_stage_nn.configure(self._multi_stage_config)
                self._multi_stage_nn.out.link(self.node.input)  # Cropped frames

                # For debugging, for integral counter
                self.node.out.link(self._multi_stage_nn.script.inputs['recognition'])
                self.node.input.setBlocking(True)
                self.node.input.setQueueSize(20)
            else:
                logging.debug('Using on-host decoding for multi-stage NN')
                # Custom NN
                self.image_manip.setResize(*self._size)
                self.image_manip.setMaxOutputFrameSize(self._size[0] * self._size[1] * 3)

                # TODO pass frame on device, and just send config from host
                self.x_in = pipeline.createXLinkIn()
                self.x_in.setStreamName("input_queue")
                self.x_in.setMaxDataSize(frame_size[0] * frame_size[1] * 3)
                self.x_in.out.link(self.image_manip.inputImage)

                self.x_in_cfg = pipeline.createXLinkIn()
                self.x_in_cfg.setStreamName("input_queue_cfg")
                self.x_in_cfg.out.link(self.image_manip.inputConfig)

                self.image_manip.out.link(self.node.input)
                self.node.input.setQueueSize(20)
        elif isinstance(self._input, dai.Node.Output):
            self._stream_input = self._input
            self._setup_resize_manip(pipeline).link(self.node.input)
        else:
            raise ValueError(
                "'input' argument passed on init isn't supported!"
                "You can only use NnComponent or CameraComponent as the input."
            )

        if self._spatial:
            if isinstance(self._spatial, bool):  # Create new StereoComponent
                self._spatial = StereoComponent(device, pipeline, args=self._args, replay=self._replay)
            if isinstance(self._spatial, StereoComponent):
                self._spatial.depth.link(self.node.inputDepth)
                self._spatial.config_stereo(align=self._input._source)
            # Configure Spatial Detection Network

        if self._args:
            if self._is_spatial():
                self._config_spatials_args(self._args)

    def forced_openvino_version(self) -> dai.OpenVINO.Version:
        """
        Checks whether the component forces a specific OpenVINO version. This function is called after
        Camera has been configured and right before we connect to the OAK camera.
        @return: Forced OpenVINO version (optional).
        """
        return self._forced_version

    def _parse_model(self, model):
        """
        Called when NNComponent is initialized. Parses "model" argument passed by user.
        """
        if isinstance(model, Dict):
            self._parse_config(model)
            return
        # Parse the input config/model
        elif isinstance(model, str):
            # Download from the web, or convert to Path
            model = getBlob(model) if isUrl(model) else Path(model)

        if model.suffix in ['.blob', '.json']:
            if model.suffix == '.blob':
                self._blob = dai.OpenVINO.Blob(model.resolve())
                self._forced_version = self._blob.version
            elif model.suffix == '.json':  # json config file was passed
                self._parse_config(model)
        else:  # SDK supported model
            models = getSupportedModels(printModels=False)
            zoo_models = blobconverter.zoo_list()

            if str(model) in models:
                model = models[str(model)] / 'config.json'
                self._parse_config(model)
            elif str(model) in zoo_models:
                logging.warning(
                    'Models from the OpenVINO Model Zoo do not carry any metadata'
                    ' (e.g., label map, decoding logic). Please keep this in mind when using models from Zoo.'
                )
                self._blob = dai.OpenVINO.Blob(blobconverter.from_zoo(str(model), shaves=6))
                self._forced_version = self._blob.version
            else:
                raise ValueError(f"Specified model '{str(model)}' is not supported by DepthAI SDK.\n"
                                 "Check SDK documentation page to see which models are supported.")

    def _parse_node_type(self, nn_type: str) -> None:
        self._node_type = dai.node.NeuralNetwork
        if nn_type:
            if nn_type.upper() == 'YOLO':
                self._node_type = dai.node.YoloSpatialDetectionNetwork if self._is_spatial() else dai.node.YoloDetectionNetwork
            elif nn_type.upper() == 'MOBILENET':
                self._node_type = dai.node.MobileNetSpatialDetectionNetwork if self._is_spatial() else dai.node.MobileNetDetectionNetwork

    def _config_spatials_args(self, args):
        if not isinstance(args, Dict):
            args = vars(args)  # Namespace -> Dict
        self.config_spatial(
            bb_scale_factor=args.get('sbbScaleFactor', None),
            lower_threshold=args.get('minDepth', None),
            upper_threshold=args.get('maxDepth', None),
        )

    def _parse_config(self, model_config: Union[Path, str, Dict]):
        """
        Called when NNComponent is initialized. Reads config.json file and parses relevant setting from there
        """
        parent_folder = None
        if isinstance(model_config, str):
            model_config = Path(model_config).resolve()

        if isinstance(model_config, Path):
            parent_folder = model_config.parent
            with model_config.open() as f:
                self._config = Config().load(json.loads(f.read()))
        else:  # Dict
            self._config = model_config

        if 'source' in self._config:
            if self._config['source'] == 'roboflow':
                from depthai_sdk.integrations.roboflow import RoboflowIntegration
                self._roboflow = RoboflowIntegration(self._config)
                self._parse_node_type('YOLO')  # Roboflow only supports YOLO models
                return
            else:
                raise ValueError(f"[NN Dict configuration] Source '{self._config['source']}' not supported")

        # Get blob from the config file
        if 'model' in self._config:
            model = self._config['model']

            # Resolve the paths inside config
            if parent_folder:
                for name in ['blob', 'xml', 'bin']:
                    if name in model:
                        model[name] = str((parent_folder / model[name]).resolve())

            if 'blob' in model:
                self._blob = dai.OpenVINO.Blob(model['blob'])

        # Parse OpenVINO version
        if "openvino_version" in self._config:
            self._forced_version = parse_open_vino_version(self._config.get("openvino_version"))

        # Save for visualization
        self._labels = self._config.get("mappings", {}).get("labels", None)

        # Handler.py logic to decode raw NN results into standardized AI results
        if 'handler' in self._config:
            self._handler = loadModule(model_config.parent / self._config["handler"])

            if not callable(getattr(self._handler, "decode", None)):
                logging.debug("Custom model handler does not contain 'decode' method!")
            else:
                self._decode_fn = self._handler.decode if self._decode_fn is None else self._decode_fn

        if 'nn_config' in self._config:
            nn_config = self._config.get("nn_config", {})

            # Parse node type
            nn_family = nn_config.get("NN_family", None)
            if nn_family:
                self._parse_node_type(nn_family)

    def _blob_from_config(self, model: Dict, version: Optional[dai.OpenVINO.Version] = None) -> str:
        """
        Gets the blob from the config file.
        """
        version_str = None
        if version is not None:
            vals = str(version).split('_')
            version_str = f"{vals[1]}.{vals[2]}"

        if 'model_name' in model:  # Use blobconverter to download the model
            zoo_type = model.get("zoo", 'intel')
            return blobconverter.from_zoo(model['model_name'],
                                          zoo_type=zoo_type,
                                          shaves=6,  # TODO: Calculate ideal shave amount
                                          version=version_str
                                          )

        if 'xml' in model and 'bin' in model:
            return blobconverter.from_openvino(xml=model['xml'],
                                               bin=model['bin'],
                                               data_type="FP16",  # Myriad X
                                               shaves=6,  # TODO: Calculate ideal shave amount
                                               version=version_str
                                               )

        raise ValueError("Specified `model` values in json config files are incorrect!")

    def _setup_resize_manip(self, pipeline: Optional[dai.Pipeline] = None) -> dai.Node.Output:
        """
        Creates ImageManip node that resizes the input to match the expected NN input size.
        DepthAI uses CHW (Planar) channel layout and BGR color order convention.
        """
        if not self.image_manip:
            self.image_manip = pipeline.create(dai.node.ImageManip)
            self._stream_input.link(self.image_manip.inputImage)
            self.image_manip.setMaxOutputFrameSize(self._size[0] * self._size[1] * 3)
            self.image_manip.initialConfig.setFrameType(dai.RawImgFrame.Type.BGR888p)
            # Set to non-blocking
            self.image_manip.inputImage.setBlocking(False)
            self.image_manip.inputImage.setQueueSize(2)

        self.image_manip.initialConfig.setResizeThumbnail(*self._size)
        return self.image_manip.out

    def _change_resize_mode(self, mode: ResizeMode) -> None:
        """
        Changes the resize mode of the ImageManip node.

        Args:
            mode (ResizeMode): Resize mode to use
        """
        self._ar_resize_mode = mode

        if self.image_manip:
            if self._ar_resize_mode == ResizeMode.CROP:
                # Cropping is already the default mode of the ImageManip node
                self.image_manip.initialConfig.setResize(self._size)
            elif self._ar_resize_mode == ResizeMode.LETTERBOX:
                self.image_manip.initialConfig.setResizeThumbnail(*self._size)
            elif self._ar_resize_mode == ResizeMode.STRETCH:
                self.image_manip.initialConfig.setResize(self._size)
                self.image_manip.setKeepAspectRatio(False)  # Not keeping aspect ratio -> stretching the image

    def config_multistage_nn(self,
                             debug=False,
                             labels: Optional[List[int]] = None,
                             scale_bb: Optional[Tuple[int, int]] = None,
                             num_frame_pool: int = None
                             ) -> None:
        """
        Configures the MultiStage NN pipeline. Available if the input to this NNComponent is Detection NNComponent.

        Args:
            debug (bool, default False): Debug script node
            labels (List[int], optional): Crop & run inference only on objects with these labels
            scale_bb (Tuple[int, int], optional): Scale detection bounding boxes (x, y) before cropping the frame. In %.
            num_frame_pool (int, optional): Number of frames to pool for inference. If None, will use the default value.
        """
        if not self._is_multi_stage():
            logging.warning("Input to this model was not a NNComponent, so 2-stage NN inferencing isn't possible!"
                            "This configuration attempt will be ignored.")
            return

        self._multi_stage_num_frame_pool = num_frame_pool
        self._multi_stage_config = MultiStageConfig(debug, labels, scale_bb)

    def _parse_label(self, label: Union[str, int]) -> int:
        if isinstance(label, int):
            return label
        elif isinstance(label, str):
            if not self._labels:
                raise ValueError("Incorrect trackLabels type! Make sure to pass NN configuration to"
                                 "the NNComponent so it can deccode string labels!")
            # Label map is Dict of either "name", or ["name", "color"]
            label_strs = [l.upper() if isinstance(l, str) else l[0].upper() for l in self._labels]

            if label.upper() not in label_strs: raise ValueError(f"String '{label}' wasn't found in passed labels!")
            return label_strs.index(label.upper())
        else:
            raise Exception('_parse_label only accepts int or str')

    def config_tracker(self,
                       tracker_type: Optional[dai.TrackerType] = None,
                       track_labels: Optional[List[int]] = None,
                       assignment_policy: Optional[dai.TrackerIdAssignmentPolicy] = None,
                       max_obj: Optional[int] = None,
                       threshold: Optional[float] = None,
                       apply_tracking_filter: Optional[bool] = None,
                       forget_after_n_frames: Optional[int] = None,
                       ):
        """
        Configure Object Tracker node (if it's enabled).

        Args:
            tracker_type (dai.TrackerType, optional): Set object tracker type
            track_labels (List[int], optional): Set detection labels to track
            assignment_policy (dai.TrackerType, optional): Set object tracker ID assignment policy
            max_obj (int, optional): Set max objects to track. Max 60.
            threshold (float, optional): Specify tracker threshold. Default: 0.0
            apply_tracking_filter (bool, optional): Set whether to apply Kalman filter to the tracked objects. Done on the host.
            forget_after_n_frames (int, optional): Set how many frames to track an object before forgetting it.
        """

        if self.tracker is None:
            warnings.warn("Tracker was not enabled! Enable with cam.create_nn('[model]', tracker=True)."
                          "This configuration attempt will be ignored.")
            return

        if tracker_type is not None:
            self.tracker.setTrackerType(type=tracker_type)

        if track_labels is not None and 0 < len(track_labels):
            labels = [self._parse_label(l) for l in track_labels]
            self.tracker.setDetectionLabelsToTrack(labels)

        if assignment_policy is not None:
            self.tracker.setTrackerIdAssignmentPolicy(assignment_policy)

        if max_obj is not None:
            if 60 < max_obj:
                raise ValueError("Maximum objects to track is 60!")
            self.tracker.setMaxObjectsToTrack(max_obj)

        if threshold is not None:
            self.tracker.setTrackerThreshold(threshold)

        if apply_tracking_filter is not None:
            self.apply_tracking_filter = apply_tracking_filter

        if forget_after_n_frames is not None:
            self.forget_after_n_frames = forget_after_n_frames

    def config_yolo_from_metadata(self, metadata: Dict):
        """
        Configures (Spatial) Yolo Detection Network node with a dictionary. Calls config_yolo().
        """
        return self.config_yolo(
            num_classes=metadata['classes'],
            coordinate_size=metadata['coordinates'],
            anchors=metadata['anchors'],
            masks=metadata['anchor_masks'],
            iou_threshold=metadata['iou_threshold'],
            conf_threshold=metadata['confidence_threshold'],
        )

    def config_yolo(self,
                    num_classes: int,
                    coordinate_size: int,
                    anchors: List[float],
                    masks: Dict[str, List[int]],
                    iou_threshold: float,
                    conf_threshold: Optional[float] = None,
                    ) -> None:
        """
        Configures (Spatial) Yolo Detection Network node.
        """
        if not self._is_yolo():
            logging.warning('This is not a YOLO detection network! This configuration attempt will be ignored.')
            return

        if not self.node:
            raise Exception('YOLO node not initialized!')

        self.node.setNumClasses(num_classes)
        self.node.setCoordinateSize(coordinate_size)
        self.node.setAnchors(anchors)
        self.node.setAnchorMasks(masks)
        self.node.setIouThreshold(iou_threshold)

        if conf_threshold is not None:
            self.node.setConfidenceThreshold(conf_threshold)

    def config_nn(self,
                  conf_threshold: Optional[float] = None,
                  resize_mode: Union[ResizeMode, str] = None):
        """
        Configures the Detection Network node.

        Args:
            conf_threshold: (float, optional): Confidence threshold for the detections (0..1]
            resize_mode: (ResizeMode, optional): Change aspect ratio resizing mode - to either STRETCH, CROP, or LETTERBOX.
        """
        if resize_mode:
            if isinstance(resize_mode, str):
                try:
                    resize_mode = ResizeMode[resize_mode.upper()]
                except (AttributeError, KeyError):
                    logging.warning('AR resize mode was not recognizied.'
                                    'Options (case insensitive): STRETCH, CROP, LETTERBOX.'
                                    'Using default LETTERBOX mode.')

            self._change_resize_mode(resize_mode)
        if conf_threshold is not None and self._is_detector():
            self.node.setConfidenceThreshold(conf_threshold)

    def config_spatial(self,
                       bb_scale_factor: Optional[float] = None,
                       lower_threshold: Optional[int] = None,
                       upper_threshold: Optional[int] = None,
                       calc_algo: Optional[dai.SpatialLocationCalculatorAlgorithm] = None):
        """
        Configures the Spatial Detection Network node.

        Args:
            bb_scale_factor (float, optional): Specifies scale factor for detected bounding boxes (0..1]
            lower_threshold (int, optional): Specifies lower threshold in depth units (millimeter by default) for depth values which will used to calculate spatial data
            upper_threshold (int, optional): Specifies upper threshold in depth units (millimeter by default) for depth values which will used to calculate spatial data
            calc_algo (dai.SpatialLocationCalculatorAlgorithm, optional): Specifies spatial location calculator algorithm: Average/Min/Max
        """
        if not self._is_spatial():
            logging.warning('This is not a Spatial Detection network! This configuration attempt will be ignored.')
            return

        if bb_scale_factor is not None:
            self.node.setBoundingBoxScaleFactor(bb_scale_factor)
        if lower_threshold is not None:
            self.node.setDepthLowerThreshold(lower_threshold)
        if upper_threshold is not None:
            self.node.setDepthUpperThreshold(upper_threshold)
        if calc_algo:
            self.node.setSpatialCalculationAlgorithm(calc_algo)

    def _update_config(self):
        if self.node is None or self._config is None:
            return

        nn_config = self._config.get("nn_config", {})

        meta = nn_config.get('NN_specific_metadata', None)
        if self._is_yolo() and meta:
            self.config_yolo_from_metadata(metadata=meta)

        self.config_nn(conf_threshold=nn_config.get('conf_threshold', None))

    """
    Available outputs (to the host) of this component
    """

    class Trigger:
        def __init__(self, nn_component: 'NNComponent'):
            self._comp = nn_component

    class DetectionTrigger(Trigger):
        def __init__(self, nn_component: 'NNComponent'):
            super().__init__(nn_component)

    class DetectionsTrigger(Trigger):
        def __init__(self, nn_component: 'NNComponent'):
            super().__init__(nn_component)
            self.condition_func = None
            self.dir_path = None
            self.stream = None
            self.offset = None
            self.duration = None
            self.threads = []

        def __exit__(self, exc_type, exc_val, exc_tb):
            for t in self.threads:
                t.join()

        async def save(self):
            await asyncio.sleep(self.offset)
            self.stream._video_recorder.save_snapshot(self.dir_path, self.offset + self.duration)

        def run_async_loop_in_thread(self):
            asyncio.run(self.save())

        def check_trigger(self, condition_input: Any = None) -> None:
            if self.condition_func is None:
                return

            if self.condition_func(condition_input):
                thread = Thread(target=self.run_async_loop_in_thread)
                thread.start()
                self.threads.append(thread)

        def record(self,
                   condition_func: Callable[[Any], bool],
                   dir_path: Union[Path, str],
                   stream: XoutBase,
                   offset: int = 0,  # From which frame before/after trigger should we start recording frames
                   duration: int = 10,  # After how many frames after the last trigger should we stop recording
                   ):
            """
            Record frames from a stream to a directory on condition.

            Args:
                condition_func: Function that takes detections and returns True if we should record.
                dir_path: Path to the directory where to save the video.
                stream: Stream to record.
                offset: From which second before/after trigger should we start recording frames.
                duration: Duration of the recording in seconds.
            """
            assert condition_func is not None, 'Condition function must be provided'
            self.condition_func = condition_func
            self.dir_path = dir_path
            self.stream = stream
            self.offset = offset
            self.duration = duration

            self._comp._add_trigger('detections', self)

    detection: DetectionTrigger
    detections: DetectionsTrigger

    def _add_trigger(self, trigger_name, trigger: Trigger):
        """
        Adds a trigger to a directory.

        Args:
            trigger_name: Name of the trigger.
            trigger: Trigger object.
        """
        self.triggers[trigger_name].append(trigger)

    class Out:
        def __init__(self, nn_component: 'NNComponent'):
            self._comp = nn_component

        def main(self, pipeline: dai.Pipeline, device: dai.Device) -> XoutBase:
            """
            Default output. Streams NN results and high-res frames that were downscaled and used for inferencing.
            Produces DetectionPacket or TwoStagePacket (if it's 2. stage NNComponent).
            """

            if self._comp._is_multi_stage():
                det_nn_out = StreamXout(id=self._comp._input.node.id,
                                        out=self._comp._input.node.out,
                                        name=self._comp._input.name)
                second_nn_out = StreamXout(id=self._comp.node.id, out=self._comp.node.out, name=self._comp.name)

                out = XoutTwoStage(det_nn=self._comp._input,
                                   second_nn=self._comp,
                                   frames=self._comp._input._input.get_stream_xout(),
                                   det_out=det_nn_out,
                                   second_nn_out=second_nn_out,
                                   device=device,
                                   input_queue_name="input_queue" if self._comp.x_in else None)
            else:
                det_nn_out = StreamXout(id=self._comp.node.id, out=self._comp.node.out, name=self._comp.name)
                input_stream = self._comp._stream_input
                out = XoutNnResults(det_nn=self._comp,
                                    frames=StreamXout(id=input_stream.getParent().id,
                                                      out=input_stream,
                                                      name=self._comp.name),
                                    nn_results=det_nn_out)

            return self._comp._create_xout(pipeline, out)

        def passthrough(self, pipeline: dai.Pipeline, device: dai.Device) -> XoutBase:
            """
            Default output. Streams NN results and passthrough frames (frames used for inferencing)
            Produces DetectionPacket or TwoStagePacket (if it's 2. stage NNComponent).
            """
            if self._comp._is_multi_stage():
                det_nn_out = StreamXout(id=self._comp._input.node.id,
                                        out=self._comp._input.node.out,
                                        name=self._comp._input.name)
                frames = StreamXout(id=self._comp._input.node.id,
                                    out=self._comp._input.node.passthrough,
                                    name=self._comp.name)
                second_nn_out = StreamXout(self._comp.node.id, self._comp.node.out, name=self._comp.name)

                out = XoutTwoStage(det_nn=self._comp._input,
                                   second_nn=self._comp,
                                   frames=frames,
                                   det_out=det_nn_out,
                                   second_nn_out=second_nn_out,
                                   device=device,
                                   input_queue_name="input_queue" if self._comp.x_in else None)
            else:
                det_nn_out = StreamXout(id=self._comp.node.id, out=self._comp.node.out, name=self._comp.name)
                frames = StreamXout(id=self._comp.node.id, out=self._comp.node.passthrough, name=self._comp.name)

                out = XoutNnResults(det_nn=self._comp,
                                    frames=frames,
                                    nn_results=det_nn_out)

            return self._comp._create_xout(pipeline, out)

        def image_manip(self, pipeline: dai.Pipeline, device: dai.Device) -> XoutBase:
            out = XoutFrames(frames=StreamXout(id=self._comp.image_manip.id,
                                               out=self._comp.image_manip.out,
                                               name=self._comp.name))
            return self._comp._create_xout(pipeline, out)

        def input(self, pipeline: dai.Pipeline, device: dai.Device) -> XoutBase:
            out = XoutFrames(frames=StreamXout(id=self._comp._input.node.id,
                                               out=self._comp._stream_input,
                                               name=self._comp.name))
            return self._comp._create_xout(pipeline, out)

        def spatials(self, pipeline: dai.Pipeline, device: dai.Device) -> XoutSpatialBbMappings:
            """
            Streams depth and bounding box mappings (``SpatialDetectionNework.boundingBoxMapping``). Produces SpatialBbMappingPacket.
            """
            if not self._comp._is_spatial():
                raise Exception('SDK tried to output spatial data (depth + bounding box mappings),'
                                'but this is not a Spatial Detection network!')

            out = XoutSpatialBbMappings(
                device=device,
                frames=StreamXout(id=self._comp.node.id, out=self._comp.node.passthroughDepth, name=self._comp.name),
                configs=StreamXout(id=self._comp.node.id, out=self._comp.node.out, name=self._comp.name)
            )

            return self._comp._create_xout(pipeline, out)

        def twostage_crops(self, pipeline: dai.Pipeline, device: dai.Device) -> XoutFrames:
            """
            Streams 2. stage cropped frames to the host. Produces FramePacket.
            """
            if not self._comp._is_multi_stage():
                raise Exception('SDK tried to output TwoStage crop frames, but this is not a Two-Stage NN component!')

            out = XoutFrames(frames=StreamXout(id=self._comp._multi_stage_nn.manip.id,
                                               out=self._comp._multi_stage_nn.manip.out,
                                               name=self._comp.name))

            return self._comp._create_xout(pipeline, out)

        def tracker(self, pipeline: dai.Pipeline, device: dai.Device) -> XoutTracker:
            """
            Streams ObjectTracker tracklets and high-res frames that were downscaled and used for inferencing. Produces TrackerPacket.
            """
            if not self._comp._is_tracker():
                raise Exception('Tracker was not enabled! Enable with cam.create_nn("[model]", tracker=True)!')

            self._comp.node.passthrough.link(self._comp.tracker.inputDetectionFrame)
            self._comp.node.out.link(self._comp.tracker.inputDetections)

            # TODO: add support for full frame tracking
            self._comp.node.passthrough.link(self._comp.tracker.inputTrackerFrame)

            out = XoutTracker(det_nn=self._comp,
                              frames=self._comp._input.get_stream_xout(),  # CameraComponent
                              device=device,
                              tracklets=StreamXout(self._comp.tracker.id, self._comp.tracker.out),
                              apply_kalman=self._comp.apply_tracking_filter,
                              forget_after_n_frames=self._comp.forget_after_n_frames)

            return self._comp._create_xout(pipeline, out)

        def encoded(self, pipeline: dai.Pipeline, device: dai.Device) -> XoutNnResults:
            """
            Streams NN results and encoded frames (frames used for inferencing)
            Produces DetectionPacket or TwoStagePacket (if it's 2. stage NNComponent).
            """
            if self._comp._input.encoder is None:
                raise Exception('Encoder not enabled for the input')

            if self._comp._is_multi_stage():
                raise NotImplementedError('Encoded output not supported for 2-stage NNs at the moment.')

            if self._comp._input._encoder_profile == dai.VideoEncoderProperties.Profile.MJPEG:
                out = XoutNnMjpeg(
                    det_nn=self._comp,
                    frames=StreamXout(self._comp._input.encoder.id, self._comp._input.encoder.bitstream),
                    nn_results=StreamXout(self._comp.node.id, self._comp.node.out),
                    color=self._comp._input.is_color(),
                    lossless=self._comp._input.encoder.getLossless(),
                    fps=self._comp._input.encoder.getFrameRate(),
                    frame_shape=self._comp._input.stream_size
                )
            else:
                out = XoutNnH26x(
                    det_nn=self._comp,
                    frames=StreamXout(self._comp._input.node.id, self._comp._input.encoder.bitstream),
                    nn_results=StreamXout(self._comp.node.id, self._comp.node.out),
                    color=self._comp._input.is_color(),
                    profile=self._comp._input._encoder_profile,
                    fps=self._comp._input.encoder.getFrameRate(),
                    frame_shape=self._comp._input.stream_size
                )

            return self._comp._create_xout(pipeline, out)

        def nn_data(self, pipeline: dai.Pipeline, device: dai.Device) -> XoutNnData:
            if type(self._comp.node) == dai.node.NeuralNetwork:
                out = XoutNnData(xout=StreamXout(self._comp.node.id, self._comp.node.out))
            else:
                out = XoutNnData(xout=StreamXout(self._comp.node.id, self._comp.node.outNetwork))
            return self._comp._create_xout(pipeline, out)

    # Checks
    def _is_spatial(self) -> bool:
        return self._spatial is not None  # todo fix if spatial is bool and equals to False

    def _is_tracker(self) -> bool:
        # Currently, only object detectors are supported
        return self._is_detector() and self.tracker is not None

    def _is_yolo(self) -> bool:
        return (
                self._node_type == dai.node.YoloDetectionNetwork or
                self._node_type == dai.node.YoloSpatialDetectionNetwork
        )

    def _is_mobile_net(self) -> bool:
        return (
                self._node_type == dai.node.MobileNetDetectionNetwork or
                self._node_type == dai.node.MobileNetSpatialDetectionNetwork
        )

    def _is_detector(self) -> bool:
        """
        Currently these 2 object detectors are supported
        """
        return self._is_yolo() or self._is_mobile_net()

    def _is_multi_stage(self):
        if not isinstance(self._input, type(self)):
            return False

        if not isinstance(self._input, Component):
            return False

        # if not self._input._is_detector():
        #     raise Exception('Only object detector models can be used as an input to the NNComponent!')

        return True<|MERGE_RESOLUTION|>--- conflicted
+++ resolved
@@ -64,12 +64,10 @@
 
         self.name = name
         self.out = self.Out(self)
-<<<<<<< HEAD
         self.detection = self.DetectionTrigger(self)
         self.detections = self.DetectionsTrigger(self)
 
         self.triggers = defaultdict(list)
-=======
         self.node: Union[None,
                          dai.node.NeuralNetwork,
                          dai.node.MobileNetDetectionNetwork, dai.node.MobileNetSpatialDetectionNetwork,
@@ -81,7 +79,6 @@
         self.tracker = pipeline.createObjectTracker() if tracker else None
         self.apply_tracking_filter = False
         self.forget_after_n_frames = None
->>>>>>> 535da321
 
         # Private properties
         self._ar_resize_mode: ResizeMode = ResizeMode.LETTERBOX  # Default

--- conflicted
+++ resolved
@@ -1,12 +1,7 @@
 from typing import Tuple, Any
+import numpy as np
+from depthai_sdk.classes.enum import ResizeMode
 
-import numpy as np
-
-<<<<<<< HEAD
-from depthai_sdk.classes.enum import ResizeMode
-=======
-from depthai_sdk.components.nn_helper import ResizeMode
->>>>>>> 4981eea7
 
 
 class NormalizeBoundingBox:
@@ -14,12 +9,7 @@
     Normalized bounding box (BB) received from the device. It will also take into account type of aspect ratio
     resize mode and map coordinates to correct location.
     """
-
-<<<<<<< HEAD
-    def __init__(self, aspect_ratio: Tuple[float, float], ar_resize_mode: ResizeMode):
-=======
     def __init__(self, aspect_ratio: Tuple[float, float], resize_mode: ResizeMode):
->>>>>>> 4981eea7
         """
         :param aspect_ratio: NN input size
         :param resize_mode: Aspect ratio resize mode
@@ -41,11 +31,8 @@
         bbox = np.array(bbox)
 
         # Edit the bounding boxes before normalizing them
-<<<<<<< HEAD
-        if self.ar_resize_mode == ResizeMode.CROP:
-=======
+
         if self.resize_mode == ResizeMode.CROP:
->>>>>>> 4981eea7
             ar_diff = (self.aspect_ratio[0] / self.aspect_ratio[1]) / (frame.shape[1] / frame.shape[0])
             if ar_diff < 1:
                 new_w = frame.shape[1] * ar_diff
@@ -63,17 +50,10 @@
                 bbox[3] = bbox[3] * new_h + (new_h - frame.shape[0]) / 2
 
             return bbox.astype(int)
-<<<<<<< HEAD
-        elif self.ar_resize_mode == ResizeMode.STRETCH:
-            # No need to edit bounding boxes when stretching
-            pass
-        elif self.ar_resize_mode == ResizeMode.LETTERBOX:
-=======
         elif self.resize_mode == ResizeMode.STRETCH:
             # No need to edit bounding boxes when stretching
             pass
         elif self.resize_mode == ResizeMode.LETTERBOX:
->>>>>>> 4981eea7
             # There might be better way of doing this. TODO: test if it works as expected
             ar_diff = self.aspect_ratio[0] / self.aspect_ratio[1] - frame.shape[1] / frame.shape[0]
             sel = 0 if 0 < ar_diff else 1

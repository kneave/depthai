--- conflicted
+++ resolved
@@ -16,13 +16,8 @@
                  mono_frames: Optional[StreamXout],
                  colorize: StereoColor = None,
                  colormap: int = None,
-<<<<<<< HEAD
-                 wls_config: dict = None,
                  ir_settings: dict = None,
                  confidence_map: StreamXout = None):
-=======
-                 ir_settings: dict = None):
->>>>>>> a0154909
         self.name = 'Depth'
         super().__init__(device=device,
                          frames=frames,
@@ -30,13 +25,8 @@
                          mono_frames=mono_frames,
                          colorize=colorize,
                          colormap=colormap,
-<<<<<<< HEAD
-                         wls_config=wls_config,
                          ir_settings=ir_settings,
                          confidence_map=confidence_map)
-=======
-                         ir_settings=ir_settings)
->>>>>>> a0154909
 
         self.disp_scale_factor = dispScaleFactor
 

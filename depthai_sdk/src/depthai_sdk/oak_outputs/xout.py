from abc import abstractmethod
from typing import Dict, List, Any, Optional, Tuple, Union

import cv2
import depthai as dai
import numpy as np
from distinctipy import distinctipy

from depthai_sdk.classes.nn_results import Detections, ImgLandmarks
from depthai_sdk.classes.packets import (
    FramePacket,
    SpatialBbMappingPacket,
    DetectionPacket,
    TwoStagePacket,
    TrackerPacket,
    IMUPacket, DepthPacket, _Detection
)
from depthai_sdk.oak_outputs.normalize_bb import NormalizeBoundingBox
from depthai_sdk.oak_outputs.syncing import SequenceNumSync
from depthai_sdk.oak_outputs.xout_base import XoutBase, StreamXout
from depthai_sdk.recorders.video_recorder import VideoRecorder
from depthai_sdk.recorders.video_writers import AvWriter
from depthai_sdk.visualize import Visualizer
from depthai_sdk.visualize.configs import StereoColor
from depthai_sdk.visualize.configs import TextPosition
from depthai_sdk.visualize.visualizer import Platform
from depthai_sdk.visualize.visualizer_helper import colorize_disparity, calc_disp_multiplier, draw_mappings, hex_to_bgr

"""
Xout classes are abstracting streaming messages to the host computer (via XLinkOut) and syncing those messages
on the host side before sending (synced) messages to message sinks (eg. visualizers, or loggers).
TODO:
- separate syncing logic from the class. XoutTwoStage should extend the XoutNnResults (currently can't as syncing logic is not separated)
"""


class XoutFrames(XoutBase):
    """
    Single message, no syncing required
    """
<<<<<<< HEAD
    name: str = "Frames"
    TYPE = "RAW"
=======
    name: str
>>>>>>> 7158152d
    fps: float
    frames: StreamXout
    _video_recorder: VideoRecorder

    def __init__(self, frames: StreamXout, fps: float = 30, frame_shape: Tuple[int, ...] = None):
        self.frames = frames
        self.name = frames.name

        self.fps = fps
        self._video_recorder = None
        self._is_recorder_enabled = None
        self._frame_shape = frame_shape

        super().__init__()

    def setup_visualize(self,
                        visualizer: Visualizer,
                        name: str = None):
        self._visualizer = visualizer
        self.name = name or self.name

    def setup_recorder(self,
                       recorder: VideoRecorder,
                       encoding: str = 'mp4v'):
        self._video_recorder = recorder
        # Enable encoding for the video recorder
        self._video_recorder[self.name].set_fourcc(encoding)

    def visualize(self, packet: FramePacket) -> None:
        """
        Called from main thread if visualizer is not None.
        """

        # Frame shape may be 1D, that means it's an encoded frame
        if self._visualizer.frame_shape is None or np.array(self._visualizer.frame_shape).ndim == 1:
            self._visualizer.frame_shape = self._frame_shape or packet.frame.shape

        if self._visualizer.config.output.show_fps:
            self._visualizer.add_text(
                text=f'FPS: {self._fps.fps():.1f}',
                position=TextPosition.TOP_LEFT
            )

        if self.callback:  # Don't display frame, call the callback
            self.callback(packet, self._visualizer)
        else:
            packet.frame = self._visualizer.draw(packet.frame)
            # Draw on the frame
            if self._visualizer.platform == Platform.PC:
                cv2.imshow(self.name, packet.frame)
            else:
                pass

    def on_record(self, packet) -> None:
        if self._video_recorder:
            # TODO not ideal to check it this way
            if isinstance(self._video_recorder[self.name], AvWriter):
                self._video_recorder.write(self.name, packet.imgFrame)
            else:
                self._video_recorder.write(self.name, packet.frame)
        # else:
        #     self._video_recorder.add_to_buffer(self.name, packet.frame)

    def xstreams(self) -> List[StreamXout]:
        return [self.frames]

    def new_msg(self, name: str, msg) -> None:
        if name not in self._streams:
            return

        if self.queue.full():
            self.queue.get()  # Get one, so queue isn't full

        packet = FramePacket(name, msg, msg.getCvFrame())

        self.queue.put(packet, block=False)

    def __del__(self):
        if self._video_recorder:
            self._video_recorder.close()


class XoutMjpeg(XoutFrames):
    name: str = "MJPEG Stream"
    TYPE = "MJPEG"
    lossless: bool
    fps: float

    def __init__(self, frames: StreamXout, color: bool, lossless: bool, fps: float, frame_shape: Tuple[int, ...]):
        super().__init__(frames)
        # We could use cv2.IMREAD_UNCHANGED, but it produces 3 planes (RGB) for mono frame instead of a single plane
        self.flag = cv2.IMREAD_COLOR if color else cv2.IMREAD_GRAYSCALE
        self.lossless = lossless
        self.fps = fps
        self._frame_shape = frame_shape

        if lossless and self._visualizer:
            raise ValueError('Visualizing Lossless MJPEG stream is not supported!')

    def visualize(self, packet: FramePacket):
        # TODO use PyTurbo
        packet.frame = cv2.imdecode(packet.imgFrame.getData(), self.flag)
        super().visualize(packet)


class XoutH26x(XoutFrames):
    name = "H26x Stream"
    TYPE = "H26x"
    color: bool
    fps: float
    profile: dai.VideoEncoderProperties.Profile

    def __init__(self,
                 frames: StreamXout,
                 color: bool,
                 profile: dai.VideoEncoderProperties.Profile,
                 fps: float,
                 frame_shape: Tuple[int, ...]):
        super().__init__(frames)
        self.color = color
        self.profile = profile
        self.fps = fps
        self._frame_shape = frame_shape
        fourcc = 'hevc' if profile == dai.VideoEncoderProperties.Profile.H265_MAIN else 'h264'
<<<<<<< HEAD
        self.TYPE = "H265" if fourcc == 'hevc' else "H264"
=======

>>>>>>> 7158152d
        import av
        self.codec = av.CodecContext.create(fourcc, "r")

    def visualize(self, packet: FramePacket):
        enc_packets = self.codec.parse(packet.imgFrame.getData())

        if len(enc_packets) == 0:
            return

        frames = self.codec.decode(enc_packets[-1])

        if not frames:
            return

        frame = frames[0].to_ndarray(format='bgr24')

        # If it's Mono, squeeze from 3 planes (height, width, 3) to single plane (height, width)
        if not self.color:
            frame = frame[:, :, 0]

        packet.frame = frame
        super().visualize(packet)


class XoutClickable:
    decay_step: int  # How many packets to wait before text disappears
    buffer: Tuple[int, int, List[int]]

    def __init__(self, decay_step: int = 30):
        super().__init__()
        self.buffer = None
        self.decay_step = decay_step

    def on_click_callback(self, event, x, y, flags, param) -> None:
        if event == cv2.EVENT_MOUSEMOVE:
            self.buffer = ([0, param[0][y, x], [x, y]])


class XoutDisparity(XoutFrames, XoutClickable):
    name: str = "Disparity"
    multiplier: float
    TYPE="DISPARITY"
    fps: float

    def __init__(self,
                 disparity_frames: StreamXout,
                 mono_frames: StreamXout,
                 max_disp: float,
                 fps: float,
                 colorize: StereoColor = False,
                 colormap: int = None,
                 use_wls_filter: bool = None,
                 wls_lambda: float = None,
                 wls_sigma: float = None):
        self.mono_frames = mono_frames

        self.multiplier = 255.0 / max_disp
        self.fps = fps

        self.colorize = colorize
        self.colormap = colormap

        self.use_wls_filter = use_wls_filter
        self.wls_lambda = wls_lambda
        self.wls_sigma = wls_sigma

        if self.use_wls_filter:
            self.wls_filter = cv2.ximgproc.createDisparityWLSFilterGeneric(False)

        self.msgs = dict()

        XoutFrames.__init__(self, frames=disparity_frames, fps=fps)
        XoutClickable.__init__(self, decay_step=int(self.fps))

    def visualize(self, packet: DepthPacket):
        frame = packet.frame
        disparity_frame = (frame * self.multiplier).astype(np.uint8)

        stereo_config = self._visualizer.config.stereo

        if self.use_wls_filter:
            self.wls_filter.setLambda(stereo_config.wls_lambda or self.wls_lambda)
            self.wls_filter.setSigmaColor(stereo_config.wls_sigma or self.wls_sigma)
            disparity_frame = self.wls_filter.filter(disparity_frame, packet.mono_frame.getCvFrame())

        colorize = stereo_config.colorize or self.colorize
        colormap = stereo_config.colormap or self.colormap
        if colorize == StereoColor.GRAY:
            packet.frame = disparity_frame
        elif colorize == StereoColor.RGB:
            packet.frame = cv2.applyColorMap(disparity_frame, colormap or cv2.COLORMAP_JET)
        elif colorize == StereoColor.RGBD:
            packet.frame = cv2.applyColorMap(
                (disparity_frame * 0.5 + packet.mono_frame.getCvFrame() * 0.5).astype(np.uint8),
                colormap or cv2.COLORMAP_JET
            )

        if self._visualizer.config.output.clickable:
            cv2.namedWindow(self.name)
            cv2.setMouseCallback(self.name, self.on_click_callback, param=[disparity_frame])

            if self.buffer:
                x, y = self.buffer[2]
                self._visualizer.add_circle(coords=(x, y), radius=3, color=(255, 255, 255), thickness=-1)
                self._visualizer.add_text(
                    text=f'{self.buffer[1]}',
                    coords=(x, y - 10)
                )

        super().visualize(packet)

    def xstreams(self) -> List[StreamXout]:
        return [self.frames, self.mono_frames]

    def new_msg(self, name: str, msg: dai.Buffer) -> None:
        if name not in self._streams:
            return  # From Replay modules. TODO: better handling?

        # TODO: what if msg doesn't have sequence num?
        seq = str(msg.getSequenceNum())

        if seq not in self.msgs:
            self.msgs[seq] = dict()

        if name == self.frames.name:
            self.msgs[seq][name] = msg
        elif name == self.mono_frames.name:
            self.msgs[seq][name] = msg
        else:
            raise ValueError('Message from unknown stream name received by TwoStageSeqSync!')

        if len(self.msgs[seq]) == len(self.xstreams()):
            # Frames synced!
            if self.queue.full():
                self.queue.get()  # Get one, so queue isn't full

            packet = DepthPacket(
                self.get_packet_name(),
                self.msgs[seq][self.frames.name],
                self.msgs[seq][self.mono_frames.name],
            )
            self.queue.put(packet, block=False)

            newMsgs = {}
            for name, msg in self.msgs.items():
                if int(name) > int(seq):
                    newMsgs[name] = msg
            self.msgs = newMsgs


# TODO can we merge XoutDispariry and XoutDepth?
class XoutDepth(XoutFrames, XoutClickable):
    name: str = "Depth"
    TYPE="DEPTH"

    def __init__(self,
                 device: dai.Device,
                 frames: StreamXout,
                 fps: float,
                 mono_frames: StreamXout,
                 colorize: StereoColor = False,
                 colormap: int = None,
                 use_wls_filter: bool = None,
                 wls_lambda: float = None,
                 wls_sigma: float = None):
        self.mono_frames = mono_frames
        XoutFrames.__init__(self, frames=frames, fps=fps)
        XoutClickable.__init__(self, decay_step=int(self.fps))

        self.fps = fps
        self.device = device

        self.colorize = colorize
        self.colormap = colormap

        self.use_wls_filter = use_wls_filter
        self.wls_lambda = wls_lambda
        self.wls_sigma = wls_sigma

        self.wls_filter = None
        self.msgs = dict()

    def setup_visualize(self,
                        visualizer: Visualizer,
                        name: str = None):
        super().setup_visualize(visualizer, name)

        if self._visualizer.config.stereo.wls_filter or self.use_wls_filter:
            self.wls_filter = cv2.ximgproc.createDisparityWLSFilterGeneric(False)

    def visualize(self, packet: DepthPacket):
        depth_frame = packet.imgFrame.getFrame()

        stereo_config = self._visualizer.config.stereo

        if stereo_config.wls_filter or self.use_wls_filter:
            self.wls_filter.setLambda(stereo_config.wls_lambda)
            self.wls_filter.setSigmaColor(stereo_config.wls_sigma)
            depth_frame = self.wls_filter.filter(depth_frame, packet.mono_frame.getCvFrame())

        depth_frame_color = cv2.normalize(depth_frame, None, 256, 0, cv2.NORM_INF, cv2.CV_8UC3)
        depth_frame_color = cv2.equalizeHist(depth_frame_color)

        colorize = self.colorize or stereo_config.colorize
        colormap = self.colormap or stereo_config.colormap
        if colorize == StereoColor.GRAY:
            packet.frame = depth_frame_color
        elif colorize == StereoColor.RGB:
            packet.frame = cv2.applyColorMap(depth_frame_color, colormap or cv2.COLORMAP_JET)
        elif colorize == StereoColor.RGBD:
            packet.frame = cv2.applyColorMap(
                (depth_frame_color * 0.5 + packet.mono_frame.getCvFrame() * 0.5).astype(np.uint8),
                stereo_config.colormap or cv2.COLORMAP_JET
            )

        if self._visualizer.config.output.clickable:
            cv2.namedWindow(self.name)
            cv2.setMouseCallback(self.name, self.on_click_callback, param=[depth_frame])

            if self.buffer:
                x, y = self.buffer[2]
                self._visualizer.add_circle(coords=(x, y), radius=3, color=(255, 255, 255), thickness=-1)
                self._visualizer.add_text(
                    text=f'{self.buffer[1] / 10} cm',
                    coords=(x, y - 10)
                )

        super().visualize(packet)

    def xstreams(self) -> List[StreamXout]:
        return [self.frames, self.mono_frames]

    def new_msg(self, name: str, msg: dai.Buffer) -> None:
        if name not in self._streams:
            return  # From Replay modules. TODO: better handling?

        # TODO: what if msg doesn't have sequence num?
        seq = str(msg.getSequenceNum())

        if seq not in self.msgs:
            self.msgs[seq] = dict()

        if name == self.frames.name:
            self.msgs[seq][name] = msg
        elif name == self.mono_frames.name:
            self.msgs[seq][name] = msg
        else:
            raise ValueError('Message from unknown stream name received by TwoStageSeqSync!')

        if len(self.msgs[seq]) == len(self.xstreams()):
            # Frames synced!
            if self.queue.full():
                self.queue.get()  # Get one, so queue isn't full

            packet = DepthPacket(
                self.get_packet_name(),
                self.msgs[seq][self.frames.name],
                self.msgs[seq][self.mono_frames.name],
            )
            self.queue.put(packet, block=False)

            newMsgs = {}
            for name, msg in self.msgs.items():
                if int(name) > int(seq):
                    newMsgs[name] = msg
            self.msgs = newMsgs


class XoutSeqSync(XoutBase, SequenceNumSync):
    streams: List[StreamXout]

    def xstreams(self) -> List[StreamXout]:
        return self.streams

    def __init__(self, streams: List[StreamXout]):
        self.streams = streams
        # Save StreamXout before initializing super()!
        XoutBase.__init__(self)
        SequenceNumSync.__init__(self, len(streams))
        self.msgs = dict()

    @abstractmethod
    def package(self, msgs: List):
        raise NotImplementedError('XoutSeqSync is an abstract class, you need to override package() method!')

    def new_msg(self, name: str, msg) -> None:
        # Ignore frames that we aren't listening for
        if name not in self._streams: return

        synced = self.sync(msg.getSequenceNum(), name, msg)
        if synced:
            self.package(synced)


class XoutNnResults(XoutSeqSync, XoutFrames):
    name: str = "Object Detection"
    labels: List[Tuple[str, Tuple[int, int, int]]] = None
    normalizer: NormalizeBoundingBox

    def xstreams(self) -> List[StreamXout]:
        return [self.nn_results, self.frames]

    def __init__(self,
                 det_nn: 'NNComponent',
                 frames: StreamXout,
                 nn_results: StreamXout):
        self.det_nn = det_nn
        self.nn_results = nn_results

        # Multiple inheritance init
        XoutFrames.__init__(self, frames)
        XoutSeqSync.__init__(self, [frames, nn_results])
        # Save StreamXout before initializing super()!

        # TODO: add support for colors, generate new colors for each label that doesn't have colors
        if det_nn._labels:
            self.labels = []
            n_colors = [isinstance(label, str) for label in det_nn._labels].count(True)
            # np.array of (b,g,r), 0..1
            colors = np.array(distinctipy.get_colors(n_colors=n_colors, rng=123123, pastel_factor=0.5))[..., ::-1]
            colors = [distinctipy.get_rgb256(clr) for clr in colors]  # List of (b,g,r), 0..255
            for label in det_nn._labels:
                if isinstance(label, str):
                    text = label
                    color = colors.pop(0)  # Take last row
                elif isinstance(label, list):
                    text = label[0]
                    color = hex_to_bgr(label[1])
                else:
                    raise ValueError('Model JSON config error. Label map list can have either str or list!')

                self.labels.append((text, color))

        self.normalizer = NormalizeBoundingBox(det_nn._size, det_nn._ar_resize_mode)
        try:
            self.frame_shape = self.det_nn._input.node.getPreviewSize()
        except AttributeError:
            self.frame_shape = self.det_nn._input.stream_size  # Replay

        self.frame_shape = np.array(self.frame_shape)[::-1]

    def setup_visualize(self,
                        visualizer: Visualizer,
                        name: str = None):
        super().setup_visualize(visualizer, name)

    def on_callback(self, packet: Union[DetectionPacket, TrackerPacket]):
        if self._visualizer.frame_shape is None:
            if packet.frame.ndim == 1:
                self._visualizer.frame_shape = self.frame_shape
            else:
                self._visualizer.frame_shape = packet.frame.shape

        # Add detections to packet
        if isinstance(packet.img_detections, dai.ImgDetections) \
                or isinstance(packet.img_detections, dai.SpatialImgDetections) \
                or isinstance(packet.img_detections, Detections):
            for detection in packet.img_detections.detections:
                d = _Detection()
                d.img_detection = detection
                d.label = self.labels[detection.label][0] if self.labels else str(detection.label)
                d.color = self.labels[detection.label][1] if self.labels else (255, 255, 255)
                bbox = self.normalizer.normalize(
                    frame=np.zeros(self._visualizer.frame_shape, dtype=bool),
                    bbox=(detection.xmin, detection.ymin, detection.xmax, detection.ymax)
                )
                d.top_left = (int(bbox[0]), int(bbox[1]))
                d.bottom_right = (int(bbox[2]), int(bbox[3]))
                packet.detections.append(d)

            # Add detections to visualizer
            self._visualizer.add_detections(
                packet.img_detections.detections,
                self.normalizer,
                self.labels,
                is_spatial=packet._is_spatial_detection()
            )
        elif isinstance(packet.img_detections, ImgLandmarks):
            all_landmarks = packet.img_detections.landmarks
            colors = packet.img_detections.colors
            for landmarks in all_landmarks:
                for i, landmark in enumerate(landmarks):
                    l = self.normalizer.normalize(frame=np.zeros(packet.frame.shape, dtype=bool), bbox=landmark)
                    self._visualizer.add_line(pt1=tuple(l[0]), pt2=tuple(l[1]), color=colors[i])

    def package(self, msgs: Dict):
        if self.queue.full():
            self.queue.get()  # Get one, so queue isn't full

        decode_fn = self.det_nn._decode_fn or (self.det_nn._handler.decode if self.det_nn._handler else None)
        packet = DetectionPacket(
            self.get_packet_name(),
            msgs[self.frames.name],
            msgs[self.nn_results.name] if decode_fn is None else decode_fn(msgs[self.nn_results.name])
        )

        self.queue.put(packet, block=False)


class XoutSpatialBbMappings(XoutSeqSync, XoutFrames):
    name: str = "Depth & Bounding Boxes"
    # Streams
    frames: StreamXout
    configs: StreamXout

    # Save messages
    depth_msg: Optional[dai.ImgFrame] = None
    config_msg: Optional[dai.SpatialLocationCalculatorConfig] = None

    factor: float = None

    def __init__(self, device: dai.Device, frames: StreamXout, configs: StreamXout):
        self.frames = frames
        self.configs = configs
        self.device = device
        self.multiplier = 255 / 95.0
        XoutFrames.__init__(self, frames)
        XoutSeqSync.__init__(self, [frames, configs])

    def xstreams(self) -> List[StreamXout]:
        return [self.frames, self.configs]

    def visualize(self, packet: SpatialBbMappingPacket):
        if not self.factor:
            size = (packet.imgFrame.getWidth(), packet.imgFrame.getHeight())
            self.factor = calc_disp_multiplier(self.device, size)

        depth = np.array(packet.imgFrame.getFrame())
        with np.errstate(divide='ignore'):
            disp = (self.factor / depth).astype(np.uint8)

        packet.frame = colorize_disparity(disp, multiplier=self.multiplier)
        draw_mappings(packet)

        super().visualize(packet)

    def package(self, msgs: Dict):
        if self.queue.full():
            self.queue.get()  # Get one, so queue isn't full
        packet = SpatialBbMappingPacket(
            self.get_packet_name(),
            msgs[self.frames.name],
            msgs[self.configs.name],
        )
        self.queue.put(packet, block=False)


class XoutTracker(XoutNnResults):
    name: str = "Object Tracker"
    buffer: List[TrackerPacket]
    lost_counter: Dict[int, int] = {}
    buffer_size: int = 10

    def __init__(self, det_nn, frames: StreamXout, tracklets: StreamXout):
        super().__init__(det_nn, frames, tracklets)
        self.buffer = []

    def on_callback(self, packet: Union[DetectionPacket, TrackerPacket]):
        try:
            if packet._is_spatial_detection():
                spatial_points = [packet._get_spatials(det.srcImgDetection)
                                  for det in
                                  packet.daiTracklets.tracklets]
            else:
                spatial_points = None
        except IndexError:
            spatial_points = None

        if self._visualizer.frame_shape is None:
            if packet.frame.ndim == 1:
                self._visualizer.frame_shape = self.frame_shape
            else:
                self._visualizer.frame_shape = packet.frame.shape

        blacklist = set()
        threshold = self._visualizer.config.tracking.deletion_lost_threshold
        for i, tracklet in enumerate(packet.daiTracklets.tracklets):
            if tracklet.status == dai.Tracklet.TrackingStatus.LOST:
                self.lost_counter[tracklet.id] += 1
            elif tracklet.status == dai.Tracklet.TrackingStatus.TRACKED:
                self.lost_counter[tracklet.id] = 0

            if tracklet.id in self.lost_counter and self.lost_counter[tracklet.id] >= threshold:
                blacklist.add(tracklet.id)

        filtered_tracklets = [tracklet for tracklet in packet.daiTracklets.tracklets if tracklet.id not in blacklist]
        self._visualizer.add_detections(filtered_tracklets,
                                        self.normalizer,
                                        self.labels,
                                        spatial_points=spatial_points)

        # Add to local storage
        self.buffer.append(packet)
        if self.buffer_size < len(self.buffer):
            self.buffer.pop(0)

        self._visualizer.add_trail(
            tracklets=[t for p in self.buffer for t in p.daiTracklets.tracklets if t.id not in blacklist],
            label_map=self.labels
        )

        # Add trail id
        h, w = packet.frame.shape[:2]
        for tracklet in filtered_tracklets:
            det = tracklet.srcImgDetection
            bbox = (w * det.xmin, h * det.ymin, w * det.xmax, h * det.ymax)
            bbox = tuple(map(int, bbox))
            self._visualizer.add_text(
                f'ID: {tracklet.id}',
                bbox=bbox,
                position=TextPosition.MID
            )

    def package(self, msgs: Dict):
        if self.queue.full():
            self.queue.get()  # Get one, so queue isn't full
        packet = TrackerPacket(
            self.get_packet_name(),
            msgs[self.frames.name],
            msgs[self.nn_results.name],
        )
        self.queue.put(packet, block=False)


# class TimestampSycn(BaseSync):
#     """
#     Timestamp sync will sync all streams based on the timestamp
#     """
#     msgs: Dict[str, List[dai.Buffer]] = dict()  # List of messages
#
#     def newMsg(self, name: str, msg) -> None:
#         # Ignore frames that we aren't listening for
#         if name not in self.streams: return
#         # Return all latest msgs (not synced)
#         if name not in self.msgs: self.msgs[name] = []
#
#         self.msgs[name].append(msg)
#         msgsAvailableCnt = [0 < len(arr) for _, arr in self.msgs.items()].count(True)
#
#         if len(self.streams) == msgsAvailableCnt:
#             # We have at least 1 msg for each stream. Get the latest, remove all others.
#             ret = {}
#             for name, arr in self.msgs.items():
#                 # print(f'len(msgs[{name}])', len(self.msgs[name]))
#                 self.msgs[name] = self.msgs[name][-1:]  # Remove older msgs
#                 # print(f'After removing - len(msgs[{name}])', len(self.msgs[name]))
#                 ret[name] = arr[-1]
#
#             if self.queue.full():
#                 self.queue.get()  # Get one, so queue isn't full
#
#             # print(time.time(),' Putting msg batch into queue. queue size', self.queue.qsize(), 'self.msgs len')
#
#             self.queue.put(ret, block=False)


class XoutTwoStage(XoutNnResults):
    """
    Two stage syncing based on sequence number. Each frame produces ImgDetections msg that contains X detections.
    Each detection (if not on blacklist) will crop the original frame and forward it to the second (stage) NN for
    inferencing.
    """
    name: str = "TwoStage Detection"
    msgs: Dict[str, Dict[str, Any]] = dict()  # List of messages
    """
    msgs = {
        '1': TwoStageSyncPacket(),
        '2': TwoStageSyncPacket(), 
    }
    """
    whitelist_labels: Optional[List[int]] = None
    scale_bb: Optional[Tuple[int, int]] = None

    second_nn_out: StreamXout

    def __init__(self,
                 det_nn: 'NNComponent',
                 second_nn: 'NNComponent',
                 frames: StreamXout,
                 det_out: StreamXout,
                 second_nn_out: StreamXout,
                 device: dai.Device,
                 input_queue_name: str):
        self.second_nn_out = second_nn_out
        # Save StreamXout before initializing super()!
        super().__init__(det_nn, frames, det_out)

        self.det_nn = det_nn
        self.second_nn = second_nn

        conf = det_nn._multi_stage_config  # No types due to circular import...
        if conf is not None:
            self.labels = conf._labels
            self.scale_bb = conf.scale_bb

        self.device = device
        self.input_queue_name = input_queue_name
        self.input_queue = None
        self.input_cfg_queue = None

    def xstreams(self) -> List[StreamXout]:
        return [self.frames, self.nn_results, self.second_nn_out]

    # No need for `def visualize()` as `XoutNnResults.visualize()` does what we want

    def new_msg(self, name: str, msg: dai.Buffer) -> None:
        if name not in self._streams:
            return  # From Replay modules. TODO: better handling?

        # TODO: what if msg doesn't have sequence num?
        seq = str(msg.getSequenceNum())

        if seq not in self.msgs:
            self.msgs[seq] = dict()
            self.msgs[seq][self.second_nn_out.name] = []
            self.msgs[seq][self.nn_results.name] = None

        if name == self.second_nn_out.name:
            if (f := self.second_nn._decode_fn) is not None:
                self.msgs[seq][name].append(f(msg))
            else:
                self.msgs[seq][name].append(msg)

        elif name == self.nn_results.name:
            if (f := self.det_nn._decode_fn) is not None:
                msg = f(msg)

            self.add_detections(seq, msg)

            if self.input_queue_name:
                # We cannot create them in __init__ as device is not initialized yet
                if self.input_queue is None:
                    self.input_queue = self.device.getInputQueue(self.input_queue_name,
                                                                 maxSize=8,
                                                                 blocking=False)
                    self.input_cfg_queue = self.device.getInputQueue(self.input_queue_name + '_cfg',
                                                                     maxSize=8,
                                                                     blocking=False)

                for i, det in enumerate(msg.detections):
                    cfg = dai.ImageManipConfig()

                    if isinstance(det, dai.ImgDetection):
                        rect = (det.xmin, det.ymin, det.xmax, det.ymax)
                    else:
                        rect = det[0], det[1], det[2], det[3]

                    try:
                        if (angle := msg.angles[i]) != 0.0:
                            rr = dai.RotatedRect()
                            rr.center.x = rect[0]
                            rr.center.y = rect[1]
                            rr.size.width = rect[2] - rect[0]
                            rr.size.height = rect[3] - rect[1]
                            rr.angle = angle
                            cfg.setCropRotatedRect(rr, normalizedCoords=True)
                        else:
                            cfg.setCropRect(rect)
                    except AttributeError:
                        cfg.setCropRect(rect)

                    cfg.setResize(*self.second_nn._size)

                    if i == 0:
                        try:
                            frame = self.msgs[seq][self.frames.name]
                        except KeyError:
                            continue

                        self.input_queue.send(frame)
                        cfg.setReusePreviousImage(True)

                    self.input_cfg_queue.send(cfg)

            # print(f'Added detection seq {seq}')
        elif name in self.frames.name:
            self.msgs[seq][name] = msg
            # print(f'Added frame seq {seq}')
        else:
            raise ValueError('Message from unknown stream name received by TwoStageSeqSync!')

        if self.synced(seq):
            # print('Synced', seq)
            # Frames synced!
            if self.queue.full():
                self.queue.get()  # Get one, so queue isn't full

            packet = TwoStagePacket(
                self.get_packet_name(),
                self.msgs[seq][self.frames.name],
                self.msgs[seq][self.nn_results.name],
                self.msgs[seq][self.second_nn_out.name],
                self.whitelist_labels
            )
            self.queue.put(packet, block=False)

            # Throws RuntimeError: dictionary changed size during iteration
            # for s in self.msgs:
            #     if int(s) <= int(seq):
            #         del self.msgs[s]

            newMsgs = {}
            for name, msg in self.msgs.items():
                if int(name) > int(seq):
                    newMsgs[name] = msg
            self.msgs = newMsgs

    def add_detections(self, seq: str, dets: dai.ImgDetections):
        # Used to match the scaled bounding boxes by the 2-stage NN script node
        self.msgs[seq][self.nn_results.name] = dets

        if isinstance(dets, dai.ImgDetections):
            if self.scale_bb is None:
                return  # No scaling required, ignore

            for det in dets.detections:
                # Skip resizing BBs if we have whitelist and the detection label is not on it
                if self.labels and det.label not in self.labels: continue
                det.xmin -= self.scale_bb[0] / 100
                det.ymin -= self.scale_bb[1] / 100
                det.xmax += self.scale_bb[0] / 100
                det.ymax += self.scale_bb[1] / 100

    def synced(self, seq: str) -> bool:
        """
        Messages are in sync if:
            - dets is not None
            - We have at least one ImgFrame
            - number of recognition msgs is sufficient
        """
        packet = self.msgs[seq]

        if self.frames.name not in packet:
            return False  # We don't have required ImgFrames

        if not packet[self.nn_results.name]:
            return False  # We don't have dai.ImgDetections

        if len(packet[self.second_nn_out.name]) < self.required_recognitions(seq):
            return False  # We don't have enough 2nd stage NN results

        # print('Synced!')
        return True

    def required_recognitions(self, seq: str) -> int:
        """
        Required recognition results for this packet, which depends on number of detections (and white-list labels)
        """
        dets: List[dai.ImgDetection] = self.msgs[seq][self.nn_results.name].detections
        if self.whitelist_labels:
            return len([det for det in dets if det.label in self.whitelist_labels])
        else:
            return len(dets)


class XoutIMU(XoutBase):
    name: str = 'IMU'
    TYPE = "IMU"
    imu_out: StreamXout

    packets: List[IMUPacket]
    start_time: float

    def __init__(self, imu_xout: StreamXout):
        self.imu_out = imu_xout
        self.packets = []
        self.start_time = 0.0

        self.fig = None
        self.axes = None
        self.acceleration_lines = []
        self.gyroscope_lines = []

        self.acceleration_buffer = []
        self.gyroscope_buffer = []

        super().__init__()

    def setup_visualize(self, visualizer: Visualizer, name: str = None, _=None):
        from matplotlib import pyplot as plt

        self._visualizer = visualizer
        self.name = name or self.name

        self.fig, self.axes = plt.subplots(2, 1, figsize=(10, 10), constrained_layout=True)
        labels = ['x', 'y', 'z']

        for i in range(3):
            self.acceleration_lines.append(self.axes[0].plot([], [], label=f'Acceleration {labels[i]}')[0])
            self.axes[0].set_ylabel('Acceleration (m/s^2)')
            self.axes[0].set_xlabel('Time (s)')
            self.axes[0].legend()

        for i in range(3):
            self.gyroscope_lines.append(self.axes[1].plot([], [], label=f'Gyroscope {labels[i]}')[0])
            self.axes[1].set_ylabel('Gyroscope (rad/s)')
            self.axes[1].set_xlabel('Time (s)')
            self.axes[1].legend()

    def visualize(self, packet: IMUPacket):
        if self.start_time == 0.0:
            self.start_time = packet.data[0].acceleroMeter.timestamp.get()

        acceleration_x = [el.acceleroMeter.x for el in packet.data]
        acceleration_z = [el.acceleroMeter.y for el in packet.data]
        acceleration_y = [el.acceleroMeter.z for el in packet.data]

        t_acceleration = [(el.acceleroMeter.timestamp.get() - self.start_time).total_seconds() for el in packet.data]

        # Keep only last 100 values
        if len(self.acceleration_buffer) > 100:
            self.acceleration_buffer.pop(0)

        self.acceleration_buffer.append([t_acceleration, acceleration_x, acceleration_y, acceleration_z])

        gyroscope_x = [el.gyroscope.x for el in packet.data]
        gyroscope_y = [el.gyroscope.y for el in packet.data]
        gyroscope_z = [el.gyroscope.z for el in packet.data]

        t_gyroscope = [(el.gyroscope.timestamp.get() - self.start_time).total_seconds() for el in packet.data]

        # Keep only last 100 values
        if len(self.gyroscope_buffer) > 100:
            self.gyroscope_buffer.pop(0)

        self.gyroscope_buffer.append([t_gyroscope, gyroscope_x, gyroscope_y, gyroscope_z])

        # Plot acceleration
        for i in range(3):
            self.acceleration_lines[i].set_xdata([el[0] for el in self.acceleration_buffer])
            self.acceleration_lines[i].set_ydata([el[i + 1] for el in self.acceleration_buffer])

        self.axes[0].set_xlim(self.acceleration_buffer[0][0][0], t_acceleration[-1])
        self.axes[0].set_ylim(-20, 20)

        # Plot gyroscope
        for i in range(3):
            self.gyroscope_lines[i].set_xdata([el[0] for el in self.gyroscope_buffer])
            self.gyroscope_lines[i].set_ydata([el[i + 1] for el in self.gyroscope_buffer])

        self.axes[1].set_xlim(self.gyroscope_buffer[0][0][0], t_acceleration[-1])
        self.axes[1].set_ylim(-20, 20)

        self.fig.canvas.draw()

        # Convert plot to numpy array
        img = np.fromstring(self.fig.canvas.tostring_rgb(), dtype=np.uint8, sep='')
        img = img.reshape(self.fig.canvas.get_width_height()[::-1] + (3,))
        img = cv2.cvtColor(img, cv2.COLOR_RGB2BGR)

        packet.frame = img

        if self.callback:  # Don't display frame, call the callback
            self.callback(packet)
        else:
            packet.frame = self._visualizer.draw(packet.frame)
            cv2.imshow(self.name, packet.frame)

    def xstreams(self) -> List[StreamXout]:
        return [self.imu_out]

    def new_msg(self, name: str, msg: dai.IMUData) -> None:
        if name not in self._streams:
            return

        if self.queue.full():
            self.queue.get()  # Get one, so queue isn't full

        packet = IMUPacket(msg.packets)

        self.queue.put(packet, block=False)<|MERGE_RESOLUTION|>--- conflicted
+++ resolved
@@ -38,12 +38,7 @@
     """
     Single message, no syncing required
     """
-<<<<<<< HEAD
-    name: str = "Frames"
-    TYPE = "RAW"
-=======
     name: str
->>>>>>> 7158152d
     fps: float
     frames: StreamXout
     _video_recorder: VideoRecorder
@@ -128,7 +123,6 @@
 
 class XoutMjpeg(XoutFrames):
     name: str = "MJPEG Stream"
-    TYPE = "MJPEG"
     lossless: bool
     fps: float
 
@@ -151,7 +145,6 @@
 
 class XoutH26x(XoutFrames):
     name = "H26x Stream"
-    TYPE = "H26x"
     color: bool
     fps: float
     profile: dai.VideoEncoderProperties.Profile
@@ -168,11 +161,7 @@
         self.fps = fps
         self._frame_shape = frame_shape
         fourcc = 'hevc' if profile == dai.VideoEncoderProperties.Profile.H265_MAIN else 'h264'
-<<<<<<< HEAD
-        self.TYPE = "H265" if fourcc == 'hevc' else "H264"
-=======
-
->>>>>>> 7158152d
+
         import av
         self.codec = av.CodecContext.create(fourcc, "r")
 
@@ -214,7 +203,6 @@
 class XoutDisparity(XoutFrames, XoutClickable):
     name: str = "Disparity"
     multiplier: float
-    TYPE="DISPARITY"
     fps: float
 
     def __init__(self,
@@ -326,7 +314,6 @@
 # TODO can we merge XoutDispariry and XoutDepth?
 class XoutDepth(XoutFrames, XoutClickable):
     name: str = "Depth"
-    TYPE="DEPTH"
 
     def __init__(self,
                  device: dai.Device,
@@ -930,7 +917,6 @@
 
 class XoutIMU(XoutBase):
     name: str = 'IMU'
-    TYPE = "IMU"
     imu_out: StreamXout
 
     packets: List[IMUPacket]

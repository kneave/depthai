--- conflicted
+++ resolved
@@ -11,13 +11,9 @@
 
 
 class Db3Reader(AbstractReader):
-<<<<<<< HEAD
     STREAMS = ['left', 'right', 'rgb', 'depth']
     generators: Dict[str, Generator] = {}
     frames = None  # For shapes
-=======
-    STREAMS = ['left', 'right', 'depth']
->>>>>>> 4981eea7
 
     def __init__(self, folder: Path) -> None:
         self.reader = Reader(str(folder))
@@ -38,13 +34,10 @@
                 if stream.lower() in con.topic.lower():
                     self.generators[stream.lower()] = self.reader.messages([con])
 
-<<<<<<< HEAD
+
     def read(self) -> Dict[str, np.ndarray]:
-        rosMsgs: Dict[str, np.ndarray] = dict()
-=======
-    def read(self):
-        ros_msgs: Dict[str, Any] = dict()
->>>>>>> 4981eea7
+        ros_msgs: Dict[str, np.ndarray] = dict()
+
         try:
             for name, gen in self.generators.items():
                 con, ts, raw = next(gen)
@@ -63,18 +56,13 @@
         """
         msg_type = str(type(msg))
         data = np.frombuffer(msg.data, dtype=np.int8)
-<<<<<<< HEAD
-        if 'CompressedImage' in msgType:
-            return PreviewDecoder.jpegDecode(data, cv2.IMREAD_COLOR)
-        elif 'Image' in msgType:
-=======
+
         if 'CompressedImage' in msg_type:
             if name == 'color':
                 return PreviewDecoder.jpegDecode(data, cv2.IMREAD_COLOR)
             else:  # left, right, disparity
                 return PreviewDecoder.jpegDecode(data, cv2.IMREAD_GRAYSCALE)
         elif 'Image' in msg_type:
->>>>>>> 4981eea7
             if msg.encoding == 'mono16':
                 data = data.view(np.int16)
             return data.reshape((msg.height, msg.width))

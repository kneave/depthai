--- conflicted
+++ resolved
@@ -2,15 +2,10 @@
 from pathlib import Path
 from typing import List, Tuple, Dict, Any
 
-<<<<<<< HEAD
-import cv2
-import numpy as np
-=======
 try:
     import cv2
 except ImportError:
     cv2 = None
->>>>>>> 5759c94f
 
 from depthai_sdk.readers.abstract_reader import AbstractReader
 
@@ -28,29 +23,34 @@
         self.readers: Dict[str, cv2.VideoCapture] = dict()
 
         if path.is_file():
-            self.readers[path.stem] = cv2.VideoCapture(str(path))
+            stream = path.stem if (path.stem in ['left', 'right']) else 'color'
+            self.readers[stream] = cv2.VideoCapture(str(path))
         else:
             for fileName in os.listdir(str(path)):
                 f_name, ext = os.path.splitext(fileName)
                 if ext not in _videoExt: continue
-                self.readers[f_name] = cv2.VideoCapture(str(path / fileName))
+                stream = f_name if (f_name == 'left' or f_name == 'right') else 'color'
+                self.readers[stream] = cv2.VideoCapture(str(path / fileName))
 
         for name, reader in self.readers.items():
             ok, f = reader.read()
-            self.shapes[name] = f.shape
+            self.shapes[name] = (
+                f.shape[1],
+                f.shape[0]
+            )
             self.initialFrames[name] = f
 
-    def read(self) -> Dict[str, np.ndarray]:
+    def read(self):
         frames = dict()
         for name, reader in self.readers.items():
             if self.initialFrames[name] is not None:
                 frames[name] = self.initialFrames[name].copy()
                 self.initialFrames[name] = None
 
-            if not self.readers[name].isOpened(): return None
+            if not self.readers[name].isOpened(): return False
 
             ok, frame = self.readers[name].read()
-            if not ok: return None
+            if not ok: return False
 
             frames[name] = frame
 
@@ -60,16 +60,7 @@
         return [name for name in self.readers]
 
     def getShape(self, name: str) -> Tuple[int, int]:  # Doesn't work as expected!!
-        return (
-            self.shapes[name][1],
-            self.shapes[name][0]
-        )
-
-    def get_message_size(self, name: str) -> int:
-        size = 1
-        for shape in self.shapes[name]:
-            size *= shape
-        return size
+        return self.shapes[name]
 
     def close(self):
         [r.release() for _, r in self.readers.items()]

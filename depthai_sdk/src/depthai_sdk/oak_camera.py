--- conflicted
+++ resolved
@@ -106,12 +106,7 @@
         if replay is not None:
             self.replay = Replay(replay)
             self.replay.initPipeline(self.pipeline)
-<<<<<<< HEAD
-            for stream in self.replay.getStreams():
-                logging.info('Available streams from recording: %s', stream)
-=======
             logging.info(f'Available streams from recording: {self.replay.getStreams()}')
->>>>>>> 153de227
 
     def create_camera(self,
                       source: Union[str, dai.CameraBoardSocket],
@@ -256,8 +251,6 @@
         self._components.append(comp)
         return comp
 
-<<<<<<< HEAD
-
     def create_pointcloud(self,
                           stereo: Union[None, StereoComponent, dai.node.StereoDepth, dai.Node.Output] = None,
                           colorize: Union[None, CameraComponent, dai.node.MonoCamera, dai.node.ColorCamera, dai.Node.Output, bool] = None,
@@ -286,13 +279,11 @@
         self._components.append(comp)
         return comp
 
-    def _init_device(self, device_str: Optional[str] = None, usb_speed: Optional[dai.UsbSpeed] = None) -> None:
-=======
     def _init_device(self,
                      config: dai.Device.Config,
                      device_str: Optional[str] = None,
                      ) -> None:
->>>>>>> 153de227
+
         """
         Connect to the OAK camera
         """

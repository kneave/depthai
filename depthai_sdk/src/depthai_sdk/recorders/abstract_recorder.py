from abc import ABC, abstractmethod
from pathlib import Path
from typing import List
import depthai as dai

<<<<<<< HEAD
=======
import depthai_sdk
import depthai_sdk.oak_outputs.xout as outputs

>>>>>>> 869cb343

class Recorder(ABC):
    @abstractmethod
    def write(self, name: str, frame: dai.ImgFrame):
        raise NotImplementedError()

    @abstractmethod
    def close(self):
        raise NotImplementedError()

    @abstractmethod
    def update(self, path: Path, device: dai.Device, xouts: List['XoutFrames']):
<<<<<<< HEAD
        raise NotImplementedError()
=======
        raise NotImplementedError()


class OakStream:
    class StreamType(IntEnum):
        RAW = 0  # Unencoded frames (mono, color, disparity)
        MJPEG = 1
        H264 = 2
        H265 = 3
        DEPTH = 4  # 16 bit
        IMU = 5

    def __init__(self, xout: outputs.xout_base.XoutBase):
        if isinstance(xout, depthai_sdk.oak_outputs.xout.xout_mjpeg.XoutMjpeg):
            self.type = self.StreamType.MJPEG
            self.xlink_name = xout.frames.name
        elif isinstance(xout, outputs.xout_h26x.XoutH26x):
            self.xlink_name = xout.frames.name
            if xout.profile == dai.VideoEncoderProperties.Profile.H265_MAIN:
                self.type = self.StreamType.H265
            else:
                self.type = self.StreamType.H264
        elif isinstance(xout, outputs.xout_depth.XoutDepth):
            self.xlink_name = xout.frames.name
            self.type = self.StreamType.DEPTH  # TODO is depth raw or should it be DEPTH?
        elif isinstance(xout, outputs.xout_disparity.XoutDisparity):
            self.xlink_name = xout.frames.name
            self.type = self.StreamType.RAW
        elif isinstance(xout, depthai_sdk.oak_outputs.xout.xout_frames.XoutFrames):
            self.xlink_name = xout.frames.name
            self.type = self.StreamType.RAW
        elif isinstance(xout, outputs.XoutIMU):
            self.xlink_name = xout.imu_out.name
            self.type = self.StreamType.IMU
        else:
            raise ValueError("You have passed invalid Component Output to the Recorder!")

    def fourcc(self) -> str:
        if self.type == self.StreamType.MJPEG:
            return 'mjpeg'
        elif self.type == self.StreamType.H264:
            return 'h264'
        elif self.type == self.StreamType.H265:
            return 'hevc'
        elif self.type == self.StreamType.DEPTH:
            return 'y16'

    def is_h265(self) -> bool:
        return self.type == self.StreamType.H265

    def is_h264(self) -> bool:
        return self.type == self.StreamType.H264

    def is_h26x(self) -> bool:
        return self.is_h264() or self.is_h265()

    def is_mjpeg(self) -> bool:
        return self.type == self.StreamType.MJPEG

    def is_raw(self) -> bool:
        return self.type == self.StreamType.RAW

    def is_depth(self) -> bool:
        return self.type == self.StreamType.DEPTH

    def is_imu(self):
        return self.type == self.StreamType.IMU
>>>>>>> 869cb343
<|MERGE_RESOLUTION|>--- conflicted
+++ resolved
@@ -2,13 +2,9 @@
 from pathlib import Path
 from typing import List
 import depthai as dai
+import depthai_sdk.oak_outputs.xout as outputs
+from enum import IntEnum
 
-<<<<<<< HEAD
-=======
-import depthai_sdk
-import depthai_sdk.oak_outputs.xout as outputs
-
->>>>>>> 869cb343
 
 class Recorder(ABC):
     @abstractmethod
@@ -21,9 +17,6 @@
 
     @abstractmethod
     def update(self, path: Path, device: dai.Device, xouts: List['XoutFrames']):
-<<<<<<< HEAD
-        raise NotImplementedError()
-=======
         raise NotImplementedError()
 
 
@@ -90,5 +83,4 @@
         return self.type == self.StreamType.DEPTH
 
     def is_imu(self):
-        return self.type == self.StreamType.IMU
->>>>>>> 869cb343
+        return self.type == self.StreamType.IMU
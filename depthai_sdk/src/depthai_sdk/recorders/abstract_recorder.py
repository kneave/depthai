--- conflicted
+++ resolved
@@ -5,11 +5,7 @@
 
 import depthai as dai
 
-<<<<<<< HEAD
-from depthai_sdk.oak_outputs.xout import XoutFrames, XoutH26x, XoutMjpeg, XoutDepth, XoutDisparity, XoutIMU
-=======
 import depthai_sdk.oak_outputs.xout as outputs
->>>>>>> 935c9207
 from depthai_sdk.oak_outputs.xout_base import XoutBase
 
 
@@ -42,35 +38,23 @@
     def __init__(self, xout: XoutBase):
         if isinstance(xout, outputs.XoutMjpeg):
             self.type = self.StreamType.MJPEG
-<<<<<<< HEAD
             self.xlink_name = xout.frames.name
-        elif isinstance(xout, XoutH26x):
+        elif isinstance(xout, outputs.XoutH26x):
             self.xlink_name = xout.frames.name
-=======
-        elif isinstance(xout, outputs.XoutH26x):
->>>>>>> 935c9207
             if xout.profile == dai.VideoEncoderProperties.Profile.H265_MAIN:
                 self.type = self.StreamType.H265
             else:
                 self.type = self.StreamType.H264
-<<<<<<< HEAD
-        elif isinstance(xout, XoutDepth):
+        elif isinstance(xout, outputs.XoutDepth):
             self.xlink_name = xout.frames.name
-            self.type = self.StreamType.DEPTH
-        elif isinstance(xout, XoutDisparity):
+            self.type = self.StreamType.RAW  # TODO is depth raw or should it be DEPTH?
+        elif isinstance(xout, outputs.XoutDisparity):
             self.xlink_name = xout.frames.name
             self.type = self.StreamType.RAW
-        elif isinstance(xout, XoutFrames):
+        elif isinstance(xout, outputs.XoutFrames):
             self.xlink_name = xout.frames.name
-=======
-        elif isinstance(xout, outputs.XoutDepth):
-            self.type = self.StreamType.RAW  # TODO is depth raw or should it be DEPTH?
-        elif isinstance(xout, outputs.XoutDisparity):
             self.type = self.StreamType.RAW
-        elif isinstance(xout, outputs.XoutFrames):
->>>>>>> 935c9207
-            self.type = self.StreamType.RAW
-        elif isinstance(xout, XoutIMU):
+        elif isinstance(xout, outputs.XoutIMU):
             self.xlink_name = xout.imu_out.name
             self.type = self.StreamType.IMU
         else:

import logging
from collections import deque
from pathlib import Path
from typing import Union, Dict

try:
    import cv2
except ImportError:
    cv2 = None

import depthai as dai
import numpy as np

from depthai_sdk.recorders.video_writers import BaseWriter
from depthai_sdk.recorders.video_writers.utils import create_writer_dir


class VideoWriter(BaseWriter):
    def __init__(self, path: Path, name: str, fourcc: str, fps: float):  # TODO: fourcc is not used
        super().__init__(path, name)

        self._fourcc = None
        self._w, self._h = None, None
        self._fps = fps

    def __exit__(self, exc_type, exc_val, exc_tb):
        self.close()

    def set_fourcc(self, fourcc: str):
        self._fourcc = fourcc

    def create_file_for_buffer(self, subfolder: str, buf_name: str):
        if self._buffers[buf_name] is None:
            raise RuntimeError(f"Buffer {buf_name} is not enabled")

        if len(self._buffers[buf_name]) == 0:
            return None

        frame = self._buffers[buf_name][0]
        self.create_file(subfolder, frame)

    def create_file(self, subfolder: str, frame: Union[dai.ImgFrame, np.ndarray]):
        path_to_file = create_writer_dir(self.path / subfolder, self.name, 'avi')
        self._create_file(path_to_file, frame)

    def _create_file(self, path_to_file: str, frame: Union[dai.ImgFrame, np.ndarray]):
        if isinstance(frame, np.ndarray):
            self._h, self._w = frame.shape[:2]
        else:
            self._h, self._w = frame.getHeight(), frame.getWidth()

        # Disparity - RAW8
        # Depth - RAW16
        if self._fourcc is None:
            if isinstance(frame, np.ndarray):
                c = 1 if frame.ndim == 2 else frame.shape[2]
                self._fourcc = "GRAY" if c == 1 else "I420"
            else:
                if frame.getType() == dai.ImgFrame.Type.RAW16:  # Depth
                    self._fourcc = "FFV1"
                elif frame.getType() == dai.ImgFrame.Type.RAW8:  # Mono Cams
                    self._fourcc = "GREY"
                else:
                    self._fourcc = "I420"

<<<<<<< HEAD
        self.file = cv2.VideoWriter(self._path,
                                    cv2.VideoWriter_fourcc(*self._fourcc),
                                    self._fps,
                                    (self._w, self._h),
                                    isColor=self._fourcc != "GREY")

    def close(self):
        if self.file:
            self.file.release()

    def save_snapshot(self, duration: int, dir_path: Union[Path, str] = None):
        if self._buffer is None:
            raise RuntimeError("Buffer is not enabled")

        if len(self._buffer) == 0:
            return None

        snapshot_name = f'snapshot_{datetime.now().strftime("%Y-%m-%d_%H-%M-%S")}.avi'
        save_path = Path(dir_path or self._path.partition("/")[0], snapshot_name)

        snapshot_file = cv2.VideoWriter(
            str(save_path),
            cv2.VideoWriter_fourcc(*self._fourcc),
            self._fps,
            (self._w, self._h),
            isColor=self._fourcc == "I420"
        )

        # Copy queue
        buffer_copy = self._buffer.copy()

        n_skip_frames = int(self._fps * (self._fps * duration))
        while len(buffer_copy) > 0:
            # Wait til we reach the desired time
            if n_skip_frames > 0:
                n_skip_frames -= 1
                buffer_copy.popleft()
                continue

            el = buffer_copy.popleft()
            snapshot_file.write(el if isinstance(el, np.ndarray) else el.getCvFrame())

        snapshot_file.release()
        logging.info('Snapshot saved to', save_path)

    def set_fourcc(self, fourcc: str):
        self._fourcc = fourcc

    def add_to_buffer(self, frame: Union[dai.ImgFrame, np.ndarray]):
        if not self._is_buffer_enabled:
            return

        if len(self._buffer) == self._buffer.maxlen:
            self._buffer.pop()

        self._buffer.append(frame)
=======
        self._file = cv2.VideoWriter(path_to_file,
                                     cv2.VideoWriter_fourcc(*self._fourcc),
                                     self._fps,
                                     (self._w, self._h),
                                     isColor=self._fourcc != "GREY")
>>>>>>> 841156e5

    def write(self, frame: Union[dai.ImgFrame, np.ndarray]):
        if self._file is None:
            self.create_file(subfolder='', frame=frame)
        self._file.write(frame if isinstance(frame, np.ndarray) else frame.getCvFrame())

    def close(self):
        if self._file is not None:
            self._file.release()<|MERGE_RESOLUTION|>--- conflicted
+++ resolved
@@ -23,8 +23,16 @@
         self._w, self._h = None, None
         self._fps = fps
 
+        self._buffer = None
+        self._is_buffer_enabled = False
+
     def __exit__(self, exc_type, exc_val, exc_tb):
         self.close()
+
+    def init_buffer(self, max_seconds: int):
+        if max_seconds > 0:
+            self._buffer = deque(maxlen=int(max_seconds * self._fps))
+            self._is_buffer_enabled = True
 
     def set_fourcc(self, fourcc: str):
         self._fourcc = fourcc
@@ -63,12 +71,16 @@
                 else:
                     self._fourcc = "I420"
 
-<<<<<<< HEAD
-        self.file = cv2.VideoWriter(self._path,
-                                    cv2.VideoWriter_fourcc(*self._fourcc),
-                                    self._fps,
-                                    (self._w, self._h),
-                                    isColor=self._fourcc != "GREY")
+        self._file = cv2.VideoWriter(path_to_file,
+                                     cv2.VideoWriter_fourcc(*self._fourcc),
+                                     self._fps,
+                                     (self._w, self._h),
+                                     isColor=self._fourcc != "GREY")
+
+    def write(self, frame: Union[dai.ImgFrame, np.ndarray]):
+        if self._file is None:
+            self.create_file(subfolder='', frame=frame)
+        self._file.write(frame if isinstance(frame, np.ndarray) else frame.getCvFrame())
 
     def close(self):
         if self.file:
@@ -109,9 +121,6 @@
         snapshot_file.release()
         logging.info('Snapshot saved to', save_path)
 
-    def set_fourcc(self, fourcc: str):
-        self._fourcc = fourcc
-
     def add_to_buffer(self, frame: Union[dai.ImgFrame, np.ndarray]):
         if not self._is_buffer_enabled:
             return
@@ -119,20 +128,4 @@
         if len(self._buffer) == self._buffer.maxlen:
             self._buffer.pop()
 
-        self._buffer.append(frame)
-=======
-        self._file = cv2.VideoWriter(path_to_file,
-                                     cv2.VideoWriter_fourcc(*self._fourcc),
-                                     self._fps,
-                                     (self._w, self._h),
-                                     isColor=self._fourcc != "GREY")
->>>>>>> 841156e5
-
-    def write(self, frame: Union[dai.ImgFrame, np.ndarray]):
-        if self._file is None:
-            self.create_file(subfolder='', frame=frame)
-        self._file.write(frame if isinstance(frame, np.ndarray) else frame.getCvFrame())
-
-    def close(self):
-        if self._file is not None:
-            self._file.release()+        self._buffer.append(frame)
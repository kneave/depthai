<<<<<<< HEAD
import logging
from typing import Union
=======
from typing import Union, Dict
>>>>>>> 841156e5

import numpy as np

from .abstract_recorder import *


class VideoRecorder(Recorder):
    """
    Writes encoded streams raw (.mjpeg/.h264/.hevc) or directly to mp4 container.
    Writes unencoded streams to mp4 using cv2.VideoWriter
    """

    def __init__(self):
        self.path = None
        self._stream_type = dict()
        self._writers = dict()
        self._closed = False

    def __getitem__(self, item):
        return self._writers[item]

    # TODO device is not used
    def update(self, path: Path, device: dai.Device, xouts: List['XoutFrames']):
        """
        Update the recorder with new streams.
        Args:
            path: Path to save the output. Either a folder or a file.
            device: Device to get the streams from.
            xouts: List of output streams.
        """
        if path is None:
            return

        self.path = path
        if path.suffix == '' and path != Path('.'):  # If no extension, create a folder
            self.path.mkdir(parents=True, exist_ok=True)

        for xout in xouts:
            # for example, 'color_bitstream' (encoded) or 'color_video' (unencoded),
            # if component was created with name='color'
            wr_name = xout.frames.name
            filename = xout.name  # for example, 'color' --> file is color.mp4 (encoded) or color.avi (unencoded)
            stream = OakStream(xout)
            fourcc = stream.fourcc()  # TODO add default fourcc? stream.fourcc() can be None.
            if stream.is_raw():
                from .video_writers.video_writer import VideoWriter
                self._writers[wr_name] = VideoWriter(self.path, filename, fourcc, xout.fps)
            else:
                try:
                    from .video_writers.av_writer import AvWriter
                    self._writers[wr_name] = AvWriter(self.path, filename, fourcc, xout.fps)
                except Exception as e:
                    # TODO here can be other errors, not only import error
                    logging.warning(f'Exception while creating AvWriter: {e}.'
                                    '\nFalling back to FileWriter, saving uncontainerized encoded streams.')
                    from .video_writers.file_writer import FileWriter
                    self._writers[wr_name] = FileWriter(self.path, filename, fourcc)

    def create_files_for_buffer(self, subfolder: str, buf_name: str):
        for _, writer in self._writers.items():
            writer.create_file_for_buffer(subfolder, buf_name)

    def create_file_for_buffer(self, wr_name: str, subfolder: str, buf_name: str):  # get frames' properties for the file from buf_name
        self._writers[wr_name].create_file_for_buffer(subfolder, buf_name)

    def create_file(self, wr_name: str, subfolder: str, frame: Union[np.ndarray, dai.ImgFrame]):
        self._writers[wr_name].create_file(subfolder, frame)

    def init_buffers(self, buffers: Dict[str, int]):
        for _, writer in self._writers.items():
            for name, max_seconds in buffers.items():
                writer.init_buffer(name, max_seconds)

    def add_to_buffers(self, buf_name: str, frames: Dict[str, Union[np.ndarray, dai.ImgFrame]]):
        for name, writer in self._writers.items():
            writer.add_to_buffer(buf_name, frames[name])

    def add_to_buffer(self, wr_name: str, buf_name: str, frame: Union[np.ndarray, dai.ImgFrame]):
        self._writers[wr_name].add_to_buffer(buf_name, frame)

    def is_buffer_full(self, wr_name: str, buf_name: str):
        return self._writers[wr_name].is_buffer_full(buf_name)

    def is_buffer_empty(self, wr_name: str, buf_name: str):
        return self._writers[wr_name].is_buffer_empty(buf_name)

    def write_from_buffer(self, wr_name: str, buf_name: str, n_elems: int):
        self._writers[wr_name].write_from_buffer(buf_name, n_elems)

    def write(self, name: str, frame: Union[np.ndarray, dai.ImgFrame]):
        self._writers[name].write(frame)

    def close_files(self):
        for _, writer in self._writers.items():
            writer.close()

    def close(self):
        if self._closed:
            return
        self._closed = True
        logging.info("Video Recorder saved stream(s) to folder:", str(self.path))
        # Close opened files
        for name, writer in self._writers.items():
            writer.close()<|MERGE_RESOLUTION|>--- conflicted
+++ resolved
@@ -1,9 +1,5 @@
-<<<<<<< HEAD
 import logging
-from typing import Union
-=======
 from typing import Union, Dict
->>>>>>> 841156e5
 
 import numpy as np
 
@@ -46,6 +42,7 @@
             # if component was created with name='color'
             wr_name = xout.frames.name
             filename = xout.name  # for example, 'color' --> file is color.mp4 (encoded) or color.avi (unencoded)
+
             stream = OakStream(xout)
             fourcc = stream.fourcc()  # TODO add default fourcc? stream.fourcc() can be None.
             if stream.is_raw():
@@ -96,6 +93,9 @@
     def write(self, name: str, frame: Union[np.ndarray, dai.ImgFrame]):
         self._writers[name].write(frame)
 
+    def add_to_buffer(self, name: str, frame: Union[np.ndarray, dai.ImgFrame]):
+        self._writers[name].add_to_buffer(frame)
+
     def close_files(self):
         for _, writer in self._writers.items():
             writer.close()

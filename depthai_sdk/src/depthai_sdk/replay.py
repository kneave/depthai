import os
import time
from enum import IntEnum
from threading import Thread
from time import monotonic

import depthai as dai
import numpy as np

from depthai_sdk.classes.enum import ResizeMode
from depthai_sdk.readers.abstract_reader import AbstractReader
from depthai_sdk.utils import *

_fileTypes = ['color', 'left', 'right', 'disparity', 'depth']
_videoExt = ['.mjpeg', '.avi', '.mp4', '.h265', '.h264', '.webm']
_imageExt = ['.bmp', '.dib', '.jpeg', '.jpg', '.jpe', '.jp2', '.png', '.webp', '.pbm', '.pgm', '.ppm', '.pxm',
             '.pnm', '.pfm', '.sr', '.ras', '.tiff', '.tif', '.exr', '.hdr', '.pic']

class ReplayStream:
    node: dai.node.XLinkIn
    stream_name: str # XLink stream name
    queue: dai.DataInputQueue # Input queue
    frame: np.ndarray # Last read frame from Reader (ndarray)
    imgFrame: dai.ImgFrame # Last read ImgFrame from Reader (dai.ImgFrame)
    _shape: Tuple[int, int] # width, height
    disabled: bool
    size_bytes: int # bytes
    camera_socket: dai.CameraBoardSocket = None

    resize: Tuple[int,int] = None
    resize_mode: ResizeMode = None

    @property
    def shape(self) -> Tuple[int,int]:
        return self.resize if self.resize else self._shape

    def __init__(self):
        self.disabled = False
        self.stream_name = ''

    def get_socket(self) -> dai.CameraBoardSocket:
        if self.camera_socket:
            return self.camera_socket
        if 'left' in self.stream_name:
            return dai.CameraBoardSocket.LEFT
        elif 'right' in self.stream_name:
            return dai.CameraBoardSocket.RIGHT
        else:
            return dai.CameraBoardSocket.RGB
        # raise Exception("Please specify replay stream CameraBoardSocket via replay.specify_socket()")

class Replay:
<<<<<<< HEAD
    streams: Dict[str, ReplayStream] = dict()

    _seqNum = 0  # Frame sequence number, added to each imgFrame
    _now: monotonic = None
    _keepAR = True  # By default, crop image as needed to keep the aspect ratio
    _pause = False
    _calibData = None

    fps: float = 30.0
    thread: Thread = None
    _stop: bool = False  # Stop the thread that's sending frames to the OAK camera

    reader: AbstractReader = None

=======
>>>>>>> 4981eea7
    def __init__(self, path: str):
        """
        Helper file to replay recorded depthai stream. It reads from recorded files (mjpeg/avi/mp4/h265/h264/bag)
        and sends frames back to OAK camera to replay the scene, including depth reconstruction from 2 synced mono
        streams.
    
        Args:
            path (str): Path to the recording folder
        """
        self.path = self._get_path(path)

        self.disabledStreams: List[str] = []
        # Nodes
        self.left: Optional[dai.node.XLinkIn] = None
        self.right: Optional[dai.node.XLinkIn] = None
        self.color: Optional[dai.node.XLinkIn] = None

        self._inputQueues = dict()  # dai.InputQueue dictionary for each stream
        self._seqNum = 0  # Frame sequence number, added to each imgFrame
        self._now: monotonic = None
        self._colorSize = None
        self._keepAR = True  # By default, crop image as needed to keep the aspect ratio
        self._pause = False
        self._calibData = None

        self.fps: float = 30.0
        self.thread: Optional[Thread] = None
        self._stop: bool = False  # Stop the thread that's sending frames to the OAK camera

        self.xins: List[str] = []  # Name of XLinkIn streams

        self.reader: Optional[AbstractReader] = None
        self.frames: Dict[str, np.ndarray] = dict()  # Frames read from Readers
        self.imgFrames: Dict[str, dai.ImgFrame] = dict()  # Last frame sent to the device

        def cntFilesExt(path: Path, ext: Union[str, List[str]]) -> int:
            def fileWithExt(file: str) -> bool:
                if isinstance(ext, List):
                    return os.path.splitext(file)[1] in ext
                elif isinstance(ext, str):
                    return file.endswith(ext)
                else:
                    raise ValueError('ext should be either str or List[str]!')

            return [fileWithExt(f) for f in os.listdir(str(path))].count(True)

        if self.path.is_dir():  # Provided path is a folder
            if 0 < cntFilesExt(self.path, _imageExt):
                from .readers.image_reader import ImageReader
                self.reader = ImageReader(self.path)
            elif 0 < cntFilesExt(self.path, _videoExt):
                from .readers.videocap_reader import VideoCapReader
                self.reader = VideoCapReader(self.path)
            elif cntFilesExt(self.path, '.bag') == 1:
                from .readers.rosbag_reader import RosbagReader
                self.reader = RosbagReader(self.path)
            elif cntFilesExt(self.path, '.mcap') == 1:
                from .readers.mcap_reader import McapReader
                self.reader = McapReader(self.path)
            elif cntFilesExt(self.path, '.db3') == 1:
                from .readers.db3_reader import Db3Reader
                self.reader = Db3Reader(self.path)
            else:
                raise RuntimeError("Path invalid - no recordings found.")

            # Read calibration file
            calib_file = self.path / 'calib.json'
            if calib_file.exists():
                self._calibData = dai.CalibrationHandler(str(calib_file))

        else:  # Provided path is a file
            if self.path.suffix in _videoExt:
                from .readers.videocap_reader import VideoCapReader
                self.reader = VideoCapReader(self.path)
            elif self.path.suffix in _imageExt:
                from .readers.image_reader import ImageReader
                self.reader = ImageReader(self.path)
            else:
                raise NotImplementedError('Please select folder')

        # Read all available streams
        for stream_name in self.reader.getStreams():
            stream = ReplayStream()
            stream._shape = self.reader.getShape(stream_name)
            stream.size_bytes = self.reader.get_message_size(stream_name)
            self.streams[stream_name] = stream

    def _get_path(self, path: str) -> Path:
        """
        Either use local depthai-recording, YT link, mp4 url
        @param path: depthai-recording path.
        @return: Replay module
        """
        if isUrl(path):
            if isYoutubeLink(path):
                # Overwrite source - so Replay class can use it
                return downloadYTVideo(path)
            else:
                return downloadContent(path)

        if Path(path).resolve().exists():
            return Path(path).resolve()

        recording_name: str = path
        # Check if we have it stored locally
        path: Path = getLocalRecording(recording_name)
        if path is not None:
            return path

        # Try to download from the server
        dic = getAvailableRecordings()
        if recording_name in dic:
            arr = dic[recording_name]
            print("Downloading depthai recording '{}' from Luxonis' servers, in total {:.2f} MB".format(recording_name,
                                                                                                        arr[1] / 1e6))
            path = downloadRecording(recording_name, arr[0])
            return path
        else:
            raise ValueError(f"DepthAI recording '{recording_name}' was not found on the server!")

    def togglePause(self):
        """
        Toggle pausing of sending frames to the OAK camera.
        """
        self._pause = not self._pause

    def setFps(self, fps: float):
        """
        Sets frequency at which Replay module will send frames to the camera. Default 30FPS.
        """
        self.fps = fps

    def getFps(self) -> float:
        return self.fps

    def resize(self, stream_name: str, size: Tuple[int,int], mode: ResizeMode = ResizeMode.STRETCH):
        """
        Resize color frames prior to sending them to the device.

        Args:
            stream_name (str): Name of the stream we want to resize
            size (Tuple(width, heigth)): Size of color frames that are sent to the camera
            mode (ResizeMode): How to actually resize the stream
        """
        self.streams[stream_name].resize = size
        self.streams[stream_name].resize_mode = mode

    def keepAspectRatio(self, keepAspectRatio: bool):
        raise Exception('keepAspectRatio() has been deprecated, use resize(mode=ResizeMode) to set whether to keep AR!')

    def disableStream(self, stream_name: str, disableReading: bool = False):
        """
        Disable sending a recorded stream to the device.

        Args:
            streamName(str): Name of the stream to disable (eg. 'left', 'color', 'depth', etc.)
            disableReading (bool, Optional): Also disable reading frames from the file
        """
        if disableReading:
            self.reader.disableStream(stream_name)

        if stream_name not in self.streams:
            print(f"There's no stream '{stream_name}' available!")
            return

        self.streams[stream_name].disabled = True

    def specify_socket(self, stream_name: str, socket: dai.CameraBoardSocket):
        if stream_name not in self.streams:
            print(f"There's no stream '{stream_name}' available!")
            return
        self.streams[stream_name].camera_socket = socket

    def initPipeline(self, pipeline: dai.Pipeline = None):
        """
        Prepares the pipeline for replaying. It creates XLinkIn nodes and sets up StereoDepth node.
        Returns: dai.Pipeline
        """
        if pipeline is None:  # Create pipeline if not passed
            pipeline = dai.Pipeline()

        if self._calibData is not None:
            pipeline.setCalibrationData(self._calibData)

        def createXIn(p: dai.Pipeline, xlink_stream_name: str, size: int):
            xin = p.create(dai.node.XLinkIn)
            xin.setMaxDataSize(size)
            xin.setStreamName(xlink_stream_name)
            return xin

        for name, stream in self.streams.items():
            if stream.disabled: continue

            stream.stream_name = name + '_in'
            stream.node = createXIn(pipeline, stream.stream_name, stream.size_bytes)

        return pipeline

    def initStereoDepth(self, stereo: dai.node.StereoDepth, left_name: str='left', right_name: str='right', align_to: str = ''):
        if left_name not in self.streams or right_name not in self.streams:
            raise Exception("Tried to init StereoDepth, but left/right streams aren't available!")

        left = self.streams[left_name]
        right = self.streams[right_name]

        stereo.setInputResolution(left.shape)

        if not left.camera_socket:
            left.camera_socket = dai.CameraBoardSocket.LEFT
        if not right.camera_socket:
            right.camera_socket = dai.CameraBoardSocket.RIGHT

        if align_to:  # Enable RGB-depth alignment
            stereo.setDepthAlign(dai.CameraBoardSocket.RGB)
            stereo.setOutputSize(*self.streams[align_to].shape)

        left.node.out.link(stereo.left)
        right.node.out.link(stereo.right)

    def start(self, cb):
        """
        Start sending frames to the OAK device on a new thread
        """
        self.thread = Thread(target=self.run, args=(cb,))
        self.thread.start()

    def run(self, cb):
        delay = 1.0 / self.fps
        while True:
            if not self.sendFrames(cb): break
            time.sleep(delay)
            if self._stop: break
        print('Replay `run` thread stopped')
        self._stop = True

    def sendFrames(self, cb=None) -> bool:
        """
        Reads and sends recorded frames from all enabled streams to the OAK camera.

        Returns:
            bool: True if successful, otherwise False.
        """
        if not self._pause:  # If replaying is paused, don't read new frames
            if not self._readFrames():
                return False  # End of the recording

        self._now = monotonic()
        for stream_name, stream in self.streams.items():
            stream.imgFrame =self._createImgFrame(stream)
            # Save the imgFrame
            if cb:  # callback
                cb(stream_name, stream.imgFrame)

            # Don't send these frames to the OAK camera
            if stream.disabled: continue

            # Send an imgFrame to the OAK camera
            stream.queue.send(stream.imgFrame)

        self._seqNum += 1
        return True

    def createQueues(self, device: dai.Device):
        """
        Creates input queue for each enabled stream
        
        Args:
            device (dai.Device): Device to which we will stream frames
        """
        for name, stream in self.streams.items():
            if stream.stream_name:
                stream.queue = device.getInputQueue(stream.stream_name)

    def getStreams(self) -> List[str]:
        return [name for name, stream in self.streams.items()]

    def _resize_frame(self, frame: np.ndarray, size: Tuple[int,int], mode: ResizeMode) -> np.ndarray:
        if mode == ResizeMode.STRETCH:
            # No need to keep aspect ratio, image will be squished
            return cv2.resize(frame, size)
        elif mode == ResizeMode.CROP:
            cropped = cropToAspectRatio(frame, size)
            return cv2.resize(cropped, size)
        elif mode == ResizeMode.FULL_CROP:
            w = frame.shape[1]
            start_w = int((w - size[0]) / 2)
            h = frame.shape[0]
            start_h = int((h - size[1]) / 2)
            return frame[start_h:h-start_h, start_w:w-start_w]

    def _createNewFrame(self, cvFrame) -> dai.ImgFrame:
        imgFrame = dai.ImgFrame()
        imgFrame.setData(cvFrame)
        imgFrame.setTimestamp(self._now)
        imgFrame.setSequenceNum(self._seqNum)
        shape = cvFrame.shape[::-1]
        imgFrame.setWidth(shape[0])
        imgFrame.setHeight(shape[1])
        return imgFrame

    def _createImgFrame(self, stream: ReplayStream) -> dai.ImgFrame:
        cvFrame: np.ndarray = stream.frame
        if stream.resize:
            cvFrame = self._resize_frame(cvFrame, stream.resize, stream.resize_mode)


        if cvFrame.shape[-1] == 3: # 3 channels = RGB
            # Resize/crop color frame as specified by the user
            # cv2 reads frames in interleaved format, and most networks expect planar by default
            cvFrame = toPlanar(cvFrame)
            imgFrame = self._createNewFrame(cvFrame)
            imgFrame.setType(dai.RawImgFrame.Type.BGR888p)
            imgFrame.setInstanceNum(int(stream.get_socket()))
        elif cvFrame.dtype == np.uint8:
            imgFrame = self._createNewFrame(cvFrame)
            imgFrame.setType(dai.RawImgFrame.Type.RAW8)
            imgFrame.setInstanceNum(int(stream.get_socket()))
        elif cvFrame.dtype == np.uint16:
            imgFrame = self._createNewFrame(cvFrame)
            imgFrame.setType(dai.RawImgFrame.Type.RAW16)
        else:
            raise Exception('Unknown frame types')

        return imgFrame

    def _readFrames(self) -> bool:
        """
        Reads frames from all Readers.
        
        Returns:
            bool: True if successful, otherwise False.
        """
        frames = self.reader.read()
        if not frames:
            return False  # No more frames!

        for name, frame in frames.items():
            self.streams[name].frame = frame

        # Compress 3-plane frame to a single plane
        # for name, frame in self.frames.items():
        #     if name in ["left", "right", "disparity"] and len(frame.shape) == 3:
        #         self.frames[name] = frame[:, :, 0]  # All 3 planes are the same
        return True


    def getShape(self, name: str) -> Tuple[int, int]:
        """
        Get shape of a stream
        """
        return self.streams[name].shape

    def close(self):
        """
        Closes all video readers.
        """
        self._stop = True
        if self.thread:
            self.thread.join()
        self.reader.close()<|MERGE_RESOLUTION|>--- conflicted
+++ resolved
@@ -25,10 +25,6 @@
     _shape: Tuple[int, int] # width, height
     disabled: bool
     size_bytes: int # bytes
-    camera_socket: dai.CameraBoardSocket = None
-
-    resize: Tuple[int,int] = None
-    resize_mode: ResizeMode = None
 
     @property
     def shape(self) -> Tuple[int,int]:
@@ -37,6 +33,10 @@
     def __init__(self):
         self.disabled = False
         self.stream_name = ''
+        self.camera_socket: dai.CameraBoardSocket = None
+
+    	self.resize: Tuple[int,int] = None
+    	self.resize_mode: ResizeMode = None
 
     def get_socket(self) -> dai.CameraBoardSocket:
         if self.camera_socket:
@@ -50,23 +50,6 @@
         # raise Exception("Please specify replay stream CameraBoardSocket via replay.specify_socket()")
 
 class Replay:
-<<<<<<< HEAD
-    streams: Dict[str, ReplayStream] = dict()
-
-    _seqNum = 0  # Frame sequence number, added to each imgFrame
-    _now: monotonic = None
-    _keepAR = True  # By default, crop image as needed to keep the aspect ratio
-    _pause = False
-    _calibData = None
-
-    fps: float = 30.0
-    thread: Thread = None
-    _stop: bool = False  # Stop the thread that's sending frames to the OAK camera
-
-    reader: AbstractReader = None
-
-=======
->>>>>>> 4981eea7
     def __init__(self, path: str):
         """
         Helper file to replay recorded depthai stream. It reads from recorded files (mjpeg/avi/mp4/h265/h264/bag)

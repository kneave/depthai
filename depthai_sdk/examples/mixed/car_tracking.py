<<<<<<< HEAD
from depthai_sdk import OakCamera, ResizeMode, RecordType
=======
from depthai_sdk import OakCamera, ResizeMode
>>>>>>> 4981eea7

# Download public depthai-recording
with OakCamera(replay='cars-tracking-above-01') as oak:
    # Create color camera, add video encoder
    color = oak.create_camera('color')
    # Download & run pretrained vehicle detection model and track detections
    nn = oak.create_nn('vehicle-detection-0202', color, tracker=True)
<<<<<<< HEAD
    nn.config_nn(aspect_ratio_resize_mode=ResizeMode.STRETCH)
=======
    nn.config_nn(resize_mode=ResizeMode.STRETCH)
>>>>>>> 4981eea7
    # Visualize tracklets, show FPS
    visualizer = oak.visualize(nn.out.tracker, fps=True, record_path='./car_tracking.avi')
    visualizer.tracking(line_thickness=5).text(auto_scale=True)
    # Start the app in blocking mode
    # oak.show_graph()
    oak.start(blocking=True)<|MERGE_RESOLUTION|>--- conflicted
+++ resolved
@@ -1,8 +1,4 @@
-<<<<<<< HEAD
-from depthai_sdk import OakCamera, ResizeMode, RecordType
-=======
 from depthai_sdk import OakCamera, ResizeMode
->>>>>>> 4981eea7
 
 # Download public depthai-recording
 with OakCamera(replay='cars-tracking-above-01') as oak:
@@ -10,11 +6,7 @@
     color = oak.create_camera('color')
     # Download & run pretrained vehicle detection model and track detections
     nn = oak.create_nn('vehicle-detection-0202', color, tracker=True)
-<<<<<<< HEAD
-    nn.config_nn(aspect_ratio_resize_mode=ResizeMode.STRETCH)
-=======
     nn.config_nn(resize_mode=ResizeMode.STRETCH)
->>>>>>> 4981eea7
     # Visualize tracklets, show FPS
     visualizer = oak.visualize(nn.out.tracker, fps=True, record_path='./car_tracking.avi')
     visualizer.tracking(line_thickness=5).text(auto_scale=True)

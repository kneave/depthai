--- conflicted
+++ resolved
@@ -27,12 +27,8 @@
                       'matplotlib==3.6.1; python_version > "3.7"'],
         "replay": ['mcap>=0.0.10',
                    'mcap-ros1-support==0.0.8',
-<<<<<<< HEAD
-                   'rosbags==0.9.11']
-=======
                    'rosbags==0.9.11'],
         "record": ['av']
->>>>>>> 699ccba0
     },
     project_urls={
         "Bug Tracker": "https://github.com/luxonis/depthai/issues",

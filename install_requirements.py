#!/usr/bin/env python3
import platform
import subprocess
import sys
import os

script_directory = os.path.dirname(os.path.realpath(__file__))
this_platform = platform.machine()

# https://stackoverflow.com/a/58026969/5494277
# Check if in virtual environment
in_venv = getattr(sys, "real_prefix", getattr(sys, "base_prefix", sys.prefix)) != sys.prefix
pip_call = [sys.executable, "-m", "pip"]
pip_installed = True
pip_install = pip_call + ["install", "-U"]
pip_package_install = pip_install + ["--prefer-binary"]

try:
    subprocess.check_call(pip_call + ["--version"])
except subprocess.CalledProcessError as ex:
    pip_installed = False

if not pip_installed:
    err_str = "Issues with \"pip\" package detected! Follow the official instructions to install - https://pip.pypa.io/en/stable/installation/"
    raise RuntimeError(err_str)

if sys.version_info[0] != 3:
    raise RuntimeError("Demo script requires Python 3 to run (detected: Python {})".format(sys.version_info[0]))

<<<<<<< HEAD
prebuilt_wheels_python_version = [7, 9]

# Pi is a common platform using these instruction sets
is_pi = this_platform == 'armv6l' or this_platform == 'armv7l'
if is_pi and sys.version_info[1] not in prebuilt_wheels_python_version:
=======
is_pi = thisPlatform.startswith("arm")
prebuiltWheelsPythonVersion = [7,9]
if is_pi and sys.version_info[1] not in prebuiltWheelsPythonVersion:
>>>>>>> 33296e40
    print("[WARNING] There are no prebuilt wheels for Python 3.{} for OpenCV, building process on this device may be long and unstable".format(sys.version_info[1]))

if not in_venv:
    pip_install.append("--user")
    pip_package_install.append("--user")

subprocess.check_call(pip_install + ["pip", "-U"])

subprocess.check_call(pip_call + ["uninstall", "opencv-python", "opencv-contrib-python", "--yes"])
subprocess.check_call(pip_call + ["uninstall", "depthai", "--yes"])
subprocess.check_call(pip_package_install + ["-r", "requirements.txt"], cwd=script_directory)

try:
    subprocess.check_call(pip_package_install + ["-r", "requirements-optional.txt"], cwd=script_directory, stderr=subprocess.DEVNULL)
except subprocess.CalledProcessError as ex:
    print("Optional dependencies were not installed. This is not an error.")<|MERGE_RESOLUTION|>--- conflicted
+++ resolved
@@ -27,17 +27,9 @@
 if sys.version_info[0] != 3:
     raise RuntimeError("Demo script requires Python 3 to run (detected: Python {})".format(sys.version_info[0]))
 
-<<<<<<< HEAD
-prebuilt_wheels_python_version = [7, 9]
-
-# Pi is a common platform using these instruction sets
-is_pi = this_platform == 'armv6l' or this_platform == 'armv7l'
-if is_pi and sys.version_info[1] not in prebuilt_wheels_python_version:
-=======
-is_pi = thisPlatform.startswith("arm")
+is_pi = this_platform.startswith("arm")
 prebuiltWheelsPythonVersion = [7,9]
 if is_pi and sys.version_info[1] not in prebuiltWheelsPythonVersion:
->>>>>>> 33296e40
     print("[WARNING] There are no prebuilt wheels for Python 3.{} for OpenCV, building process on this device may be long and unstable".format(sys.version_info[1]))
 
 if not in_venv:

--- conflicted
+++ resolved
@@ -30,10 +30,7 @@
 is_pi = this_platform.startswith("arm")
 prebuiltWheelsPythonVersion = [7,9]
 if is_pi and sys.version_info[1] not in prebuiltWheelsPythonVersion:
-<<<<<<< HEAD
-=======
 
->>>>>>> 601f3dfe
     print("[WARNING] There are no prebuilt wheels for Python 3.{} for OpenCV, building process on this device may be long and unstable".format(sys.version_info[1]))
 
 if not in_venv:

import os
import platform
import subprocess
import sys
import urllib.request
from difflib import get_close_matches
from pathlib import Path

import cv2
import depthai as dai

import blobconverter

from depthai_helpers.cli_utils import cli_print, PrintColors

default_input_dims = {
    # TODO remove once fetching input size from nn blob is possible
    "deeplabv3p_person": "256x256",
    "mobilenet-ssd": "300x300",
    "face-detection-adas-0001": "672x384",
    "face-detection-retail-0004": "300x300",
    "pedestrian-detection-adas-0002": "672x384",
    "person-detection-retail-0013": "544x320",
    "person-vehicle-bike-detection-crossroad-1016": "512x512",
    "vehicle-detection-adas-0002": "672x384",
    "vehicle-license-plate-detection-barrier-0106": "300x300",
    "tiny-yolo-v3": "416x416",
    "yolo-v3": "416x416"
}
DEPTHAI_ZOO = Path(__file__).parent.parent / Path(f"resources/nn/")
DEPTHAI_VIDEOS = Path(__file__).parent.parent / Path(f"videos/")
DEPTHAI_VIDEOS.mkdir(exist_ok=True)


def show_progress(curr, max):
    done = int(50 * curr / max)
    sys.stdout.write("\r[{}{}] ".format('=' * done, ' ' * (50-done)) )
    sys.stdout.flush()


class ConfigManager:
    labels = ""
    custom_fw_commit = ''

    def __init__(self, args):
        self.args = args

    @property
    def debug(self):
        return not self.args.no_debug

    @property
    def useCamera(self):
        return not self.args.video

    @property
    def useHQ(self):
        return self.args.high_quality

    @property
    def useDepth(self):
        return not self.args.disable_depth and self.useCamera

    @property
    def maxDisparity(self):
        max_disparity = 96
        if (self.args.extended_disparity):
            max_disparity *= 2
        if (self.args.subpixel):
            max_disparity *= 32

        return max_disparity

    def getModelSource(self):
        if not self.useCamera:
            return "host"
        if self.args.camera == "left":
            if self.useDepth:
                return "rectified_left"
            return "left"
        if self.args.camera == "right":
            if self.useDepth:
                return "rectified_right"
            return "right"
        if self.args.camera == "color":
            return "color"

    def getModelName(self):
        if self.args.cnn_model:
            return self.args.cnn_model
        model_dir = self.getModelDir()
        if model_dir is not None:
            return Path(model_dir).stem

    def getModelDir(self):
        if self.args.cnn_path:
            return self.args.cnn_path
        if self.args.cnn_model is not None and (DEPTHAI_ZOO / self.args.cnn_model).exists():
            return DEPTHAI_ZOO / self.args.cnn_model

    def getColorMap(self):
        return getattr(cv2, "COLORMAP_{}".format(self.args.color_map))

    def getRgbResolution(self):
        if self.args.rgb_resolution == 2160:
            return dai.ColorCameraProperties.SensorResolution.THE_4_K
        elif self.args.rgb_resolution == 3040:
            return dai.ColorCameraProperties.SensorResolution.THE_12_MP
        else:
            return dai.ColorCameraProperties.SensorResolution.THE_1080_P

    def getMonoResolution(self):
        if self.args.mono_resolution == 720:
            return dai.MonoCameraProperties.SensorResolution.THE_720_P
        elif self.args.mono_resolution == 800:
            return dai.MonoCameraProperties.SensorResolution.THE_800_P
        else:
            return dai.MonoCameraProperties.SensorResolution.THE_400_P

    def getMedianFilter(self):
        if self.args.stereo_median_size == 3:
            return dai.StereoDepthProperties.MedianFilter.KERNEL_3x3
        elif self.args.stereo_median_size == 5:
            return dai.StereoDepthProperties.MedianFilter.KERNEL_5x5
        elif self.args.stereo_median_size == 7:
            return dai.StereoDepthProperties.MedianFilter.KERNEL_7x7
        else:
            return dai.StereoDepthProperties.MedianFilter.MEDIAN_OFF

    def getUsb2Mode(self):
        usb2_mode = False
        if self.args['force_usb2']:
            cli_print("FORCE USB2 MODE", PrintColors.WARNING)
            usb2_mode = True
        else:
            usb2_mode = False
        return usb2_mode

    def getCustomFirmwarePath(self, commit):
        fwdir = '.fw_cache/'
        if not os.path.exists(fwdir):
            os.mkdir(fwdir)
        fw_variant = ''
        if self.getUsb2Mode():
            fw_variant = 'usb2-'
        fname = 'depthai-' + fw_variant + commit + '.cmd'
        path = fwdir + fname
        if not Path(path).exists():
            url = 'https://artifacts.luxonis.com/artifactory/luxonis-myriad-snapshot-local/depthai-device-side/'
            url += commit + '/' + fname
            print('Downloading custom FW:', url)
            # Need this to avoid "HTTP Error 403: Forbidden"
            class CustomURLopener(urllib.request.FancyURLopener):
                version = "Mozilla/5.0"
                # FancyURLopener doesn't report by default errors like 404
                def http_error_default(self, url, fp, errcode, errmsg, headers):
                    raise ValueError(errcode)
            url_opener = CustomURLopener()
            with url_opener.open(url) as response, open(path, 'wb') as outf:
                outf.write(response.read())
        return path

    def getCommandFile(self):
        debug_mode = False
        cmd_file = ''
        if self.args['firmware'] != None:
            self.custom_fw_commit = self.args['firmware']
        if self.args['dev_debug'] == None:
            # Debug -debug flag NOT present, check first for custom firmware
            if self.custom_fw_commit == '':
                debug_mode = False
            else:
                debug_mode = True
                cmd_file = self.getCustomFirmwarePath(self.custom_fw_commit)
        elif self.args['dev_debug'] == '':
            # If just -debug flag is present -> cmd_file = '' (wait for device to be connected beforehand)
            debug_mode = True
        else:
            debug_mode = True
            cmd_file = self.args['dev_debug']

        return cmd_file, debug_mode

    def downloadYTVideo(self):
        def progress_func(stream, chunk, bytes_remaining):
            show_progress(stream.filesize - bytes_remaining, stream.filesize)

        try:
            from pytube import YouTube
        except ImportError as ex:
            raise RuntimeError("Unable to use YouTube video due to the following import error: {}".format(ex))
        path = None
        for _ in range(10):
            try:
                path = YouTube(self.args.video, on_progress_callback=progress_func).streams.first().download(output_path=DEPTHAI_VIDEOS)
            except urllib.error.HTTPError:
                # TODO remove when this issue is resolved - https://github.com/pytube/pytube/issues/990
                # Often, downloading YT video will fail with 404 exception, but sometimes it's successful
                pass
            else:
                break
        if path is None:
            raise RuntimeError("Unable to download YouTube video. Please try again")
        print("Youtube video downloaded.")
        self.args.video = path

    def adjustPreviewToOptions(self):
        if self.args.camera == "color" and "color" not in self.args.show:
            self.args.show.append("color")
        if self.args.camera == "left" and "left" not in self.args.show:
            self.args.show.append("left")
        if self.args.camera == "right" and "right" not in self.args.show:
            self.args.show.append("right")
        if self.useDepth and "depth" not in self.args.show:
            self.args.show.append("depth")

    def adjustParamsToDevice(self, device):
        cams = device.getConnectedCameras()
        depth_enabled = dai.CameraBoardSocket.LEFT in cams and dai.CameraBoardSocket.RIGHT in cams

        if not depth_enabled:
            if not self.args.disable_depth:
                print("Disabling depth...")
            self.args.disable_depth = True
            if self.args.spatial_bounding_box:
                print("Disabling spatial bounding boxes...")
            self.args.spatial_bounding_box = False
            if self.args.camera != 'color':
                print("Switching source to RGB camera...")
            self.args.camera = 'color'
            updated_show_arg = []
            for name in self.args.show:
                if name in ("nn_input", "color"):
                    updated_show_arg.append(name)
                else:
                    print("Disabling {} preview...".format(name))
            self.args.show = updated_show_arg

    def linuxCheckApplyUsbRules(self):
        if platform.system() == 'Linux':
            ret = subprocess.call(['grep', '-irn', 'ATTRS{idVendor}=="03e7"', '/etc/udev/rules.d'], stdout=subprocess.DEVNULL, stderr=subprocess.DEVNULL)
            if(ret != 0):
                cli_print("\nWARNING: Usb rules not found", PrintColors.WARNING)
                cli_print("\nSet rules: \n"
                """echo 'SUBSYSTEM=="usb", ATTRS{idVendor}=="03e7", MODE="0666"' | sudo tee /etc/udev/rules.d/80-movidius.rules \n"""
                "sudo udevadm control --reload-rules && udevadm trigger \n"
                "Disconnect/connect usb cable on host! \n", PrintColors.RED)
                os._exit(1)

    def getDeviceInfo(self):
        device_infos = dai.Device.getAllAvailableDevices()
        if len(device_infos) == 0:
            raise RuntimeError("No DepthAI device found!")
        else:
            print("Available devices:")
            for i, device_info in enumerate(device_infos):
                print(f"[{i}] {device_info.getMxId()} [{device_info.state.name}]")
<<<<<<< HEAD

            if self.args.device_id == "list":
                raise SystemExit(0)
            elif self.args.device_id is not None:
                matching_device = next(filter(lambda info: info.getMxId() == self.args.device_id, device_infos), None)
                if matching_device is None:
                    raise RuntimeError(f"No DepthAI device found with id matching {self.args.device_id} !")
                return matching_device
            elif len(device_infos) == 1:
                return device_infos[0]
            else:
                val = input("Which DepthAI Device you want to use: ")
                try:
                    return device_infos[int(val)]
                except:
                    raise ValueError("Incorrect value supplied: {}".format(val))
=======
            val = input("Which DepthAI Device you want to use: ")
            try:
                return device_infos[int(val)]
            except:
                raise ValueError("Incorrect value supplied: {}".format(val))
    def getCountLabel(self, nnet_manager):
        if self.args.count_label is None:
            return None

        if self.args.count_label.isdigit():
            obj = nnet_manager.get_label_text(int(self.args.count_label)).lower()
            print(f"Counting number of {obj} in the frame")
            return obj
        else: return self.args.count_label.lower()
>>>>>>> 6cbea927


class BlobManager:
    def __init__(self, model_name=None, model_dir=None):
        self.model_dir = None
        self.zoo_dir = None
        self.config_file = None
        self.blob_path = None
        self.use_zoo = False
        self.use_blob = False
        self.zoo_models = [f.stem for f in DEPTHAI_ZOO.iterdir() if f.is_dir()]
        if model_dir is None:
            self.model_name = model_name
            self.use_zoo = True
        else:
            self.model_dir = Path(model_dir)
            self.zoo_dir = self.model_dir.parent
            self.model_name = model_name or self.model_dir.name
            self.config_file = self.model_dir / "model.yml"
            blob = next(self.model_dir.glob("*.blob"), None)
            if blob is not None:
                self.use_blob = True
                self.blob_path = blob
            if not self.config_file.exists():
                self.use_zoo = True


    def compile(self, shaves, openvino_version, target='auto'):
        version = openvino_version.name.replace("VERSION_", "").replace("_", ".")
        if self.use_blob:
            return self.blob_path
        elif self.use_zoo:
            try:
                self.blob_path = blobconverter.from_zoo(
                    name=self.model_name,
                    shaves=shaves,
                    version=version
                )
                return self.blob_path
            except Exception as e:
                if hasattr(e, 'response') and hasattr(e.response, 'status_code'):
                    if "not found in model zoo" in e.response.text:
                        all_models = set(self.zoo_models + blobconverter.zoo_list())
                        suggested = get_close_matches(self.model_name, all_models)
                        if len(suggested) > 0:
                            print("Model {} not found in model zoo. Did you mean: {} ?".format(self.model_name, " / ".join(suggested)), file=sys.stderr)
                        else:
                            print("Model {} not found in model zoo", file=sys.stderr)
                        raise SystemExit(1)
                    raise RuntimeError("Blob conversion failed with status {}! Error: \"{}\"".format(e.response.status_code, e.response.text))
                else:
                    raise
        else:
            self.blob_path = blobconverter.compile_blob(
                version=version,
                blob_name=self.model_name,
                req_data={
                    "name": self.model_name,
                    "use_zoo": True,
                },
                req_files={
                    'config': self.config_file,
                },
                data_type="FP16",
                shaves=shaves,
            )
            return self.blob_path<|MERGE_RESOLUTION|>--- conflicted
+++ resolved
@@ -255,7 +255,6 @@
             print("Available devices:")
             for i, device_info in enumerate(device_infos):
                 print(f"[{i}] {device_info.getMxId()} [{device_info.state.name}]")
-<<<<<<< HEAD
 
             if self.args.device_id == "list":
                 raise SystemExit(0)
@@ -272,12 +271,7 @@
                     return device_infos[int(val)]
                 except:
                     raise ValueError("Incorrect value supplied: {}".format(val))
-=======
-            val = input("Which DepthAI Device you want to use: ")
-            try:
-                return device_infos[int(val)]
-            except:
-                raise ValueError("Incorrect value supplied: {}".format(val))
+
     def getCountLabel(self, nnet_manager):
         if self.args.count_label is None:
             return None
@@ -287,7 +281,6 @@
             print(f"Counting number of {obj} in the frame")
             return obj
         else: return self.args.count_label.lower()
->>>>>>> 6cbea927
 
 
 class BlobManager:

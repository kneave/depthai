--- conflicted
+++ resolved
@@ -10,24 +10,13 @@
 import json
 import cv2.aruco as aruco
 from pathlib import Path
-<<<<<<< HEAD
-from collections import deque
-from depthai_helpers.image_scaler import ImageScaler
-
-=======
 from functools import reduce
 from collections import deque
->>>>>>> 33296e40
 # Creates a set of 13 polygon coordinates
 traceLevel = 0
 rectProjectionMode = 0
 
-<<<<<<< HEAD
-
-
-=======
 colors = [(0, 255 , 0), (0, 0, 255)]
->>>>>>> 33296e40
 def setPolygonCoordinates(height, width):
     horizontal_shift = width//4
     vertical_shift = height//4
@@ -105,20 +94,12 @@
         self.traceLevel = traceLevel
         """Class to Calculate Calibration and Rectify a Stereo Camera."""
 
-<<<<<<< HEAD
-    def calibrate(self, board_config, filepath, square_size, mrk_size, squaresX, squaresY, camera_model, enable_disp_rectify):
-        """Function to calculate calibration for stereo camera."""
-        start_time = time.time()
-        # init object data
-        print(f'squareX is {squaresX}')
-=======
     def calibrate(self, board_config, filepath, square_size, mrk_size, squaresX, squaresY, camera_model, enable_disp_rectify, display_all):
         """Function to calculate calibration for stereo camera."""
         start_time = time.time()
         # init object data
         if display_all:
             print(f'squareX is {squaresX}')
->>>>>>> 33296e40
         self.enable_rectification_disp = enable_disp_rectify
         self.cameraModel = camera_model
         self.data_path = filepath
@@ -133,8 +114,6 @@
 
         # parameters = aruco.DetectorParameters_create()
         assert mrk_size != None,  "ERROR: marker size not set"
-<<<<<<< HEAD
-=======
         for camera in board_config['cameras'].keys():
             combinedCoverageImage = None
             cam_info = board_config['cameras'][camera]
@@ -250,91 +229,8 @@
         # Draw the line on the image
         cv2.line(displayframe, start_point, end_point, color, thickness)
         return displayframe
->>>>>>> 33296e40
-
-        for camera in board_config['cameras'].keys():
-            cam_info = board_config['cameras'][camera]
-            print(
-                '<------------Calibrating {} ------------>'.format(cam_info['name']))
-            images_path = filepath + '/' + cam_info['name']
-            ret, intrinsics, dist_coeff, _, _, size = self.calibrate_intrinsics(
-                images_path, cam_info['hfov'])
-            cam_info['intrinsics'] = intrinsics
-            cam_info['dist_coeff'] = dist_coeff
-            cam_info['size'] = size # (Width, height)
-            cam_info['reprojection_error'] = ret
-            print(
-                '<------------Camera Name: {} ------------>'.format(cam_info['name']))
-            print("Reprojection error of {0}: {1}".format(
-                cam_info['name'], ret))
-            print("Estimated intrinsics of {0}: \n {1}".format(
-                cam_info['name'], intrinsics))
-        
-        for camera in board_config['cameras'].keys():
-            left_cam_info = board_config['cameras'][camera]
-            if 'extrinsics' in left_cam_info:
-                if 'to_cam' in left_cam_info['extrinsics']:
-                    left_cam = camera
-                    right_cam = left_cam_info['extrinsics']['to_cam']
-                    left_path = filepath + '/' + left_cam_info['name']
-
-                    right_cam_info = board_config['cameras'][left_cam_info['extrinsics']['to_cam']]
-                    right_path = filepath + '/' + right_cam_info['name']
-                    print('<-------------Extrinsics calibration of {} and {} ------------>'.format(
-                        left_cam_info['name'], right_cam_info['name']))
-
-                    specTranslation = left_cam_info['extrinsics']['specTranslation']
-                    rot = left_cam_info['extrinsics']['rotation']
-
-                    translation = np.array(
-                        [specTranslation['x'], specTranslation['y'], specTranslation['z']], dtype=np.float32)
-                    rotation = Rotation.from_euler(
-                        'xyz', [rot['r'], rot['p'], rot['y']], degrees=True).as_matrix().astype(np.float32)
-
-                    extrinsics = self.calibrate_extrinsics(left_path, right_path, left_cam_info['intrinsics'], left_cam_info[
-                                                           'dist_coeff'], right_cam_info['intrinsics'], right_cam_info['dist_coeff'], translation, rotation)
-                    if extrinsics[0] == -1:
-                        return -1, extrinsics[1]
-
-                    if board_config['stereo_config']['left_cam'] == left_cam and board_config['stereo_config']['right_cam'] == right_cam:
-                        board_config['stereo_config']['rectification_left'] = extrinsics[3]
-                        board_config['stereo_config']['rectification_right'] = extrinsics[4]
-                        board_config['stereo_config']['p_left'] = extrinsics[5]
-                        board_config['stereo_config']['p_right'] = extrinsics[6]
-                    elif board_config['stereo_config']['left_cam'] == right_cam and board_config['stereo_config']['right_cam'] == left_cam:
-                        board_config['stereo_config']['rectification_left'] = extrinsics[4]
-                        board_config['stereo_config']['rectification_right'] = extrinsics[3]
-                        board_config['stereo_config']['p_left'] = extrinsics[6]
-                        board_config['stereo_config']['p_right'] = extrinsics[5]
-
-                    """ for stereoObj in board_config['stereo_config']:
-
-                        if stereoObj['left_cam'] == left_cam and stereoObj['right_cam'] == right_cam and stereoObj['main'] == 1:
-                            stereoObj['rectification_left'] = extrinsics[3]
-                            stereoObj['rectification_right'] = extrinsics[4] """
-
-                    print('<-------------Epipolar error of {} and {} ------------>'.format(
-                        left_cam_info['name'], right_cam_info['name']))
-                    left_cam_info['extrinsics']['epipolar_error'] = self.test_epipolar_charuco(
-                                                                                        left_path, 
-                                                                                        right_path, 
-                                                                                        left_cam_info['intrinsics'], 
-                                                                                        left_cam_info['dist_coeff'], 
-                                                                                        right_cam_info['intrinsics'], 
-                                                                                        right_cam_info['dist_coeff'], 
-                                                                                        extrinsics[2], # Translation between left and right Cameras
-                                                                                        extrinsics[3], # Left Rectification rotation 
-                                                                                        extrinsics[4], # Right Rectification rotation 
-                                                                                        extrinsics[5], # Left Rectification Intrinsics
-                                                                                        extrinsics[6]) # Right Rectification Intrinsics
-
-                    left_cam_info['extrinsics']['rotation_matrix'] = extrinsics[1]
-                    left_cam_info['extrinsics']['translation'] = extrinsics[2]
-                    left_cam_info['extrinsics']['stereo_error'] = extrinsics[0]
-
-        return 1, board_config
-
-    def analyze_charuco(self, images, resize_img_func = None):
+
+    def analyze_charuco(self, images, scale_req=False, req_resolution=(800, 1280)):
         """
         Charuco base pose estimation.
         """
@@ -348,24 +244,13 @@
         # SUB PIXEL CORNER DETECTION CRITERION
         criteria = (cv2.TERM_CRITERIA_EPS +
                     cv2.TERM_CRITERIA_MAX_ITER, 10000, 0.00001)
-<<<<<<< HEAD
-        for im in images:
-            if self.traceLevel == 2:
-=======
         count = 0
         for im in images:
             if traceLevel == 2:
->>>>>>> 33296e40
                 print("=> Processing image {0}".format(im))
             img_pth = Path(im)
             frame = cv2.imread(im)
             gray = cv2.cvtColor(frame, cv2.COLOR_BGR2GRAY)
-<<<<<<< HEAD
-            
-            if resize_img_func is not None:
-                gray = resize_img_func(gray)
-
-=======
             expected_height = gray.shape[0]*(req_resolution[1]/gray.shape[1])
 
             if scale_req and not (gray.shape[0] == req_resolution[0] and gray.shape[1] == req_resolution[1]):
@@ -391,16 +276,11 @@
                     gray = gray[del_height: del_height + req_resolution[0], :]
 
                 count += 1
->>>>>>> 33296e40
             marker_corners, ids, rejectedImgPoints = cv2.aruco.detectMarkers(
                 gray, self.aruco_dictionary)
             marker_corners, ids, refusd, recoverd = cv2.aruco.refineDetectedMarkers(gray, self.board,
                                                                                     marker_corners, ids, rejectedCorners=rejectedImgPoints)
-<<<<<<< HEAD
-            if self.traceLevel == 1:
-=======
             if traceLevel == 1:
->>>>>>> 33296e40
                 print('{0} number of Markers corners detected in the image {1}'.format(
                     len(marker_corners), img_pth.name))
             if len(marker_corners) > 0:
@@ -420,46 +300,6 @@
                     all_marker_ids.append(ids)
                     all_recovered.append(recoverd)
                 else:
-<<<<<<< HEAD
-                    err_name = f'Failed to detect markers in the image {im}'
-                    raise RuntimeError(err_name)
-            else:
-                print(im + " Not found")
-                raise RuntimeError("Failed to detect markers in the image")
-
-        # imsize = gray.shape[::-1]
-        return allCorners, allIds, all_marker_corners, all_marker_ids, gray.shape[::-1], all_recovered
-
-    def calibrate_intrinsics(self, image_files, hfov):
-        image_files = glob.glob(image_files + "/*")
-        image_files.sort()
-        assert len(
-            image_files) != 0, "ERROR: Images not read correctly, check directory"
-
-        allCorners, allIds, _, _, imsize, _ = self.analyze_charuco(image_files)
-        if self.cameraModel == 'perspective':
-            ret, camera_matrix, distortion_coefficients, rotation_vectors, translation_vectors = self.calibrate_camera_perspective(
-                allCorners, allIds, imsize, hfov)
-            # (Height, width)
-            if self.traceLevel == 3:
-                self.fisheye_undistort_visualization(
-                    image_files, camera_matrix, distortion_coefficients, imsize)
-
-            return ret, camera_matrix, distortion_coefficients, rotation_vectors, translation_vectors, imsize
-        else:
-            print('Fisheye--------------------------------------------------')
-            ret, camera_matrix, distortion_coefficients, rotation_vectors, translation_vectors = self.calibrate_camera_fisheye(
-                allCorners, allIds, imsize, hfov)
-            if self.traceLevel == 3:
-                self.fisheye_undistort_visualization(
-                    image_files, camera_matrix, distortion_coefficients, imsize)
-
-
-            # (Height, width)
-            return ret, camera_matrix, distortion_coefficients, rotation_vectors, translation_vectors, imsize
-
-    def calibrate_extrinsics(self, images_left, images_right, M_l, d_l, M_r, d_r, guess_translation, guess_rotation):
-=======
                     raise RuntimeError("Failed to detect markers in the image")
             else:
                 print(im + " Not found")
@@ -503,7 +343,6 @@
             return ret, camera_matrix, distortion_coefficients, rotation_vectors, translation_vectors, imsize, coverageImage
 
     def calibrate_extrinsics(self, images_left, images_right, M_l, d_l, M_r, d_r, guess_translation, guess_rotation, display_all):
->>>>>>> 33296e40
         self.objpoints = []  # 3d point in real world space
         self.imgpoints_l = []  # 2d points in image plane.
         self.imgpoints_r = []  # 2d points in image plane.
@@ -518,27 +357,6 @@
             images_left) != 0, "ERROR: Images not found, check directory"
         assert len(
             images_right) != 0, "ERROR: Images not found, check directory"
-<<<<<<< HEAD
-        # print('Images from left and right')
-        # print(images_left[0])
-        # print(images_right[0])
-
-        frame_left_shape = cv2.imread(images_left[0], 0).shape[:2][::-1] # (w,h)
-        frame_right_shape = cv2.imread(images_right[0], 0).shape[:2][::-1]
-
-        scaler = ImageScaler(frame_left_shape, frame_right_shape)
-
-        M_lp, M_rp = scaler.transform_intrinsics(M_l, M_r)
-
-        # print("~~~~~~~~~~~ POSE ESTIMATION LEFT CAMERA ~~~~~~~~~~~~~")
-        allCorners_l, allIds_l, _, _, imsize_l, _ = self.analyze_charuco(images_left, scaler.transform_img_a)
-
-        # print("~~~~~~~~~~~ POSE ESTIMATION RIGHT CAMERA ~~~~~~~~~~~~~")
-        allCorners_r, allIds_r, _, _, imsize_r, _ = self.analyze_charuco(images_right, scaler.transform_img_b)
-
-        print(f'Image size of right side (w, h):{imsize_r}')
-        print(f'Image size of left side (w, h):{imsize_l}')
-=======
 
         scale = None
         scale_req = False
@@ -583,16 +401,10 @@
         if display_all:
             print(f'Image size of right side (w, h): {imsize_r}')
             print(f'Image size of left side (w, h): {imsize_l}')
->>>>>>> 33296e40
 
         assert imsize_r == imsize_l, "Left and right resolution scaling is wrong"
 
         return self.calibrate_stereo(
-<<<<<<< HEAD
-            allCorners_l, allIds_l, allCorners_r, allIds_r, imsize_r, M_lp, d_l, M_rp, d_r, guess_translation, guess_rotation)
-
-    def fisheye_undistort_visualization(self, img_list, K, D, img_size):
-=======
             allCorners_l, allIds_l, allCorners_r, allIds_r, imsize_r, M_lp, d_l, M_rp, d_r, guess_translation, guess_rotation, display_all)
 
     def scale_intrinsics(self, intrinsics, originalShape, destShape):
@@ -616,7 +428,6 @@
         return scaled_intrinsics
 
     def fisheye_undistort_visualizaation(self, img_list, K, D, img_size):
->>>>>>> 33296e40
         for im in img_list:
             # print(im)
             img = cv2.imread(im)
@@ -626,12 +437,6 @@
                 # print(f'K scaled is \n {kScaled} and size is \n {img_size}')
                 # print(f'D Value is \n {D}')
                 map1, map2 = cv2.initUndistortRectifyMap(
-<<<<<<< HEAD
-                    K, D, np.eye(3), K, img_size, cv2.CV_32FC1)
-            else:
-                map1, map2 = cv2.fisheye.initUndistortRectifyMap(
-                    K, D, np.eye(3), kScaled, img_size, cv2.CV_32FC1)
-=======
                     K, D, np.eye(3), kScaled, img_size, cv2.CV_32FC1)
             else:
                 map1, map2 = cv2.fisheye.initUndistortRectifyMap(
@@ -647,33 +452,8 @@
             if k == 27:  # Esc key to stop
                 break
         cv2.destroyWindow("undistorted")
->>>>>>> 33296e40
-
-            undistorted_img = cv2.remap(
-                img, map1, map2, interpolation=cv2.INTER_LINEAR, borderMode=cv2.BORDER_CONSTANT)
-            cv2.imshow("undistorted", undistorted_img)
-            if self.traceLevel == 4:
-                print(f'image path - {im}')
-                print(f'Image Undistorted Size {undistorted_img.shape}')
-            k = cv2.waitKey(0)
-            if k == 27:  # Esc key to stop
-                break
-        cv2.destroyWindow("undistorted")
-
-<<<<<<< HEAD
-    def calibrate_camera_perspective(self, allCorners, allIds, imsize, hfov):
-        """
-        Calibrates the camera using the dected corners.
-        """
-        print("CAMERA CALIBRATION")
-        print(imsize)
-        f = imsize[0] / (2 * np.tan(np.deg2rad(hfov/2)))
-        cameraMatrixInit = np.array([[f,    0.0,      imsize[0]/2],
-                                     [0.0,     f,      imsize[1]/2],
-                                     [0.0,   0.0,        1.0]])
-        
-        if self.traceLevel == 1:
-=======
+
+
     def calibrate_camera_charuco(self, allCorners, allIds, imsize, hfov):
         """
         Calibrates the camera using the dected corners.
@@ -702,25 +482,15 @@
                                          [0.0,     3819.8801, 1135.3433],
                                          [0.0,        0.0,        1.]]) """
         if traceLevel == 1:
->>>>>>> 33296e40
             print(
                 f'Camera Matrix initialization with HFOV of {hfov} is.............')
             print(cameraMatrixInit)
 
         distCoeffsInit = np.zeros((5, 1))
-<<<<<<< HEAD
-        flags = (
-            + cv2.CALIB_USE_INTRINSIC_GUESS
-            + cv2.CALIB_RATIONAL_MODEL 
-            # + cv2.CALIB_FIX_K6
-        )
-
-=======
         flags = (cv2.CALIB_USE_INTRINSIC_GUESS + 
                  cv2.CALIB_RATIONAL_MODEL)
 
     #     flags = (cv2.CALIB_RATIONAL_MODEL)
->>>>>>> 33296e40
         (ret, camera_matrix, distortion_coefficients,
          rotation_vectors, translation_vectors,
          stdDeviationsIntrinsics, stdDeviationsExtrinsics,
@@ -733,11 +503,7 @@
             distCoeffs=distCoeffsInit,
             flags=flags,
             criteria=(cv2.TERM_CRITERIA_EPS & cv2.TERM_CRITERIA_COUNT, 50000, 1e-9))
-<<<<<<< HEAD
-        if self.traceLevel == 2:
-=======
         if traceLevel == 2:
->>>>>>> 33296e40
             print('Per View Errors...')
             print(perViewErrors)
         return ret, camera_matrix, distortion_coefficients, rotation_vectors, translation_vectors
@@ -751,22 +517,6 @@
                 obj_pts_sub.append(one_pts[allIds[i][j]])
             obj_points.append(np.array(obj_pts_sub, dtype=np.float32))
 
-<<<<<<< HEAD
-        f = imsize[0] / (2 * np.tan(np.deg2rad(hfov/2)))
-        cameraMatrixInit = np.array([[f,    0.0,      imsize[0]/2],
-                                     [0.0,     f,      imsize[1]/2],
-                                     [0.0,   0.0,        1.0]])
- 
-        print("Camera Matrix initialization.............")
-        print(cameraMatrixInit)
-        flags = (
-            + cv2.fisheye.CALIB_USE_INTRINSIC_GUESS
-            + cv2.fisheye.CALIB_RECOMPUTE_EXTRINSIC
-            + cv2.fisheye.CALIB_CHECK_COND
-            + cv2.fisheye.CALIB_FIX_SKEW
-        )
-
-=======
         cameraMatrixInit = np.array([[907.84859625,   0.0        , 995.15888273],
                                      [  0.0       ,  889.29269629, 627.49748034],
                                      [  0.0       ,    0.0       ,    1.0      ]])
@@ -778,31 +528,17 @@
         flags |= cv2.fisheye.CALIB_USE_INTRINSIC_GUESS 
         flags |= cv2.fisheye.CALIB_RECOMPUTE_EXTRINSIC 
         # flags |= cv2.fisheye.CALIB_FIX_SKEW
->>>>>>> 33296e40
         distCoeffsInit = np.zeros((4, 1))
         term_criteria = (cv2.TERM_CRITERIA_COUNT +
                          cv2.TERM_CRITERIA_EPS, 50000, 1e-9)
 
         return cv2.fisheye.calibrate(obj_points, allCorners, imsize, cameraMatrixInit, distCoeffsInit, flags=flags, criteria=term_criteria)
 
-<<<<<<< HEAD
-    def calibrate_stereo(self, allCorners_l, allIds_l, allCorners_r, allIds_r, imsize, cameraMatrix_l, distCoeff_l, cameraMatrix_r, distCoeff_r, t_in, r_in):
-=======
     def calibrate_stereo(self, allCorners_l, allIds_l, allCorners_r, allIds_r, imsize, cameraMatrix_l, distCoeff_l, cameraMatrix_r, distCoeff_r, t_in, r_in, display_all):
->>>>>>> 33296e40
         left_corners_sampled = []
         right_corners_sampled = []
         obj_pts = []
         one_pts = self.board.chessboardCorners
-<<<<<<< HEAD
-        print('allIds_l')
-        print(len(allIds_l))
-        print('allIds_r')
-        print(len(allIds_r))
-        # print('allIds_l')
-        # print(allIds_l)
-        # print(allIds_r)
-=======
         
         if display_all:
             print('Length of allIds_l')
@@ -813,7 +549,6 @@
             print(allIds_l)
             print('allIds_r')
             print(allIds_r)
->>>>>>> 33296e40
 
         for i in range(len(allIds_l)):
             left_sub_corners = []
@@ -838,21 +573,6 @@
                 return -1, "Stereo Calib failed due to less common features"
 
         stereocalib_criteria = (cv2.TERM_CRITERIA_COUNT +
-<<<<<<< HEAD
-                                cv2.TERM_CRITERIA_EPS, 20000, 1e-9)
-
-        if self.cameraModel == 'perspective':
-            flags = (
-                + cv2.CALIB_FIX_INTRINSIC
-                + cv2.CALIB_RATIONAL_MODEL
-            )
-
-            if self.traceLevel == 1:
-                print('Printing Extrinsics guesses...')
-                print(r_in)
-                print(t_in)
-
-=======
                                 cv2.TERM_CRITERIA_EPS, 1000, 1e-9)
 
         if self.cameraModel == 'perspective':
@@ -868,27 +588,11 @@
                 print('Printing Extrinsics guesses...')
                 print(r_in)
                 print(t_in)
->>>>>>> 33296e40
             ret, M1, d1, M2, d2, R, T, E, F, _ = cv2.stereoCalibrateExtended(
                 obj_pts, left_corners_sampled, right_corners_sampled,
                 cameraMatrix_l, distCoeff_l, cameraMatrix_r, distCoeff_r, imsize,
                 R=r_in, T=t_in, criteria=stereocalib_criteria , flags=flags)
 
-<<<<<<< HEAD
-            print(f'Reprojection error is {ret}')
-            print('Printing Extrinsics res...')
-            print(R)
-            print(T)
-            r_euler = Rotation.from_matrix(R).as_euler('xyz', degrees=True)
-            print(f'Euler angles in XYZ {r_euler} degs')
-
-
-            # ret, M1, d1, M2, d2, R, T, E, F = cv2.stereoCalibrate(
-            #     obj_pts, left_corners_sampled, right_corners_sampled,
-            #     cameraMatrix_l, distCoeff_l, cameraMatrix_r, distCoeff_r, imsize,
-            #     criteria=stereocalib_criteria, flags=flags)
-            # if np.absolute(T[1])  > 0.2:
-=======
             r_euler = Rotation.from_matrix(R).as_euler('xyz', degrees=True)
             print(f'Reprojection error is {ret}')
             if display_all:
@@ -897,7 +601,6 @@
                 print(T)
                 print(f'Euler angles in XYZ {r_euler} degs')
 
->>>>>>> 33296e40
 
             R_l, R_r, P_l, P_r, Q, validPixROI1, validPixROI2 = cv2.stereoRectify(
                 cameraMatrix_l,
@@ -908,17 +611,11 @@
             # self.P_l = P_l
             # self.P_r = P_r
             r_euler = Rotation.from_matrix(R_l).as_euler('xyz', degrees=True)
-<<<<<<< HEAD
-            print(f'R_L Euler angles in XYZ {r_euler}')
-            r_euler = Rotation.from_matrix(R_r).as_euler('xyz', degrees=True)
-            print(f'R_R Euler angles in XYZ {r_euler}')
-=======
             if display_all:
                 print(f'R_L Euler angles in XYZ {r_euler}')
             r_euler = Rotation.from_matrix(R_r).as_euler('xyz', degrees=True)
             if display_all:
                 print(f'R_R Euler angles in XYZ {r_euler}')
->>>>>>> 33296e40
             
             # print(f'P_l is \n {P_l}')
             # print(f'P_r is \n {P_r}')
@@ -931,19 +628,6 @@
             left_corners_truncated = [pts[:min_num_points] for pts in left_corners_sampled]
             right_corners_truncated = [pts[:min_num_points] for pts in right_corners_sampled]
 
-<<<<<<< HEAD
-            flags = (
-                + cv2.fisheye.CALIB_FIX_INTRINSIC
-                + cv2.fisheye.CALIB_FIX_K1
-                + cv2.fisheye.CALIB_FIX_K2
-                + cv2.fisheye.CALIB_FIX_K3
-                + cv2.fisheye.CALIB_FIX_K4
-            )
-
-            if self.traceLevel == 3:
-                print('Fisyeye stereo model..................')
-
-=======
             flags = 0
             # flags |= cv2.fisheye.CALIB_RECOMPUTE_EXTRINSIC
             # flags |= cv2.fisheye.CALIB_CHECK_COND
@@ -961,22 +645,10 @@
             # flags = cv2.fisheye.CALIB_RECOMPUTE_EXTRINSIC + cv2.fisheye.CALIB_CHECK_COND + cv2.fisheye.CALIB_FIX_SKEW
             if traceLevel == 3:
                 print('Fisyeye stereo model..................')
->>>>>>> 33296e40
             (ret, M1, d1, M2, d2, R, T), E, F = cv2.fisheye.stereoCalibrate(
                 obj_pts_truncated, left_corners_truncated, right_corners_truncated,
                 cameraMatrix_l, distCoeff_l, cameraMatrix_r, distCoeff_r, imsize,
                 flags=flags, criteria=stereocalib_criteria), None, None
-<<<<<<< HEAD
-            
-            print(f'Reprojection error is {ret}')
-            print('Printing Extrinsics res...')
-            print(R)
-            print(T)
-            r_euler = Rotation.from_matrix(R).as_euler('xyz', degrees=True)
-            print(f'Euler angles in XYZ {r_euler} degs')
-            isHorizontal = np.absolute(T[0]) > np.absolute(T[1])
-
-=======
             r_euler = Rotation.from_matrix(R).as_euler('xyz', degrees=True)
             print(f'Reprojection error is {ret}')
             if display_all:
@@ -1047,7 +719,6 @@
                         cameraMatrix_r,
                         distCoeff_r,
                         imsize, R, T, flags=0)
->>>>>>> 33296e40
             R_l, R_r, P_l, P_r, Q, validPixROI1, validPixROI2 = cv2.stereoRectify(
                 cameraMatrix_l,
                 distCoeff_l,
@@ -1056,27 +727,17 @@
                 imsize, R, T) # , alpha=0.1
             
             r_euler = Rotation.from_matrix(R_l).as_euler('xyz', degrees=True)
-<<<<<<< HEAD
-            print(f'R_L Euler angles in XYZ {r_euler}')
-            r_euler = Rotation.from_matrix(R_r).as_euler('xyz', degrees=True)
-            print(f'R_R Euler angles in XYZ {r_euler}') 
-=======
             if display_all:
                 print(f'R_L Euler angles in XYZ {r_euler}')
             r_euler = Rotation.from_matrix(R_r).as_euler('xyz', degrees=True)
             if display_all:
                 print(f'R_R Euler angles in XYZ {r_euler}')            
->>>>>>> 33296e40
             
             return [ret, R, T, R_l, R_r, P_l, P_r]
 
     def display_rectification(self, image_data_pairs, images_corners_l, images_corners_r, image_epipolar_color, isHorizontal):
         print(
             "Displaying Stereo Pair for visual inspection. Press the [ESC] key to exit.")
-<<<<<<< HEAD
-        colors = [(0, 255 , 0), (0, 0, 255)]
-=======
->>>>>>> 33296e40
         for idx, image_data_pair in enumerate(image_data_pairs):
             if isHorizontal:
                 img_concat = cv2.hconcat(
@@ -1092,55 +753,6 @@
                     cv2.line(img_concat,
                              (int(left_pt[0][0]), int(left_pt[0][1])), (int(right_pt[0][0]), int(right_pt[0][1])  + image_data_pair[0].shape[0]),
                              colors[colorMode], 1)
-<<<<<<< HEAD
-
-            img_concat = cv2.resize(
-                img_concat, (0, 0), fx=0.8, fy=0.8)
-
-            # show image
-            cv2.imshow('Stereo Pair', img_concat)
-            k = cv2.waitKey(0)
-            if k == 27:  # Esc key to stop
-                break
-
-        cv2.destroyWindow('Stereo Pair')
-
-    def test_epipolar_charuco(self, left_img_pth, right_img_pth, M_l, d_l, M_r, d_r, t, r_l, r_r, p_l, p_r):
-        images_left = glob.glob(left_img_pth + '/*.png')
-        images_right = glob.glob(right_img_pth + '/*.png')
-        images_left.sort()
-        images_right.sort()
-        assert len(images_left) != 0, "ERROR: Images not read correctly"
-        assert len(images_right) != 0, "ERROR: Images not read correctly"
-        isHorizontal = np.absolute(t[0]) > np.absolute(t[1])
-
-        frame_left_shape = cv2.imread(images_left[0], 0).shape[:2][::-1] # (w,h)
-        frame_right_shape = cv2.imread(images_right[0], 0).shape[:2][::-1]
-        scaler = ImageScaler(frame_left_shape, frame_right_shape)
-
-        M_lp, M_rp = scaler.transform_intrinsics(M_l, M_r)
-        scaled_res = scaler.target_size[::-1] # (h, w)
-
-        criteria = (cv2.TERM_CRITERIA_EPS +
-                    cv2.TERM_CRITERIA_MAX_ITER, 10000, 0.00001)
-
-        # TODO(Sachin): Observe Images by adding visualization 
-        # TODO(Sachin): Check if the stetch is only in calibration Images
-        print('Original intrinsics ....')
-        print(M_lp)
-        # print(d_l)
-        print(M_rp)
-        # print(d_r)
-
-        print(f'Width and height is {scaled_res[::-1]}')
-        # print(d_r)
-        # kScaledL, _ = cv2.getOptimalNewCameraMatrix(M_l, d_l, scaled_res[::-1], 0)
-        # kScaledR, _ = cv2.getOptimalNewCameraMatrix(M_r, d_r, scaled_res[::-1], 0)
-        kScaledR = kScaledL = M_rp
-
-        print('Lets find the best epipolar Error')
-
-=======
             # img_concat = cv2.cvtColor(img_concat, cv2.COLOR_GRAY2RGB)
 
             # draw epipolar lines for debug purposes
@@ -1205,7 +817,6 @@
             return img
     
     def sgdEpipolar(self, images_left, images_right, M_lp, d_l, M_rp, d_r, r_l, r_r, kScaledL, kScaledR, scaled_res, isHorizontal, display_all):
->>>>>>> 33296e40
         if self.cameraModel == 'perspective':
             mapx_l, mapy_l = cv2.initUndistortRectifyMap(
                 M_lp, d_l, r_l, kScaledL, scaled_res[::-1], cv2.CV_32FC1)
@@ -1217,10 +828,7 @@
             mapx_r, mapy_r = cv2.fisheye.initUndistortRectifyMap(
                 M_rp, d_r, r_r, kScaledR, scaled_res[::-1], cv2.CV_32FC1)
 
-<<<<<<< HEAD
-=======
         
->>>>>>> 33296e40
         image_data_pairs = []
         imagesCount = 0
         # print(len(images_left))
@@ -1232,12 +840,8 @@
             img_l = cv2.imread(image_left, 0)
             img_r = cv2.imread(image_right, 0)
 
-<<<<<<< HEAD
-            img_l, img_r = scaler.transform_img(img_l, img_r)
-=======
             img_l = self.scale_image(img_l, scaled_res, display_all)
             img_r = self.scale_image(img_r, scaled_res, display_all)
->>>>>>> 33296e40
             # print(img_l.shape)
             # print(img_r.shape)
 
@@ -1256,33 +860,12 @@
             img_r = cv2.remap(img_r, mapx_r, mapy_r, cv2.INTER_LINEAR)
 
             image_data_pairs.append((img_l, img_r))
-<<<<<<< HEAD
-            
-            if self.traceLevel == 4:
-                cv2.imshow("undistorted-Left", img_l)
-                cv2.imshow("undistorted-right", img_r)
-                # print(f'image path - {im}')
-                # print(f'Image Undistorted Size {undistorted_img.shape}')
-                k = cv2.waitKey(0)
-                if k == 27:  # Esc key to stop
-                    break
-        if self.traceLevel == 4:
-          cv2.destroyWindow("undistorted-left")
-          cv2.destroyWindow("undistorted-right")  
-        # compute metrics
-        imgpoints_r = []
-        imgpoints_l = []
-        image_epipolar_color = []
-        # new_imagePairs = []
-        no_markers_found_error_count = 0
-=======
         # print(f'Images data pair size ios {len(image_data_pairs)}')
         imgpoints_r = []
         imgpoints_l = []
         criteria = (cv2.TERM_CRITERIA_EPS +
                     cv2.TERM_CRITERIA_MAX_ITER, 10000, 0.00001)
             
->>>>>>> 33296e40
         for i, image_data_pair in enumerate(image_data_pairs):
             marker_corners_l, ids_l, rejectedImgPoints = cv2.aruco.detectMarkers(
                 image_data_pair[0], self.aruco_dictionary)
@@ -1310,23 +893,6 @@
                 marker_corners_l, ids_l, image_data_pair[0], self.board)
             res2_r = cv2.aruco.interpolateCornersCharuco(
                 marker_corners_r, ids_r, image_data_pair[1], self.board)
-<<<<<<< HEAD
-
-            img_concat = cv2.hconcat([image_data_pair[0], image_data_pair[1]])
-            img_concat = cv2.cvtColor(img_concat, cv2.COLOR_GRAY2RGB)
-            line_row = 0
-            while line_row < img_concat.shape[0]:
-                cv2.line(img_concat,
-                         (0, line_row), (img_concat.shape[1], line_row),
-                         (0, 255, 0), 1)
-                line_row += 30
-
-            # cv2.imshow('Stereo Pair', img_concat)
-            # k = cv2.waitKey(0)
-            # if k == 27:  # Esc key to stop
-            #     break
-
-=======
 
             # img_concat = cv2.hconcat([image_data_pair[0], image_data_pair[1]])
             # img_concat = cv2.cvtColor(img_concat, cv2.COLOR_GRAY2RGB)
@@ -1611,7 +1177,6 @@
             # if k == 27:  # Esc key to stop
             #     break
 
->>>>>>> 33296e40
             if res2_l[1] is not None and res2_r[2] is not None and len(res2_l[1]) > 3 and len(res2_r[1]) > 3:
 
                 cv2.cornerSubPix(image_data_pair[0], res2_l[1],
@@ -1639,11 +1204,7 @@
                     corners_l.append(res2_l[1][j])
                     corners_r.append(res2_r[1][idx])
 
-<<<<<<< HEAD
-                imgpoints_l.append(corners_l) # append or extend? 
-=======
                 imgpoints_l.append(corners_l)
->>>>>>> 33296e40
                 imgpoints_r.append(corners_r)
                 epi_error_sum = 0
                 corner_epipolar_color = []
@@ -1659,26 +1220,15 @@
                     epi_error_sum += curr_epipolar_error
                 localError = epi_error_sum / len(corners_l)
                 image_epipolar_color.append(corner_epipolar_color)
-<<<<<<< HEAD
-
-                print("Average Epipolar Error per image on host in " + img_pth_right.name + " : " +
-                      str(localError))
-=======
                 if display_all:
                     print("Epipolar Error per image on host in " + img_pth_right.name + " : " +
                         str(localError))
->>>>>>> 33296e40
             else:
                 print('Numer of corners is in left -> {} and right -> {}'.format(
                     len(marker_corners_l), len(marker_corners_r)))
                 return -1
-<<<<<<< HEAD
-            lText = cv2.putText(cv2.cvtColor(image_data_pair[0],cv2.COLOR_GRAY2RGB), img_pth_left.name, org, cv2.FONT_HERSHEY_SIMPLEX, 1, (255, 0, 0), 2, cv2.LINE_AA)
-            rText = cv2.putText(cv2.cvtColor(image_data_pair[1],cv2.COLOR_GRAY2RGB), img_pth_right.name + " Error: " + str(localError), org, cv2.FONT_HERSHEY_SIMPLEX, 1, (255, 0, 0), 2, cv2.LINE_AA)
-=======
             lText = cv2.putText(cv2.cvtColor(image_data_pair[0],cv2.COLOR_GRAY2RGB), img_pth_left.name, org, cv2.FONT_HERSHEY_SIMPLEX, 1, (2, 0, 255), 2, cv2.LINE_AA)
             rText = cv2.putText(cv2.cvtColor(image_data_pair[1],cv2.COLOR_GRAY2RGB), img_pth_right.name + " Error: " + str(localError), org, cv2.FONT_HERSHEY_SIMPLEX, 1, (2, 0, 255), 2, cv2.LINE_AA)
->>>>>>> 33296e40
             image_data_pairs[i] = (lText, rText)
 
 

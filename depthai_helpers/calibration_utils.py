--- conflicted
+++ resolved
@@ -13,10 +13,6 @@
 from functools import reduce
 from collections import deque
 # Creates a set of 13 polygon coordinates
-<<<<<<< HEAD
-traceLevel = 0
-=======
->>>>>>> 601f3dfe
 rectProjectionMode = 0
 
 colors = [(0, 255 , 0), (0, 0, 255)]
@@ -100,11 +96,7 @@
         """Function to calculate calibration for stereo camera."""
         start_time = time.time()
         # init object data
-<<<<<<< HEAD
-        if display_all:
-=======
         if self.traceLevel == 1 or self.traceLevel == 10:
->>>>>>> 601f3dfe
             print(f'squareX is {squaresX}')
         self.enable_rectification_disp = enable_disp_rectify
         self.cameraModel = camera_model
@@ -135,11 +127,7 @@
             cam_info['reprojection_error'] = ret
             print("Reprojection error of {0}: {1}".format(
                 cam_info['name'], ret))
-<<<<<<< HEAD
-            if display_all:
-=======
             if self.traceLevel == 1 or self.traceLevel == 10:
->>>>>>> 601f3dfe
                 print("Estimated intrinsics of {0}: \n {1}".format(
                 cam_info['name'], intrinsics))
             
@@ -256,11 +244,7 @@
                     cv2.TERM_CRITERIA_MAX_ITER, 10000, 0.00001)
         count = 0
         for im in images:
-<<<<<<< HEAD
-            if traceLevel == 2:
-=======
             if self.traceLevel == 2 or self.traceLevel == 10:
->>>>>>> 601f3dfe
                 print("=> Processing image {0}".format(im))
             img_pth = Path(im)
             frame = cv2.imread(im)
@@ -294,11 +278,7 @@
                 gray, self.aruco_dictionary)
             marker_corners, ids, refusd, recoverd = cv2.aruco.refineDetectedMarkers(gray, self.board,
                                                                                     marker_corners, ids, rejectedCorners=rejectedImgPoints)
-<<<<<<< HEAD
-            if traceLevel == 1:
-=======
             if self.traceLevel == 1 or self.traceLevel == 10:
->>>>>>> 601f3dfe
                 print('{0} number of Markers corners detected in the image {1}'.format(
                     len(marker_corners), img_pth.name))
             if len(marker_corners) > 0:
@@ -342,11 +322,7 @@
             ret, camera_matrix, distortion_coefficients, rotation_vectors, translation_vectors = self.calibrate_camera_charuco(
                 allCorners, allIds, imsize, hfov)
             # (Height, width)
-<<<<<<< HEAD
-            if traceLevel == 3:
-=======
             if self.traceLevel == 3 or self.traceLevel == 10:
->>>>>>> 601f3dfe
                 self.fisheye_undistort_visualizaation(
                     image_files, camera_matrix, distortion_coefficients, imsize)
 
@@ -355,11 +331,7 @@
             print('Fisheye--------------------------------------------------')
             ret, camera_matrix, distortion_coefficients, rotation_vectors, translation_vectors = self.calibrate_fisheye(
                 allCorners, allIds, imsize)
-<<<<<<< HEAD
-            if traceLevel == 3:
-=======
             if self.traceLevel == 3 or self.traceLevel == 10:
->>>>>>> 601f3dfe
                 self.fisheye_undistort_visualizaation(
                     image_files, camera_matrix, distortion_coefficients, imsize)
             print('Fisheye rotation vector', rotation_vectors[0])
@@ -406,11 +378,7 @@
             # if scaled_height <  smaller_res[0]:
             if diff < 0:
                 scaled_res = (int(scaled_height), scaled_res[1])
-<<<<<<< HEAD
-        if display_all:
-=======
         if self.traceLevel == 4 or self.traceLevel == 10:
->>>>>>> 601f3dfe
             print(
                 f'Is scale Req: {scale_req}\n scale value: {scale} \n scalable Res: {scalable_res} \n scale Res: {scaled_res}')
             print("Original res Left :{}".format(frame_left_shape))
@@ -428,22 +396,14 @@
         # print("~~~~~~~~~~~ POSE ESTIMATION RIGHT CAMERA ~~~~~~~~~~~~~")
         allCorners_r, allIds_r, _, _, imsize_r, _ = self.analyze_charuco(
             images_right, scale_req, scaled_res)
-<<<<<<< HEAD
-        if display_all:
-=======
         if self.traceLevel == 4 or self.traceLevel == 10:
->>>>>>> 601f3dfe
             print(f'Image size of right side (w, h): {imsize_r}')
             print(f'Image size of left side (w, h): {imsize_l}')
 
         assert imsize_r == imsize_l, "Left and right resolution scaling is wrong"
 
         return self.calibrate_stereo(
-<<<<<<< HEAD
             allCorners_l, allIds_l, allCorners_r, allIds_r, imsize_r, M_lp, d_l, M_rp, d_r, guess_translation, guess_rotation, display_all)
-=======
-            allCorners_l, allIds_l, allCorners_r, allIds_r, imsize_r, M_lp, d_l, M_rp, d_r, guess_translation, guess_rotation)
->>>>>>> 601f3dfe
 
     def scale_intrinsics(self, intrinsics, originalShape, destShape):
         scale = destShape[1] / originalShape[1] # scale on width
@@ -457,11 +417,7 @@
                                     * scale - destShape[0]) / 2
         scaled_intrinsics[0][2] -= (originalShape[1]     # c_x width of the image
                                     * scale - destShape[1]) / 2
-<<<<<<< HEAD
-        if traceLevel == 2:
-=======
         if self.traceLevel == 2 or self.traceLevel == 10:
->>>>>>> 601f3dfe
             print('original_intrinsics')
             print(intrinsics)
             print('scaled_intrinsics')
@@ -487,11 +443,7 @@
             undistorted_img = cv2.remap(
                 img, map1, map2, interpolation=cv2.INTER_LINEAR, borderMode=cv2.BORDER_CONSTANT)
             cv2.imshow("undistorted", undistorted_img)
-<<<<<<< HEAD
-            if traceLevel == 4:
-=======
             if self.traceLevel == 4 or self.traceLevel == 10:
->>>>>>> 601f3dfe
                 print(f'image path - {im}')
                 print(f'Image Undistorted Size {undistorted_img.shape}')
             k = cv2.waitKey(0)
@@ -507,10 +459,6 @@
         f = imsize[0] / (2 * np.tan(np.deg2rad(hfov/2)))
         # TODO(sachin): Change the initialization to be initialized using the guess from fov
         print("INTRINSIC CALIBRATION")
-<<<<<<< HEAD
-        #print(imsize)
-=======
->>>>>>> 601f3dfe
         cameraMatrixInit = np.array([[f,    0.0,      imsize[0]/2],
                                      [0.0,     f,      imsize[1]/2],
                                      [0.0,   0.0,        1.0]])
@@ -530,11 +478,7 @@
             cameraMatrixInit = np.array([[3819.8801,    0.0,     1912.8375],
                                          [0.0,     3819.8801, 1135.3433],
                                          [0.0,        0.0,        1.]]) """
-<<<<<<< HEAD
-        if traceLevel == 1:
-=======
         if self.traceLevel == 1 or self.traceLevel == 10:
->>>>>>> 601f3dfe
             print(
                 f'Camera Matrix initialization with HFOV of {hfov} is.............')
             print(cameraMatrixInit)
@@ -556,11 +500,7 @@
             distCoeffs=distCoeffsInit,
             flags=flags,
             criteria=(cv2.TERM_CRITERIA_EPS & cv2.TERM_CRITERIA_COUNT, 50000, 1e-9))
-<<<<<<< HEAD
-        if traceLevel == 2:
-=======
         if self.traceLevel == 2 or self.traceLevel == 10:
->>>>>>> 601f3dfe
             print('Per View Errors...')
             print(perViewErrors)
         return ret, camera_matrix, distortion_coefficients, rotation_vectors, translation_vectors
@@ -597,11 +537,7 @@
         obj_pts = []
         one_pts = self.board.chessboardCorners
         
-<<<<<<< HEAD
-        if display_all:
-=======
         if self.traceLevel == 5 or self.traceLevel == 10:
->>>>>>> 601f3dfe
             print('Length of allIds_l')
             print(len(allIds_l))
             print('Length of allIds_r')
@@ -645,11 +581,7 @@
             # flags |= cv2.CALIB_USE_INTRINSIC_GUESS
             flags |= cv2.CALIB_RATIONAL_MODEL
             # print(flags)
-<<<<<<< HEAD
-            if traceLevel == 1:
-=======
             if self.traceLevel == 1 or self.traceLevel == 10:
->>>>>>> 601f3dfe
                 print('Printing Extrinsics guesses...')
                 print(r_in)
                 print(t_in)
@@ -660,11 +592,7 @@
 
             r_euler = Rotation.from_matrix(R).as_euler('xyz', degrees=True)
             print(f'Reprojection error is {ret}')
-<<<<<<< HEAD
-            if display_all:
-=======
             if self.traceLevel == 5 or self.traceLevel == 10:
->>>>>>> 601f3dfe
                 print('Printing Extrinsics res...')
                 print(R)
                 print(T)
@@ -680,17 +608,10 @@
             # self.P_l = P_l
             # self.P_r = P_r
             r_euler = Rotation.from_matrix(R_l).as_euler('xyz', degrees=True)
-<<<<<<< HEAD
-            if display_all:
-                print(f'R_L Euler angles in XYZ {r_euler}')
-            r_euler = Rotation.from_matrix(R_r).as_euler('xyz', degrees=True)
-            if display_all:
-=======
             if self.traceLevel == 5 or self.traceLevel == 10:
                 print(f'R_L Euler angles in XYZ {r_euler}')
             r_euler = Rotation.from_matrix(R_r).as_euler('xyz', degrees=True)
             if self.traceLevel == 5 or self.traceLevel == 10:
->>>>>>> 601f3dfe
                 print(f'R_R Euler angles in XYZ {r_euler}')
             
             # print(f'P_l is \n {P_l}')
@@ -719,11 +640,7 @@
             # TODO(sACHIN): Try without intrinsic guess
             # flags |= cv2.fisheye.CALIB_RECOMPUTE_EXTRINSIC
             # flags = cv2.fisheye.CALIB_RECOMPUTE_EXTRINSIC + cv2.fisheye.CALIB_CHECK_COND + cv2.fisheye.CALIB_FIX_SKEW
-<<<<<<< HEAD
-            if traceLevel == 3:
-=======
             if self.traceLevel == 3 or self.traceLevel == 10:
->>>>>>> 601f3dfe
                 print('Fisyeye stereo model..................')
             (ret, M1, d1, M2, d2, R, T), E, F = cv2.fisheye.stereoCalibrate(
                 obj_pts_truncated, left_corners_truncated, right_corners_truncated,
@@ -731,11 +648,7 @@
                 flags=flags, criteria=stereocalib_criteria), None, None
             r_euler = Rotation.from_matrix(R).as_euler('xyz', degrees=True)
             print(f'Reprojection error is {ret}')
-<<<<<<< HEAD
-            if display_all:
-=======
             if self.traceLevel == 3 or self.traceLevel == 10:
->>>>>>> 601f3dfe
                 print('Printing Extrinsics res...')
                 print(R)
                 print(T)
@@ -811,17 +724,10 @@
                 imsize, R, T) # , alpha=0.1
             
             r_euler = Rotation.from_matrix(R_l).as_euler('xyz', degrees=True)
-<<<<<<< HEAD
-            if display_all:
-                print(f'R_L Euler angles in XYZ {r_euler}')
-            r_euler = Rotation.from_matrix(R_r).as_euler('xyz', degrees=True)
-            if display_all:
-=======
             if self.traceLevel == 3 or self.traceLevel == 10:
                 print(f'R_L Euler angles in XYZ {r_euler}')
             r_euler = Rotation.from_matrix(R_r).as_euler('xyz', degrees=True)
             if self.traceLevel == 3 or self.traceLevel == 10:
->>>>>>> 601f3dfe
                 print(f'R_R Euler angles in XYZ {r_euler}')            
             
             return [ret, R, T, R_l, R_r, P_l, P_r]
@@ -876,15 +782,9 @@
 
         cv2.destroyWindow('Stereo Pair')
 
-<<<<<<< HEAD
-    def scale_image(self, img, scaled_res, display_all):
-        expected_height = img.shape[0]*(scaled_res[1]/img.shape[1])
-        if display_all:
-=======
     def scale_image(self, img, scaled_res):
         expected_height = img.shape[0]*(scaled_res[1]/img.shape[1])
         if self.traceLevel == 2 or self.traceLevel == 10:
->>>>>>> 601f3dfe
             print("Expected Height: {}".format(expected_height))
 
         if not (img.shape[0] == scaled_res[0] and img.shape[1] == scaled_res[1]):
@@ -913,11 +813,7 @@
         else:
             return img
     
-<<<<<<< HEAD
-    def sgdEpipolar(self, images_left, images_right, M_lp, d_l, M_rp, d_r, r_l, r_r, kScaledL, kScaledR, scaled_res, isHorizontal, display_all):
-=======
     def sgdEpipolar(self, images_left, images_right, M_lp, d_l, M_rp, d_r, r_l, r_r, kScaledL, kScaledR, scaled_res, isHorizontal):
->>>>>>> 601f3dfe
         if self.cameraModel == 'perspective':
             mapx_l, mapy_l = cv2.initUndistortRectifyMap(
                 M_lp, d_l, r_l, kScaledL, scaled_res[::-1], cv2.CV_32FC1)
@@ -932,12 +828,7 @@
         
         image_data_pairs = []
         imagesCount = 0
-<<<<<<< HEAD
-        # print(len(images_left))
-        # print(len(images_right))
-=======
-
->>>>>>> 601f3dfe
+
         for image_left, image_right in zip(images_left, images_right):
             # read images
             imagesCount += 1
@@ -945,15 +836,8 @@
             img_l = cv2.imread(image_left, 0)
             img_r = cv2.imread(image_right, 0)
 
-<<<<<<< HEAD
-            img_l = self.scale_image(img_l, scaled_res, display_all)
-            img_r = self.scale_image(img_r, scaled_res, display_all)
-            # print(img_l.shape)
-            # print(img_r.shape)
-=======
             img_l = self.scale_image(img_l, scaled_res)
             img_r = self.scale_image(img_r, scaled_res)
->>>>>>> 601f3dfe
 
             # warp right image
             # img_l = cv2.warpPerspective(img_l, self.H1, img_l.shape[::-1],
@@ -970,11 +854,7 @@
             img_r = cv2.remap(img_r, mapx_r, mapy_r, cv2.INTER_LINEAR)
 
             image_data_pairs.append((img_l, img_r))
-<<<<<<< HEAD
-        # print(f'Images data pair size ios {len(image_data_pairs)}')
-=======
-
->>>>>>> 601f3dfe
+
         imgpoints_r = []
         imgpoints_l = []
         criteria = (cv2.TERM_CRITERIA_EPS +
@@ -993,41 +873,11 @@
                                                                             marker_corners_r, ids_r,
                                                                             rejectedCorners=rejectedImgPoints)
 
-<<<<<<< HEAD
-            if ids_l is None or ids_r is None:
-                no_markers_found_error_count += 1
-                print(f'No markers found in the undistorted image pair {images_left[i]} and {images_right[i]}')
-                continue
-
-            if no_markers_found_error_count > 2:
-                raise Exception('No markers found in more than 2 undistored images. Please make sure that your calibration board is flat and not too close to the border of the image.')
-                
-            print(f'Marekrs length r is {len(marker_corners_r)}')
-            print(f'Marekrs length l is {len(marker_corners_l)}')
-=======
->>>>>>> 601f3dfe
             res2_l = cv2.aruco.interpolateCornersCharuco(
                 marker_corners_l, ids_l, image_data_pair[0], self.board)
             res2_r = cv2.aruco.interpolateCornersCharuco(
                 marker_corners_r, ids_r, image_data_pair[1], self.board)
 
-<<<<<<< HEAD
-            # img_concat = cv2.hconcat([image_data_pair[0], image_data_pair[1]])
-            # img_concat = cv2.cvtColor(img_concat, cv2.COLOR_GRAY2RGB)
-            # line_row = 0
-            # while line_row < img_concat.shape[0]:
-            #     cv2.line(img_concat,
-            #              (0, line_row), (img_concat.shape[1], line_row),
-            #              (0, 255, 0), 1)
-            #     line_row += 30
-
-            # cv2.imshow('Stereo Pair', img_concat)
-            # k = cv2.waitKey(0)
-            # if k == 27:  # Esc key to stop
-            #     break
-
-=======
->>>>>>> 601f3dfe
             if res2_l[1] is not None and res2_r[2] is not None and len(res2_l[1]) > 3 and len(res2_r[1]) > 3:
 
                 cv2.cornerSubPix(image_data_pair[0], res2_l[1],
@@ -1084,11 +934,7 @@
         return avg_epipolar
 
 
-<<<<<<< HEAD
-    def test_epipolar_charuco(self, left_img_pth, right_img_pth, M_l, d_l, M_r, d_r, t, r_l, r_r, p_l, p_r, display_all):
-=======
     def test_epipolar_charuco(self, left_img_pth, right_img_pth, M_l, d_l, M_r, d_r, t, r_l, r_r, p_l, p_r):
->>>>>>> 601f3dfe
         images_left = glob.glob(left_img_pth + '/*.png')
         images_right = glob.glob(right_img_pth + '/*.png')
         images_left.sort()
@@ -1115,16 +961,9 @@
         if scale_req:
             scaled_height = scale * scalable_res[0]
             diff = scaled_height - scaled_res[0]
-<<<<<<< HEAD
-            # if scaled_height <  smaller_res[0]:
-            if diff < 0:
-                scaled_res = (int(scaled_height), scaled_res[1])
-        if display_all:
-=======
             if diff < 0:
                 scaled_res = (int(scaled_height), scaled_res[1])
         if self.traceLevel == 4 or self.traceLevel == 10:
->>>>>>> 601f3dfe
             print(
                 f'Is scale Req: {scale_req}\n scale value: {scale} \n scalable Res: {scalable_res} \n scale Res: {scaled_res}')
             print("Original res Left :{}".format(frame_left_shape))
@@ -1148,22 +987,14 @@
         print('Original intrinsics ....')
         print(f"L {M_lp}")
         print(f"R: {M_rp}")
-<<<<<<< HEAD
-        if display_all:
-            print(f'Width and height is {scaled_res[::-1]}')
-        # print(d_r)
-=======
         if self.traceLevel == 4 or self.traceLevel == 10:
             print(f'Width and height is {scaled_res[::-1]}')
->>>>>>> 601f3dfe
         # kScaledL, _ = cv2.getOptimalNewCameraMatrix(M_r, d_r, scaled_res[::-1], 0)
         # kScaledL, _ = cv2.getOptimalNewCameraMatrix(M_r, d_l, scaled_res[::-1], 0)
         # kScaledR, _ = cv2.getOptimalNewCameraMatrix(M_r, d_r, scaled_res[::-1], 0)
-        kScaledR = kScaledL = M_r
-
-        if self.cameraModel != 'perspective':
-            kScaledR = cv2.fisheye.estimateNewCameraMatrixForUndistortRectify(M_r, d_r, scaled_res[::-1], np.eye(3), fov_scale=1.1)
-            kScaledL = kScaledR
+        kScaledR = kScaledL = M_rp
+
+        print('Lets find the best epipolar Error')
 
         if rectProjectionMode:
             kScaledL = p_lp
@@ -1178,7 +1009,7 @@
         if 0:
             while True:
                 
-                epError = self.sgdEpipolar(images_left, images_right, M_lp, d_l, M_rp, d_r, r_l, r_r, kScaledL, kScaledR, scaled_res, isHorizontal, display_all)
+                epError = self.sgdEpipolar(images_left, images_right, M_lp, d_l, M_rp, d_r, r_l, r_r, kScaledL, kScaledR, scaled_res, isHorizontal)
 
                 if oldEpipolarError is None:
                     epQueue.append((epError, kScaledR))
@@ -1224,73 +1055,34 @@
         #print('Lets find the best epipolar Error')
 
 
-<<<<<<< HEAD
-=======
-        if self.cameraModel != 'perspective':
-            kScaledR = cv2.fisheye.estimateNewCameraMatrixForUndistortRectify(M_r, d_r, scaled_res[::-1], np.eye(3), fov_scale=1.1)
-            kScaledL = kScaledR
-
-        if rectProjectionMode:
-            kScaledL = p_lp
-            kScaledR = p_rp
-            
-        print('Intrinsics from the getOptimalNewCameraMatrix/Original ....')
-        print(f"L: {kScaledL}")
-        print(f"R: {kScaledR}")
-        oldEpipolarError = None
-        epQueue = deque()
-        movePos = True
-        if 0:
-            while True:
-                
-                epError = self.sgdEpipolar(images_left, images_right, M_lp, d_l, M_rp, d_r, r_l, r_r, kScaledL, kScaledR, scaled_res, isHorizontal)
-
-                if oldEpipolarError is None:
-                    epQueue.append((epError, kScaledR))
-                    oldEpipolarError = epError
-                    kScaledR[0][0] += 1
-                    kScaledR[1][1] += 1
-                    continue
-                if movePos:
-                    if epError < oldEpipolarError:
-                        epQueue.append((epError, kScaledR))
-                        oldEpipolarError = epError
-                        kScaledR[0][0] += 1
-                        kScaledR[1][1] += 1
-                    else:
-                        movePos = False
-                        startPos = epQueue.popleft()
-                        oldEpipolarError = startPos[0]
-                        kScaledR = startPos[1]
-                        epQueue.appendleft((oldEpipolarError, kScaledR))
-                        kScaledR[0][0] -= 1
-                        kScaledR[1][1] -= 1
-                else:
-                    if epError < oldEpipolarError:
-                        epQueue.appendleft((epError, kScaledR))
-                        oldEpipolarError = epError
-                        kScaledR[0][0] -= 1
-                        kScaledR[1][1] -= 1
-                    else:
-                        break
-            oldEpipolarError = None
-            while epQueue:
-                currEp, currK = epQueue.popleft()
-                if oldEpipolarError is None:
-                    oldEpipolarError = currEp
-                    kScaledR = currK
-                else:
-                    currEp, currK = epQueue.popleft()
-                    if currEp < oldEpipolarError:
-                        oldEpipolarError = currEp
-                        kScaledR = currK
-
-
-        #print('Lets find the best epipolar Error')
-
-
->>>>>>> 601f3dfe
-
+
+        if not (img.shape[0] == scaled_res[0] and img.shape[1] == scaled_res[1]):
+            if int(expected_height) == scaled_res[0]:
+                # resizing to have both stereo and rgb to have same
+                # resolution to capture extrinsics of the rgb-right camera
+                img = cv2.resize(img, (scaled_res[1], scaled_res[0]),
+                                 interpolation=cv2.INTER_CUBIC)
+                return img
+            else:
+                # resizing and cropping to have both stereo and rgb to have same resolution
+                # to calculate extrinsics of the rgb-right camera
+                scale_width = scaled_res[1]/img.shape[1]
+                dest_res = (
+                    int(img.shape[1] * scale_width), int(img.shape[0] * scale_width))
+                img = cv2.resize(
+                    img, dest_res, interpolation=cv2.INTER_CUBIC)
+                if img.shape[0] < scaled_res[0]:
+                    raise RuntimeError("resizeed height of rgb is smaller than required. {0} < {1}".format(
+                        img.shape[0], scaled_res[0]))
+                # print(gray.shape[0] - req_resolution[0])
+                del_height = (img.shape[0] - scaled_res[0]) // 2
+                # gray = gray[: req_resolution[0], :]
+                img = img[del_height: del_height + scaled_res[0], :]
+                return img
+        else:
+            return img
+    
+    def sgdEpipolar(self, images_left, images_right, M_lp, d_l, M_rp, d_r, r_l, r_r, kScaledL, kScaledR, scaled_res, isHorizontal, display_all):
         if self.cameraModel == 'perspective':
             mapx_l, mapy_l = cv2.initUndistortRectifyMap(
                 M_lp, d_l, r_l, kScaledL, scaled_res[::-1], cv2.CV_32FC1)
@@ -1302,19 +1094,20 @@
             mapx_r, mapy_r = cv2.fisheye.initUndistortRectifyMap(
                 M_rp, d_r, r_r, kScaledR, scaled_res[::-1], cv2.CV_32FC1)
 
+        
         image_data_pairs = []
+        imagesCount = 0
+        # print(len(images_left))
+        # print(len(images_right))
         for image_left, image_right in zip(images_left, images_right):
             # read images
+            imagesCount += 1
+            # print(imagesCount)
             img_l = cv2.imread(image_left, 0)
             img_r = cv2.imread(image_right, 0)
 
-<<<<<<< HEAD
-            img_l = self.scale_image(img_l, scaled_res, display_all)
-            img_r = self.scale_image(img_r, scaled_res, display_all)
-=======
             img_l = self.scale_image(img_l, scaled_res)
             img_r = self.scale_image(img_r, scaled_res)
->>>>>>> 601f3dfe
             # print(img_l.shape)
             # print(img_r.shape)
 
@@ -1334,11 +1127,7 @@
 
             image_data_pairs.append((img_l, img_r))
             
-<<<<<<< HEAD
-            if traceLevel == 4:
-=======
             if self.traceLevel == 4 or self.traceLevel == 10:
->>>>>>> 601f3dfe
                 cv2.imshow("undistorted-Left", img_l)
                 cv2.imshow("undistorted-right", img_r)
                 # print(f'image path - {im}')
@@ -1346,11 +1135,7 @@
                 k = cv2.waitKey(0)
                 if k == 27:  # Esc key to stop
                     break
-<<<<<<< HEAD
-        if traceLevel == 4:
-=======
         if self.traceLevel == 4 or self.traceLevel == 10:
->>>>>>> 601f3dfe
           cv2.destroyWindow("undistorted-Left")
           cv2.destroyWindow("undistorted-right")  
         # compute metrics
@@ -1359,7 +1144,6 @@
         image_epipolar_color = []
         # new_imagePairs = [])
         for i, image_data_pair in enumerate(image_data_pairs):
-            #             gray = cv2.cvtColor(frame, cv2.COLOR_BGR2GRAY)
             marker_corners_l, ids_l, rejectedImgPoints = cv2.aruco.detectMarkers(
                 image_data_pair[0], self.aruco_dictionary)
             marker_corners_l, ids_l, _, _ = cv2.aruco.refineDetectedMarkers(image_data_pair[0], self.board,
@@ -1434,11 +1218,7 @@
                     epi_error_sum += curr_epipolar_error
                 localError = epi_error_sum / len(corners_l)
                 image_epipolar_color.append(corner_epipolar_color)
-<<<<<<< HEAD
-                if display_all:
-=======
                 if self.traceLevel == 4 or self.traceLevel == 10:
->>>>>>> 601f3dfe
                     print("Epipolar Error per image on host in " + img_pth_right.name + " : " +
                         str(localError))
             else:

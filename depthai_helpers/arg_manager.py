import os
import argparse
from pathlib import Path
import cv2

try:
    import argcomplete
except ImportError:
    raise ImportError('\033[1;5;31m argcomplete module not found, run: python3 install_requirements.py \033[0m')


def get_immediate_subdirectories(a_dir):
    return [name for name in os.listdir(a_dir)
            if os.path.isdir(os.path.join(a_dir, name))]


def check_range(min_val, max_val):
    def check_fn(value):
        ivalue = int(value)
        if min_val <= ivalue <= max_val:
            return ivalue
        else:
            raise argparse.ArgumentTypeError(
                "{} is an invalid int value, must be in range {}..{}".format(value, min_val, max_val)
            )

    return check_fn


_stream_choices = ("nn_input", "color", "left", "right", "depth", "disparity", "disparity_color", "rectified_left", "rectified_right")
color_maps = list(map(lambda name: name[len("COLORMAP_"):], filter(lambda name: name.startswith("COLORMAP_"), vars(cv2))))

def parse_args():
    parser = argparse.ArgumentParser()
    parser.add_argument('-cam', '--camera', choices=["left", "right", "color"], default="color", help="Use one of DepthAI cameras for inference (conflicts with -vid)")
    parser.add_argument('-vid', '--video', type=str,
                        help="Path to video file to be used for inference (conflicts with -cam)")
    parser.add_argument('-hq', '--high_quality', action="store_true", default=False,
                        help="Low quality visualization - uses resized frames")
    parser.add_argument('-dd', '--disable_depth', action="store_true", help="Disable depth information")
    parser.add_argument('-cnnp', '--cnn_path', type=Path, help="Path to cnn model directory to be run")
    parser.add_argument("-cnn", "--cnn_model", default="mobilenet-ssd", type=str,
                        help="Cnn model to run on DepthAI")
    parser.add_argument('-sh', '--shaves', default=13, type=int,
                        help="Name of the nn to be run from default depthai repository")
    parser.add_argument('-cnn_size', '--cnn_input_size', default=None, type=str,
                        help="Neural network input dimensions, in \"WxH\" format, e.g. \"544x320\"")
    parser.add_argument("-rgbr", "--rgb_resolution", default=1080, type=int, choices=[1080, 2160, 3040],
                        help="RGB cam res height: (1920x)1080, (3840x)2160 or (4056x)3040. Default: %(default)s")
    parser.add_argument("-rgbf", "--rgb_fps", default=30.0, type=float,
                        help="RGB cam fps: max 118.0 for H:1080, max 42.0 for H:2160. Default: %(default)s")
    parser.add_argument("-dct", "--disparity_confidence_threshold", default=200, type=check_range(0, 255),
                        help="Disparity confidence threshold, used for depth measurement. Default: %(default)s")
    parser.add_argument("-med", "--stereo_median_size", default=7, type=int, choices=[0, 3, 5, 7],
                        help="Disparity / depth median filter kernel size (N x N) . 0 = filtering disabled. Default: %(default)s")
    parser.add_argument('-lrc', '--stereo_lr_check', action="store_true",
                        help="Enable stereo 'Left-Right check' feature.")
    parser.add_argument('-ext', '--extended_disparity', action="store_true",
                        help="Enable stereo 'Extended Disparity' feature.")
    parser.add_argument('-sub', '--subpixel', action="store_true",
                        help="Enable stereo 'Subpixel' feature.")
    parser.add_argument("-ff", "--full_fov_nn", default=False, action="store_true",
                        help="Full RGB FOV for NN, not keeping the aspect ratio")
    parser.add_argument("-scale", "--scale", default=1.0, type=float,
                        help="Scale factor for the output window. Default: %(default)s")
<<<<<<< HEAD
    parser.add_argument("-cm", "--color_map", default="JET", choices=color_maps, help="Change color map used to apply colors to depth/disparity frames. Default: %(default)s")
=======
    parser.add_argument("-maxd", "--max_depth", default=10000, type=int,
                        help="Maximum depth distance for spatial coordinates in mm. Default: %(default)s")
    parser.add_argument("-mind", "--min_depth", default=100, type=int,
                        help="Minimum depth distance for spatial coordinates in mm. Default: %(default)s")
>>>>>>> 87e11e71
    parser.add_argument('-sbb', '--spatial_bounding_box', action="store_true",
                        help="Display spatial bounding box (ROI) when displaying spatial information. The Z coordinate get's calculated from the ROI (average)")
    parser.add_argument("-sbb_sf", "--sbb_scale_factor", default=0.3, type=float,
                        help="Spatial bounding box scale factor. Sometimes lower scale factor can give better depth (Z) result. Default: %(default)s")
    parser.add_argument('-s', '--show', default=["color"], nargs="+", choices=_stream_choices, help="Choose which previews to show. Default: %(default)s")
    parser.add_argument('-sync', '--sync', action="store_true",
                        help="Enable NN/camera synchronization. If enabled, camera source will be from the NN's passthrough attribute")
    parser.add_argument("-monor", "--mono_resolution", default=400, type=int, choices=[400,720,800],
                        help="Mono cam res height: (1280x)720, (1280x)800 or (640x)400. Default: %(default)s")
    parser.add_argument("-monof", "--mono_fps", default=30.0, type=float,
                        help="Mono cam fps: max 60.0 for H:720 or H:800, max 120.0 for H:400. Default: %(default)s")
    return parser.parse_args()<|MERGE_RESOLUTION|>--- conflicted
+++ resolved
@@ -63,14 +63,11 @@
                         help="Full RGB FOV for NN, not keeping the aspect ratio")
     parser.add_argument("-scale", "--scale", default=1.0, type=float,
                         help="Scale factor for the output window. Default: %(default)s")
-<<<<<<< HEAD
     parser.add_argument("-cm", "--color_map", default="JET", choices=color_maps, help="Change color map used to apply colors to depth/disparity frames. Default: %(default)s")
-=======
     parser.add_argument("-maxd", "--max_depth", default=10000, type=int,
                         help="Maximum depth distance for spatial coordinates in mm. Default: %(default)s")
     parser.add_argument("-mind", "--min_depth", default=100, type=int,
                         help="Minimum depth distance for spatial coordinates in mm. Default: %(default)s")
->>>>>>> 87e11e71
     parser.add_argument('-sbb', '--spatial_bounding_box', action="store_true",
                         help="Display spatial bounding box (ROI) when displaying spatial information. The Z coordinate get's calculated from the ROI (average)")
     parser.add_argument("-sbb_sf", "--sbb_scale_factor", default=0.3, type=float,

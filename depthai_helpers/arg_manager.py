import argparse
from pathlib import Path
import depthai as dai


def checkRange(minVal, maxVal):
    def checkFn(value):
        ivalue = int(value)
        if minVal <= ivalue <= maxVal:
            return ivalue
        else:
            raise argparse.ArgumentTypeError(
                "{} is an invalid int value, must be in range {}..{}".format(value, minVal, maxVal)
            )

    return checkFn


def _comaSeparated(default, cast=str):
    def _fun(option):
        optionList = option.split(",")
        if len(optionList) not in [1, 2]:
            raise argparse.ArgumentTypeError(
                "{0} format is invalid. See --help".format(option)
            )
        elif len(optionList) == 1:
            return optionList[0], cast(default)
        else:
            try:
                return optionList[0], cast(optionList[1])
            except ValueError:
                raise argparse.ArgumentTypeError(
                    "In option: {0} {1} is not in a correct format!".format(option, optionList[1])
                )

    return _fun


orientationChoices = list(filter(lambda var: var[0].isupper(), vars(dai.CameraImageOrientation)))


def orientationCast(arg):
    if not hasattr(dai.CameraImageOrientation, arg):
        raise argparse.ArgumentTypeError("Invalid camera orientation specified: '{}'. Available: {}".format(arg, orientationChoices))

    return getattr(dai.CameraImageOrientation, arg)


openvinoVersions = list(map(lambda name: name.replace("VERSION_", ""), filter(lambda name: name.startswith("VERSION_"), vars(dai.OpenVINO.Version))))
_streamChoices = ("nnInput", "color", "left", "right", "depth", "depthRaw", "disparity", "disparityColor", "rectifiedLeft", "rectifiedRight")
try:
    import cv2
    colorMaps = list(map(lambda name: name[len("COLORMAP_"):], filter(lambda name: name.startswith("COLORMAP_"), vars(cv2))))
except:
    colorMaps = None
projectRoot = Path(__file__).parent.parent

def parseArgs():
    parser = argparse.ArgumentParser(formatter_class=argparse.RawTextHelpFormatter)
    parser.add_argument('-cam', '--camera', choices=["left", "right", "color"], default="color", help="Use one of DepthAI cameras for inference (conflicts with -vid)")
    parser.add_argument('-vid', '--video', type=str, help="Path to video file (or YouTube link) to be used for inference (conflicts with -cam)")
    parser.add_argument('-dd', '--disableDepth', action="store_true", help="Disable depth information")
    parser.add_argument('-dnn', '--disableNeuralNetwork', action="store_true", help="Disable neural network inference")
    parser.add_argument('-cnnp', '--cnnPath', type=Path, help="Path to cnn model directory to be run")
    parser.add_argument("-cnn", "--cnnModel", default="mobilenet-ssd", type=str,
                        help="Cnn model to run on DepthAI")
    parser.add_argument('-sh', '--shaves', type=int, help="Number of MyriadX SHAVEs to use for neural network blob compilation")
    parser.add_argument('-cnnsize', '--cnnInputSize', default=None, type=str,
                        help="Neural network input dimensions, in \"WxH\" format, e.g. \"544x320\"")
    parser.add_argument("-rgbr", "--rgbResolution", default=1080, type=int, choices=[1080, 2160, 3040],
                        help="RGB cam res height: (1920x)1080, (3840x)2160 or (4056x)3040. Default: %(default)s")
    parser.add_argument("-rgbf", "--rgbFps", default=30.0, type=float,
                        help="RGB cam fps: max 118.0 for H:1080, max 42.0 for H:2160. Default: %(default)s")
    parser.add_argument("-dct", "--disparityConfidenceThreshold", default=245, type=checkRange(0, 255),
                        help="Disparity confidence threshold, used for depth measurement. Default: %(default)s")
    parser.add_argument("-lrct", "--lrcThreshold", default=4, type=checkRange(0, 10),
                        help="Left right check threshold, used for depth measurement. Default: %(default)s")
    parser.add_argument("-sig", "--sigma", default=0, type=checkRange(0, 250),
                        help="Sigma value for Bilateral Filter applied on depth. Default: %(default)s")
    parser.add_argument("-med", "--stereoMedianSize", default=7, type=int, choices=[0, 3, 5, 7],
                        help="Disparity / depth median filter kernel size (N x N) . 0 = filtering disabled. Default: %(default)s")
    parser.add_argument('-dlrc', '--disableStereoLrCheck', action="store_false", dest="stereoLrCheck",
<<<<<<< HEAD
                        help="Enable stereo 'Left-Right check' feature.")
=======
                        help="Disable stereo 'Left-Right check' feature.")
>>>>>>> 74ca38cb
    parser.add_argument('-ext', '--extendedDisparity', action="store_true",
                        help="Enable stereo 'Extended Disparity' feature.")
    parser.add_argument('-sub', '--subpixel', action="store_true",
                        help="Enable stereo 'Subpixel' feature.")
    parser.add_argument("-dff", "--disableFullFovNn", default=False, action="store_true",
                        help="Disable full RGB FOV for NN, keeping the nn aspect ratio")
    parser.add_argument('-scale', '--scale', type=_comaSeparated(default=0.5, cast=float), nargs="+",
                        help="Define which preview windows to scale (grow/shrink). If scale_factor is not provided, it will default to 0.5 \n"
                             "Format: preview_name or preview_name,scale_factor \n"
                             "Example: -scale color \n"
                             "Example: -scale color,0.7 right,2 left,2")
    parser.add_argument("-cm", "--colorMap", default="JET", choices=colorMaps, help="Change color map used to apply colors to depth/disparity frames. Default: %(default)s")
    parser.add_argument("-maxd", "--maxDepth", default=10000, type=int,
                        help="Maximum depth distance for spatial coordinates in mm. Default: %(default)s")
    parser.add_argument("-mind", "--minDepth", default=100, type=int,
                        help="Minimum depth distance for spatial coordinates in mm. Default: %(default)s")
    parser.add_argument('-sbb', '--spatialBoundingBox', action="store_true",
                        help="Display spatial bounding box (ROI) when displaying spatial information. The Z coordinate get's calculated from the ROI (average)")
    parser.add_argument("-sbbsf", "--sbbScaleFactor", default=0.3, type=float,
                        help="Spatial bounding box scale factor. Sometimes lower scale factor can give better depth (Z) result. Default: %(default)s")
    parser.add_argument('-s', '--show', default=[], nargs="+", choices=_streamChoices, help="Choose which previews to show. Default: %(default)s")
    parser.add_argument('--report', nargs="+", default=[], choices=["temp", "cpu", "memory"], help="Display device utilization data")
    parser.add_argument('--reportFile', help="Save report data to specified target file in CSV format")
    parser.add_argument("-monor", "--monoResolution", default=400, type=int, choices=[400,720,800],
                        help="Mono cam res height: (1280x)720, (1280x)800 or (640x)400. Default: %(default)s")
    parser.add_argument("-monof", "--monoFps", default=30.0, type=float,
                        help="Mono cam fps: max 60.0 for H:720 or H:800, max 120.0 for H:400. Default: %(default)s")
    parser.add_argument('-cb', '--callback', type=Path, default=projectRoot / 'callbacks.py', help="Path to callbacks file to be used. Default: %(default)s")
    parser.add_argument("--openvinoVersion", type=str, choices=openvinoVersions, help="Specify which OpenVINO version to use in the pipeline")
    parser.add_argument("--app", type=str, help="Specify which app to run instead of the demo")
    parser.add_argument("--count", type=str, dest='countLabel',
                        help="Count and display the number of specified objects on the frame. You can enter either the name of the object or its label id (number).")
    parser.add_argument("-dev", "--deviceId", type=str,
                        help="DepthAI MX id of the device to connect to. Use the word 'list' to show all devices and exit.")
    parser.add_argument('-bandw', '--bandwidth', type=str, default="auto", choices=["auto", "low", "high"], help="Force bandwidth mode. \n"
                                                                                                                 "If set to \"high\", the output streams will stay uncompressed\n"
                                                                                                                 "If set to \"low\", the output streams will be MJPEG-encoded\n"
                                                                                                                 "If set to \"auto\" (default), the optimal bandwidth will be selected based on your connection type and speed")
    parser.add_argument('-gt', '--guiType', type=str, default="auto", choices=["auto", "qt", "cv"], help="Specify GUI type of the demo. \"cv\" uses built-in OpenCV display methods, \"qt\" uses Qt to display interactive GUI. \"auto\" will use OpenCV for Raspberry Pi and Qt for other platforms")
    parser.add_argument('-usbs', '--usbSpeed', type=str, default="usb3", choices=["usb2", "usb3"], help="Force USB communication speed. Default: %(default)s")
    parser.add_argument('-enc', '--encode', type=_comaSeparated(default=30.0, cast=float), nargs="+", default=[],
                        help="Define which cameras to encode (record) \n"
                             "Format: cameraName or cameraName,encFps \n"
                             "Example: -enc left color \n"
                             "Example: -enc color right,10 left,10")
    parser.add_argument('-encout', '--encodeOutput', type=Path, default=projectRoot, help="Path to directory where to store encoded files. Default: %(default)s")
    parser.add_argument('-xls', '--xlinkChunkSize', type=int, help="Specify XLink chunk size")
    parser.add_argument('-poeq', '--poeQuality', type=checkRange(1, 100), default=100, help="Specify PoE encoding video quality (1-100)")
    parser.add_argument('-camo', '--cameraOrientation', type=_comaSeparated(default="AUTO", cast=orientationCast), nargs="+", default=[],
                        help=("Define cameras orientation (available: {}) \n"
                             "Format: camera_name,camera_orientation \n"
                             "Example: -camo color,ROTATE_180_DEG right,ROTATE_180_DEG left,ROTATE_180_DEG").format(', '.join(orientationChoices))
                        )
    parser.add_argument("--cameraControlls", action="store_true", help="Show camera configuration options in GUI and control them using keyboard")
    parser.add_argument("--cameraExposure", type=_comaSeparated("all", int), nargs="+", help="Specify camera saturation")
    parser.add_argument("--cameraSensitivity", type=_comaSeparated("all", int), nargs="+", help="Specify camera sensitivity")
    parser.add_argument("--cameraSaturation", type=_comaSeparated("all", int), nargs="+", help="Specify image saturation")
    parser.add_argument("--cameraContrast", type=_comaSeparated("all", int), nargs="+", help="Specify image contrast")
    parser.add_argument("--cameraBrightness", type=_comaSeparated("all", int), nargs="+", help="Specify image brightness")
    parser.add_argument("--cameraSharpness", type=_comaSeparated("all", int), nargs="+", help="Specify image sharpness")
    parser.add_argument("--irDotBrightness", type=checkRange(0, 1200), default=0, help="For OAK-D Pro: specify IR dot projector brightness, range: 0..1200 [mA], default 0 (turned off)")
    parser.add_argument("--irFloodBrightness", type=checkRange(0, 1500), default=0, help="For OAK-D Pro: specify IR flood illumination brightness, range: 0..1500 [mA], default 0 (turned off)")
    parser.add_argument('--skipVersionCheck', action="store_true", help="Disable libraries version check")
    parser.add_argument('--noSupervisor', action="store_true", help="Disable supervisor check")
    parser.add_argument('--sync', action="store_true", help="Enable frame and NN synchronization. If enabled, all frames and NN results will be synced before preview (same sequence number)")
    parser.add_argument('--rgbDepthAlign', action="store_true", help="Enable RGB-Depth align (depth frame will be aligned with the RGB frame)")
    return parser.parse_args()<|MERGE_RESOLUTION|>--- conflicted
+++ resolved
@@ -80,11 +80,7 @@
     parser.add_argument("-med", "--stereoMedianSize", default=7, type=int, choices=[0, 3, 5, 7],
                         help="Disparity / depth median filter kernel size (N x N) . 0 = filtering disabled. Default: %(default)s")
     parser.add_argument('-dlrc', '--disableStereoLrCheck', action="store_false", dest="stereoLrCheck",
-<<<<<<< HEAD
-                        help="Enable stereo 'Left-Right check' feature.")
-=======
                         help="Disable stereo 'Left-Right check' feature.")
->>>>>>> 74ca38cb
     parser.add_argument('-ext', '--extendedDisparity', action="store_true",
                         help="Enable stereo 'Extended Disparity' feature.")
     parser.add_argument('-sub', '--subpixel', action="store_true",

--- conflicted
+++ resolved
@@ -146,10 +146,6 @@
     parser.add_argument("--cameraSharpness", type=_comaSeparated("all", int), nargs="+", help="Specify image sharpness")
     parser.add_argument('--skipVersionCheck', action="store_true", help="Disable libraries version check")
     parser.add_argument('--noSupervisor', action="store_true", help="Disable supervisor check")
-<<<<<<< HEAD
-    parser.add_argument('--syncPreviews', action="store_true", help="Enable frame synchronization. If enabled, all frames will be synced before preview (same sequence number)")
+    parser.add_argument('--sync', action="store_true", help="Enable frame and NN synchronization. If enabled, all frames and NN results will be synced before preview (same sequence number)")
     parser.add_argument('--rgbDepthAlign', action="store_true", help="Enable RGB-Depth align (depth frame will be aligned with the RGB frame)")
-=======
-    parser.add_argument('--sync', action="store_true", help="Enable frame and NN synchronization. If enabled, all frames and NN results will be synced before preview (same sequence number)")
->>>>>>> 08756f77
     return parser.parse_args()
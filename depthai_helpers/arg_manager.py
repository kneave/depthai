import argparse
from pathlib import Path
import depthai as dai


def checkRange(minVal, maxVal):
    def checkFn(value):
        ivalue = int(value)
        if minVal <= ivalue <= maxVal:
            return ivalue
        else:
            raise argparse.ArgumentTypeError(
                "{} is an invalid int value, must be in range {}..{}".format(value, minVal, maxVal)
            )

    return checkFn


def _comaSeparated(default, cast=str):
    def _fun(option):
        optionList = option.split(",")
        if len(optionList) not in [1, 2]:
            raise argparse.ArgumentTypeError(
                "{0} format is invalid. See --help".format(option)
            )
        elif len(optionList) == 1:
            return optionList[0], cast(default)
        else:
            try:
                return optionList[0], cast(optionList[1])
            except ValueError:
                raise argparse.ArgumentTypeError(
                    "In option: {0} {1} is not in a correct format!".format(option, optionList[1])
                )

    return _fun


orientationChoices = list(filter(lambda var: var[0].isupper(), vars(dai.CameraImageOrientation)))


def orientationCast(arg):
    if not hasattr(dai.CameraImageOrientation, arg):
        raise argparse.ArgumentTypeError("Invalid camera orientation specified: '{}'. Available: {}".format(arg, orientationChoices))

    return getattr(dai.CameraImageOrientation, arg)


openvinoVersions = list(map(lambda name: name.replace("VERSION_", ""), filter(lambda name: name.startswith("VERSION_"), vars(dai.OpenVINO.Version))))
_streamChoices = ("nnInput", "color", "left", "right", "depth", "depthRaw", "disparity", "disparityColor", "rectifiedLeft", "rectifiedRight")
try:
    import cv2
    colorMaps = list(map(lambda name: name[len("COLORMAP_"):], filter(lambda name: name.startswith("COLORMAP_"), vars(cv2))))
except:
    colorMaps = None
projectRoot = Path(__file__).parent.parent

def parseArgs():
    parser = argparse.ArgumentParser(formatter_class=argparse.RawTextHelpFormatter)
    parser.add_argument('-cam', '--camera', choices=["left", "right", "color"], default="color", help="Use one of DepthAI cameras for inference (conflicts with -vid)")
    parser.add_argument('-vid', '--video', type=str, help="Path to video file (or YouTube link) to be used for inference (conflicts with -cam)")
    parser.add_argument('-dd', '--disableDepth', action="store_true", help="Disable depth information")
    parser.add_argument('-dnn', '--disableNeuralNetwork', action="store_true", help="Disable neural network inference")
    parser.add_argument('-cnnp', '--cnnPath', type=Path, help="Path to cnn model directory to be run")
    parser.add_argument("-cnn", "--cnnModel", default="mobilenet-ssd", type=str,
                        help="Cnn model to run on DepthAI")
    parser.add_argument('-sh', '--shaves', type=int, help="Number of MyriadX SHAVEs to use for neural network blob compilation")
    parser.add_argument('-cnnsize', '--cnnInputSize', default=None, type=str,
                        help="Neural network input dimensions, in \"WxH\" format, e.g. \"544x320\"")
    parser.add_argument("-rgbr", "--rgbResolution", default=720, type=int, choices=[720, 800, 1080, 2160, 3040],
                        help="RGB cam res height: (1920x)1080, (3840x)2160 or (4056x)3040. Default: %(default)s")
    parser.add_argument("-rgbf", "--rgbFps", default=30.0, type=float,
                        help="RGB cam fps: max 118.0 for H:1080, max 42.0 for H:2160. Default: %(default)s")
    parser.add_argument("-dct", "--disparityConfidenceThreshold", default=245, type=checkRange(0, 255),
                        help="Disparity confidence threshold, used for depth measurement. Default: %(default)s")
    parser.add_argument("-lrct", "--lrcThreshold", default=4, type=checkRange(0, 10),
                        help="Left right check threshold, used for depth measurement. Default: %(default)s")
    parser.add_argument("-sig", "--sigma", default=0, type=checkRange(0, 250),
                        help="Sigma value for Bilateral Filter applied on depth. Default: %(default)s")
    parser.add_argument("-med", "--stereoMedianSize", default=7, type=int, choices=[0, 3, 5, 7],
                        help="Disparity / depth median filter kernel size (N x N) . 0 = filtering disabled. Default: %(default)s")
    parser.add_argument('-dlrc', '--disableStereoLrCheck', action="store_false", dest="stereoLrCheck",
                        help="Disable stereo 'Left-Right check' feature.")
    parser.add_argument('-ext', '--extendedDisparity', action="store_true",
                        help="Enable stereo 'Extended Disparity' feature.")
    parser.add_argument('-sub', '--subpixel', action="store_true",
                        help="Enable stereo 'Subpixel' feature.")
    parser.add_argument("-dff", "--disableFullFovNn", default=False, action="store_true",
                        help="Disable full RGB FOV for NN, keeping the nn aspect ratio")
    parser.add_argument('-scale', '--scale', type=_comaSeparated(default=0.5, cast=float), nargs="+",
                        help="Define which preview windows to scale (grow/shrink). If scale_factor is not provided, it will default to 0.5 \n"
                             "Format: preview_name or preview_name,scale_factor \n"
                             "Example: -scale color \n"
                             "Example: -scale color,0.7 right,2 left,2")
    parser.add_argument("-cm", "--colorMap", default="JET", choices=colorMaps, help="Change color map used to apply colors to depth/disparity frames. Default: %(default)s")
    parser.add_argument("-maxd", "--maxDepth", default=10000, type=int,
                        help="Maximum depth distance for spatial coordinates in mm. Default: %(default)s")
    parser.add_argument("-mind", "--minDepth", default=100, type=int,
                        help="Minimum depth distance for spatial coordinates in mm. Default: %(default)s")
    parser.add_argument('-sbb', '--spatialBoundingBox', action="store_true",
                        help="Display spatial bounding box (ROI) when displaying spatial information. The Z coordinate get's calculated from the ROI (average)")
    parser.add_argument("-sbbsf", "--sbbScaleFactor", default=0.3, type=float,
                        help="Spatial bounding box scale factor. Sometimes lower scale factor can give better depth (Z) result. Default: %(default)s")
    parser.add_argument('-s', '--show', default=[], nargs="+", choices=_streamChoices, help="Choose which previews to show. Default: %(default)s")
    parser.add_argument('--report', nargs="+", default=[], choices=["temp", "cpu", "memory"], help="Display device utilization data")
    parser.add_argument('--reportFile', help="Save report data to specified target file in CSV format")
<<<<<<< HEAD
    parser.add_argument('-sync', '--sync', action="store_true",
                        help="Enable NN/camera synchronization. If enabled, camera source will be from the NN's passthrough attribute")
    parser.add_argument("-monor", "--monoResolution", default=720, type=int, choices=[400,720,800],
=======
    parser.add_argument("-monor", "--monoResolution", default=400, type=int, choices=[400,720,800],
>>>>>>> a8d162cc
                        help="Mono cam res height: (1280x)720, (1280x)800 or (640x)400. Default: %(default)s")
    parser.add_argument("-monof", "--monoFps", default=30.0, type=float,
                        help="Mono cam fps: max 60.0 for H:720 or H:800, max 120.0 for H:400. Default: %(default)s")
    parser.add_argument('-cb', '--callback', type=Path, default=projectRoot / 'callbacks.py', help="Path to callbacks file to be used. Default: %(default)s")
    parser.add_argument("--openvinoVersion", type=str, choices=openvinoVersions, help="Specify which OpenVINO version to use in the pipeline")
    parser.add_argument("--app", type=str, help="Specify which app to run instead of the demo")
    parser.add_argument("--count", type=str, dest='countLabel',
                        help="Count and display the number of specified objects on the frame. You can enter either the name of the object or its label id (number).")
    parser.add_argument("-dev", "--deviceId", type=str,
                        help="DepthAI MX id of the device to connect to. Use the word 'list' to show all devices and exit.")
    parser.add_argument('-bandw', '--bandwidth', type=str, default="auto", choices=["auto", "low", "high"], help="Force bandwidth mode. \n"
                                                                                                                 "If set to \"high\", the output streams will stay uncompressed\n"
                                                                                                                 "If set to \"low\", the output streams will be MJPEG-encoded\n"
                                                                                                                 "If set to \"auto\" (default), the optimal bandwidth will be selected based on your connection type and speed")
    parser.add_argument('-gt', '--guiType', type=str, default="auto", choices=["auto", "qt", "cv"], help="Specify GUI type of the demo. \"cv\" uses built-in OpenCV display methods, \"qt\" uses Qt to display interactive GUI. \"auto\" will use OpenCV for Raspberry Pi and Qt for other platforms")
    parser.add_argument('-usbs', '--usbSpeed', type=str, default="usb3", choices=["usb2", "usb3"], help="Force USB communication speed. Default: %(default)s")
    parser.add_argument('-enc', '--encode', type=_comaSeparated(default=30.0, cast=float), nargs="+", default=[],
                        help="Define which cameras to encode (record) \n"
                             "Format: cameraName or cameraName,encFps \n"
                             "Example: -enc left color \n"
                             "Example: -enc color right,10 left,10")
    parser.add_argument('-encout', '--encodeOutput', type=Path, default=projectRoot, help="Path to directory where to store encoded files. Default: %(default)s")
    parser.add_argument('-xls', '--xlinkChunkSize', type=int, help="Specify XLink chunk size")
    parser.add_argument('-poeq', '--poeQuality', type=checkRange(1, 100), default=100, help="Specify PoE encoding video quality (1-100)")
    parser.add_argument('-camo', '--cameraOrientation', type=_comaSeparated(default="AUTO", cast=orientationCast), nargs="+", default=[],
                        help=("Define cameras orientation (available: {}) \n"
                             "Format: camera_name,camera_orientation \n"
                             "Example: -camo color,ROTATE_180_DEG right,ROTATE_180_DEG left,ROTATE_180_DEG").format(', '.join(orientationChoices))
                        )
    parser.add_argument("--cameraControlls", action="store_true", help="Show camera configuration options in GUI and control them using keyboard")
    parser.add_argument("--cameraExposure", type=_comaSeparated("all", int), nargs="+", help="Specify camera saturation")
    parser.add_argument("--cameraSensitivity", type=_comaSeparated("all", int), nargs="+", help="Specify camera sensitivity")
    parser.add_argument("--cameraSaturation", type=_comaSeparated("all", int), nargs="+", help="Specify image saturation")
    parser.add_argument("--cameraContrast", type=_comaSeparated("all", int), nargs="+", help="Specify image contrast")
    parser.add_argument("--cameraBrightness", type=_comaSeparated("all", int), nargs="+", help="Specify image brightness")
    parser.add_argument("--cameraSharpness", type=_comaSeparated("all", int), nargs="+", help="Specify image sharpness")
    parser.add_argument("--irDotBrightness", type=checkRange(0, 1200), default=0, help="For OAK-D Pro: specify IR dot projector brightness, range: 0..1200 [mA], default 0 (turned off)")
    parser.add_argument("--irFloodBrightness", type=checkRange(0, 1500), default=0, help="For OAK-D Pro: specify IR flood illumination brightness, range: 0..1500 [mA], default 0 (turned off)")
    parser.add_argument('--skipVersionCheck', action="store_true", help="Disable libraries version check")
    parser.add_argument('--noSupervisor', action="store_true", help="Disable supervisor check")
    parser.add_argument('--sync', action="store_true", help="Enable frame and NN synchronization. If enabled, all frames and NN results will be synced before preview (same sequence number)")
    parser.add_argument('--debug', action="store_true", help="Enables debug mode. Capability to connect to already BOOTED devices and also implicitly disables version check")
    return parser.parse_args()<|MERGE_RESOLUTION|>--- conflicted
+++ resolved
@@ -104,13 +104,7 @@
     parser.add_argument('-s', '--show', default=[], nargs="+", choices=_streamChoices, help="Choose which previews to show. Default: %(default)s")
     parser.add_argument('--report', nargs="+", default=[], choices=["temp", "cpu", "memory"], help="Display device utilization data")
     parser.add_argument('--reportFile', help="Save report data to specified target file in CSV format")
-<<<<<<< HEAD
-    parser.add_argument('-sync', '--sync', action="store_true",
-                        help="Enable NN/camera synchronization. If enabled, camera source will be from the NN's passthrough attribute")
     parser.add_argument("-monor", "--monoResolution", default=720, type=int, choices=[400,720,800],
-=======
-    parser.add_argument("-monor", "--monoResolution", default=400, type=int, choices=[400,720,800],
->>>>>>> a8d162cc
                         help="Mono cam res height: (1280x)720, (1280x)800 or (640x)400. Default: %(default)s")
     parser.add_argument("-monof", "--monoFps", default=30.0, type=float,
                         help="Mono cam fps: max 60.0 for H:720 or H:800, max 120.0 for H:400. Default: %(default)s")
